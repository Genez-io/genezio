<div align="center"> <a href="https://genez.io/">
<<<<<<< HEAD
    <img
      src="https://github.com/genez-io/graphics/raw/HEAD/Logo_Genezio_Black.svg"
      width="650"
      height="auto"
    />
  </a>
</div>

<div align="center">

[![unit-tests](https://github.com/Genez-io/genezio/actions/workflows/unit-test.yaml/badge.svg)](https://github.com/Genez-io/genezio/actions/workflows/unit-test.yaml)
[![integration-tests-prod](https://github.com/Genez-io/genezio-tests/actions/workflows/integration-prod.yml/badge.svg)](https://github.com/Genez-io/genezio-tests/actions/workflows/integration-prod.yml)
[![integration-tests-dev](https://github.com/Genez-io/genezio-tests/actions/workflows/integration-dev.yml/badge.svg)](https://github.com/Genez-io/genezio-tests/actions/workflows/integration-dev.yml)

=======

<picture>
  <source media="(prefers-color-scheme: dark)" srcset="https://github.com/genez-io/graphics/raw/HEAD/svg/Logo_Genezio_White.svg">
  <source media="(prefers-color-scheme: light)" srcset="https://github.com/genez-io/graphics/raw/HEAD/svg/Logo_Genezio_Black.svg">
  <img alt="genezio logo" src="https://github.com/genez-io/graphics/raw/HEAD/svg/Logo_Genezio_Black.svg">
</picture>

</div>

<br>

<div align="center">
<h2>The Coolest Way to Write, Deploy and Use a Serverless API</h2>
</div>

<br>

<div align="center">

[![unit-tests](https://github.com/Genez-io/genezio/actions/workflows/unit-test.yaml/badge.svg)](https://github.com/Genez-io/genezio/actions/workflows/unit-test.yaml)
[![integration-tests-prod](https://github.com/Genez-io/genezio-tests/actions/workflows/integration-prod.yml/badge.svg)](https://github.com/Genez-io/genezio-tests/actions/workflows/integration-prod.yml)

>>>>>>> 61673a72
</div>

<div align="center">

[![npm-downloads](https://img.shields.io/npm/dm/genezio.svg?style=flat&label=npm-downloads&color=62C353)](https://www.npmjs.com/package/genezio)
<<<<<<< HEAD
[![npm-version](https://img.shields.io/npm/v/genezio.svg?style=flat&label=npm-package-version&color=6742c1)](https://www.npmjs.com/package/genezio)
[![discord](https://img.shields.io/discord/1024296197575422022?label=discord&color=62C353)](https://discord.gg/uc9H5YKjXv)
=======
[![npm-version](https://img.shields.io/npm/v/genezio.svg?style=flat&label=npm-package-version&color=62C353)](https://www.npmjs.com/package/genezio)
[![PRs Welcome](https://img.shields.io/badge/PRs-welcome-brightgreen.svg?style=flat&color=62C353)](https://github.com/Genez-io/genezio/blob/master/CONTRIBUTING.md)

</div>

<div align="center">

[![Join our community](https://img.shields.io/discord/1024296197575422022?style=social&label=Join%20our%20community%20&logo=discord&labelColor=6A7EC2)](https://discord.gg/uc9H5YKjXv)
[![Follow @geneziodev](https://img.shields.io/twitter/url/https/twitter.com/geneziodev.svg?style=social&label=Follow%20%40geneziodev)](https://twitter.com/geneziodev)
>>>>>>> 61673a72

</div>

# What is [genezio](https://genez.io)?

[genezio](https://genez.io/) is a platform for developers to write, deploy and use a serverless API.

<<<<<<< HEAD
You just write your backend logic in classes using your preferred programming language then call `genezio deploy`.
The code will be deployed in a scalable and production-ready infrastructure.
An SDK is generated and you can use it to remotely call the methods of your class in a very natural way.

For more details on how to use `genezio`, you can check out the official [documentation](https://genez.io/docs).

=======
You are writing your backend logic in classes and design your frontend using your preferred programming language.
By calling `genezio deploy`, we are deploying your backend classes in a serverless infrastructure.

To make it easy to call your backend logic from the client, an SDK is generated.
You can use it to remotely call the methods of your class in a very natural way.

For more details on how to use `genezio`, you can check out the official [documentation](https://genez.io/docs).

<div align="center">
<h3> :star: If you want to support the genezio community, give us a star on this repo :star: </h3>
</div>

>>>>>>> 61673a72
# Contents

- [Features](#features)
- [Getting Started](#getting-started)
- [Test your project using the Test Interface](#test-your-project-using-the-test-interface)
<<<<<<< HEAD
- [Examples deployed with `genezio`](#examples-deployed-with--genezio-)
- [Official documentation](#official-documentation)
- [Getting support](#getting-support)
- [Troubleshooting](#troubleshooting)
- [Known issues](#known-issues)
- [Ecosystem](#ecosystem)
- [Hall Of Fame](#hall-of-fame)
- [Badge](#badge)
=======
- [Examples deployed with `genezio`](#examples-deployed-with-genezio)
- [Official documentation](#official-documentation)
- [Getting support](#getting-support)
- [System requirements](#system-requirements)
- [Troubleshooting](#troubleshooting)
- [Known issues](#known-issues)
- [Contributing](#contributing)
- [Ecosystem](#ecosystem)
- [Hall Of Fame](#hall-of-fame)
- [Badge](#badge)
- [License](#license)
>>>>>>> 61673a72

# Features

- 🪛&nbsp; Deploy your backend in no-time on a serverless infrastructure.
- 🖼️&nbsp; Host your frontend on the genezio infrastructure.
- 🪄&nbsp; A magically-generated SDK to call your server functions from the client.
- 👀&nbsp; A handful of examples to start from at [genezio-examples](https://github.com/Genez-io/genezio-examples/).
- 🔨&nbsp; A dedicated GitHub Action to integrate in your CI/CD at [genezio-github-action](https://github.com/Genez-io/genezio-github-action).

# Getting Started

1. **Install `genezio`.** Use the command below to install genezio:

```bash
npm install genezio -g
```

2. **Login to `genezio`.** Run the following command to login into your account:

```bash
genezio login
```

3. **Clone our `Hello World` example.** Copy the following command in your terminal:

```bash
git clone https://github.com/Genez-io/genezio-examples.git
```

4. **Navigate to the project folder.** Copy the following command in your terminal to go to the "Hello World" project folder:

```bash
cd ./genezio-examples/javascript/getting-started/server/
```

5. **Deploy your code.** Use the command below to deploy the code using `genezio`:

```bash
npm i && genezio deploy
```

6. **Test the code.** Run this command to test the code:

```bash
cd ../client && npm i && npm start
```

For more details about the `genezio` CLI commands, run `genezio help` or `genezio [command] help`.
<<<<<<< HEAD

# Test your project using the Test Interface

You can also test your code locally by running the following command in the `server` directory.

=======

# Test your project using the Test Interface

You can also test your code locally by running the following command in the `server` directory.

>>>>>>> 61673a72
```bash
genezio local
```

This will spawn a local server that can be used for testing.
Now, you can navigate to the [Test Interface](https://app.genez.io/test-interface/local?port=8083) and test your project locally from GUI.

<<<<<<< HEAD
Once you are happy with your project, you can deploy it in a production environment by running: `genezio deploy`.

# Examples deployed with `genezio`

You can find out more about `genezio` from our [examples repository](https://github.com/Genez-io/genezio-examples).

A detailed list of all the examples is below:

- Javascript

  - [Getting Starting](https://github.com/Genez-io/genezio-examples/tree/master/javascript/getting-started) - an example for brand new users of `genezio`.
  - [Chat-GPT Reprashing App](https://github.com/Genez-io/genezio-examples/tree/master/javascript/chatgpt-project) - an example on how to integrate with ChatGPT API.
  - [Smart Contract Indexer with Blast API](https://github.com/Genez-io/genezio-examples/tree/master/javascript/blockchain) - a Web3 example that queries smart contracts events periodically and saves them in a MongoDB using Blast API.
  - [Stripe example](https://github.com/Genez-io/genezio-examples/tree/master/javascript/stripe-js) - an example on how to integrate with Stripe for managing payments.
=======
<div align="center">
<img src="https://github.com/Genez-io/graphics/blob/main/demo_screenshots/ss_test_interface.png" alt="Test Interface" style="height: auto; width:700px;"/>
</div>

Once you are happy with your project, you can deploy it in a production environment by running: `genezio deploy`.

# Examples deployed with `genezio`

You can find out more about `genezio` from our [examples repository](https://github.com/Genez-io/genezio-examples).

A detailed list of all the examples is below:

- Javascript

  - [Getting Starting](https://github.com/Genez-io/genezio-examples/tree/master/javascript/getting-started) - an example for brand new users of `genezio`.
  - [Chat-GPT Reprashing App](https://github.com/Genez-io/genezio-examples/tree/master/javascript/chatgpt-project) - an example on how to integrate with ChatGPT API.
  - [Smart Contract Indexer with Blast API](https://github.com/Genez-io/genezio-examples/tree/master/javascript/blockchain) - a Web3 example that queries smart contracts events periodically and saves them in a MongoDB using Blast API.
  - [Integrate with Stripe](https://github.com/Genez-io/genezio-examples/tree/master/javascript/stripe-js) - an example on how to integrate with Stripe for managing payments.
>>>>>>> 61673a72
  - [Todo List with React and MongoDB](https://github.com/Genez-io/genezio-examples/tree/master/javascript/todo-list) - an example of a todo application with users, auth and tasks.
  - [Todo List with React and SQL](https://github.com/Genez-io/genezio-examples/tree/master/javascript/todo-list-sql) - an example of a todo application with users, auth and tasks.
  - [Todo List with Vue and MongoDB](https://github.com/Genez-io/genezio-examples/tree/master/javascript/todo-list-vue) - an example of a todo application with users, auth and tasks.
  - [Webhooks](https://github.com/Genez-io/genezio-examples/tree/master/javascript/webhook) - an example on how to use webhooks with `genezio`.
  - [Crons](https://github.com/Genez-io/genezio-examples/tree/master/javascript/cron) - a simple class that has a method that will be called every minute.

- Typescript
  - [Todo List with React and MongoDB](https://github.com/Genez-io/genezio-examples/tree/master/typescript/todo-list) - an example of a todo application with users, auth and tasks.
  - [Todo List with Angular and MongoDB](https://github.com/Genez-io/genezio-examples/tree/master/typescript/todo-list-angular) - an example of a todo application with users.
  - [MultiversX](https://github.com/Genez-io/genezio-examples/tree/master/typescript/multiversx) - an example on an integration with the MultiversX blockchain. The application queries the balance of an existing account.
<<<<<<< HEAD

# Official documentation

## How does `genezio` work?

`genezio` is using JSON RPC 2.0 to facilitate the communication between SDK and your class. Your functions are deployed in the Genezio infrastructure. The functions are not executed on a long lasting Virtual Machine. Instead, our system uses a serverless approach. Whenever a request is received, your code is loaded and executed. This is more cost and energy efficient. However, the developer needs to take into account the following - the values of the global variables are not persistent between runs.

## Detailed documentation

To find more details on how to use `genezio`, check out the official [documentation](https://genez.io/docs):

- [Getting started](https://docs.genez.io/genezio-documentation/getting-started)
- [Project Structure](https://docs.genez.io/genezio-documentation/project-structure)
- [CLI commands](https://docs.genez.io/genezio-documentation/cli-tool)
- [Test Interface](https://docs.genez.io/genezio-documentation/test-interface)
- [Integrations](https://docs.genez.io/genezio-documentation/integrations)

If you cannot find what you are looking for in the docs, don't hesitate to drop us a [GitHub issue](https://github.com/Genez-io/genezio/issues) or [start a discussion on Discord](https://discord.gg/uc9H5YKjXv).

# Getting support

We want you to get your project up and running in no-time.

If you find yourself in a pickle using `genezio`, drop us a [GitHub issue](https://github.com/Genez-io/genezio/issues), [start a discussion with us on Discord](https://discord.gg/uc9H5YKjXv) or drop us an email at [contact@genezio.io](contact@genezio.io).

# Troubleshooting

For the most common issues that our users have dealt with, we created a [Troubleshooting](https://docs.genez.io/genezio-documentation/troubleshooting) section in the documentation.

If you don't find the guidance there, drop us a [GitHub issue](https://github.com/Genez-io/genezio/issues). We are more than happy to help you!

=======

# Official documentation

## How does `genezio` work?

`genezio` is using JSON RPC 2.0 to facilitate the communication between SDK and your class. Your functions are deployed in the Genezio infrastructure. The functions are not executed on a long lasting Virtual Machine. Instead, our system uses a serverless approach. Whenever a request is received, your code is loaded and executed. This is more cost and energy efficient. However, the developer needs to take into account the following - the values of the global variables are not persistent between runs.

## Detailed documentation

To find more details on how to use `genezio`, check out the official [documentation](https://genez.io/docs):

- [Getting started](https://docs.genez.io/genezio-documentation/getting-started)
- [Project Structure](https://docs.genez.io/genezio-documentation/project-structure)
- [CLI commands](https://docs.genez.io/genezio-documentation/cli-tool)
- [Test Interface](https://docs.genez.io/genezio-documentation/test-interface)
- [Integrations](https://docs.genez.io/genezio-documentation/integrations)

If you cannot find what you are looking for in the docs, don't hesitate to drop us a [GitHub issue](https://github.com/Genez-io/genezio/issues) or [start a discussion on Discord](https://discord.gg/uc9H5YKjXv).

# Getting support

We want you to get your project up and running in no-time.

If you find yourself in a pickle using `genezio`, drop us a [GitHub issue](https://github.com/Genez-io/genezio/issues), [start a discussion with us on Discord](https://discord.gg/uc9H5YKjXv) or drop us an email at [contact@genezio.io](contact@genezio.io).

# System requirements

- `genezio` can be installed and used on macOS, Linux-based distributions and Windows.
- A version of `node` >= 14.0.0 should be installed on your machine.

# Troubleshooting

For the most common issues that our users have dealt with, we created a [Troubleshooting](https://docs.genez.io/genezio-documentation/troubleshooting) section in the documentation.

If you don't find the guidance there, drop us a [GitHub issue](https://github.com/Genez-io/genezio/issues). We are more than happy to help you!

# Contributing

Contributions are welcome! Please see our [Contributing Guide](CONTRIBUTING.md) for more details.

Show your support by giving us a star :star:, to help others discover `genezio` and become part of our community!

>>>>>>> 61673a72
# Known issues

- `genezio` currently has full backend support for JavaScript and TypeScript. We will soon offer full support for Swift, Dart (Flutter), Kotlin and many others.
- `genezio` currently is able to generate an SDK in JavaScript (full), TypeScript (full) and Swift (beta). We are planning to launch an Python SDK, Dart SDK, Kotlin SDK and many others.
- The execution time of the backend functions cannot exceed 10 seconds.

# Ecosystem

There are a growing number of awesome projects deployed with `genezio` and we want to shout out about them.

If you deployed a project using `genezio` let us know on [Discord](https://discord.gg/uc9H5YKjXv) and we will add it to our [Hall Of Fame](https://github.com/Genez-io/genezio#hall-of-fame).

# Hall Of Fame

Below you can find projects build by the community and deployed with `genezio`.

Check them out for inspiration:

- [Serverless Wordpress](https://github.com/andreia-oca/serverless-wordpress) - deploy your own wordpress blog on a serverless infrastructure.
- [Ode to my Other Half](https://github.com/vladiulianbogdan/ode-to-my-other-half) - send recurrent poems to your loved one using ChatGPT and Twilio.
- [FusionSolar Energy Optimizer](https://github.com/bogdanripa/fusionsolar-energy-optimizer) - match the energy that a Huawei FusionSolar inverter generates from solar panels to a Tesla to charge it without using more energy than generated by the solar panels.
- [Zero-Knowledge KYC using MultiversX NFTs](https://github.com/damienen/reputation-system) - a zero-knowledge design for the usual KYC workflow using Passbase as a KYC provider.

If you've also built a project that you are proud of, please open a [Pull Request](https://github.com/Genez-io/genezio/pulls) adding it or let us know [on Discord](https://discord.gg/uc9H5YKjXv).

# Badge

<<<<<<< HEAD
Brag to your friends that you are using `genezio` with this awesome badge -> [![deployed with: genezio](https://img.shields.io/badge/deployed_with-genezio-6742c1.svg?labelColor=62C353&style=flat-square)](https://github.com/genez-io/genezio)

```md
[![deployed with: genezio](https://img.shields.io/badge/deployed_with-genezio-6742c1.svg?labelColor=62C353&style=flat-square)](https://github.com/genez-io/genezio)
```

<!-- # Contributing -->

<!-- # License -->
=======
Brag to your friends that you are using `genezio` with this awesome badge -> [![deployed with: genezio](https://img.shields.io/badge/deployed_with-genezio-6742c1.svg?labelColor=62C353&style=flat)](https://github.com/genez-io/genezio)

```md
[![deployed with: genezio](https://img.shields.io/badge/deployed_with-genezio-6742c1.svg?labelColor=62C353&style=flat)](https://github.com/genez-io/genezio)
```

# License

`genezio` is licensed under `GNU General Public License v3.0`. For more information, please refer to [LICENSE](LICENSE).
>>>>>>> 61673a72
<|MERGE_RESOLUTION|>--- conflicted
+++ resolved
@@ -1,20 +1,4 @@
 <div align="center"> <a href="https://genez.io/">
-<<<<<<< HEAD
-    <img
-      src="https://github.com/genez-io/graphics/raw/HEAD/Logo_Genezio_Black.svg"
-      width="650"
-      height="auto"
-    />
-  </a>
-</div>
-
-<div align="center">
-
-[![unit-tests](https://github.com/Genez-io/genezio/actions/workflows/unit-test.yaml/badge.svg)](https://github.com/Genez-io/genezio/actions/workflows/unit-test.yaml)
-[![integration-tests-prod](https://github.com/Genez-io/genezio-tests/actions/workflows/integration-prod.yml/badge.svg)](https://github.com/Genez-io/genezio-tests/actions/workflows/integration-prod.yml)
-[![integration-tests-dev](https://github.com/Genez-io/genezio-tests/actions/workflows/integration-dev.yml/badge.svg)](https://github.com/Genez-io/genezio-tests/actions/workflows/integration-dev.yml)
-
-=======
 
 <picture>
   <source media="(prefers-color-scheme: dark)" srcset="https://github.com/genez-io/graphics/raw/HEAD/svg/Logo_Genezio_White.svg">
@@ -37,16 +21,12 @@
 [![unit-tests](https://github.com/Genez-io/genezio/actions/workflows/unit-test.yaml/badge.svg)](https://github.com/Genez-io/genezio/actions/workflows/unit-test.yaml)
 [![integration-tests-prod](https://github.com/Genez-io/genezio-tests/actions/workflows/integration-prod.yml/badge.svg)](https://github.com/Genez-io/genezio-tests/actions/workflows/integration-prod.yml)
 
->>>>>>> 61673a72
 </div>
 
 <div align="center">
 
 [![npm-downloads](https://img.shields.io/npm/dm/genezio.svg?style=flat&label=npm-downloads&color=62C353)](https://www.npmjs.com/package/genezio)
-<<<<<<< HEAD
-[![npm-version](https://img.shields.io/npm/v/genezio.svg?style=flat&label=npm-package-version&color=6742c1)](https://www.npmjs.com/package/genezio)
-[![discord](https://img.shields.io/discord/1024296197575422022?label=discord&color=62C353)](https://discord.gg/uc9H5YKjXv)
-=======
+
 [![npm-version](https://img.shields.io/npm/v/genezio.svg?style=flat&label=npm-package-version&color=62C353)](https://www.npmjs.com/package/genezio)
 [![PRs Welcome](https://img.shields.io/badge/PRs-welcome-brightgreen.svg?style=flat&color=62C353)](https://github.com/Genez-io/genezio/blob/master/CONTRIBUTING.md)
 
@@ -56,7 +36,6 @@
 
 [![Join our community](https://img.shields.io/discord/1024296197575422022?style=social&label=Join%20our%20community%20&logo=discord&labelColor=6A7EC2)](https://discord.gg/uc9H5YKjXv)
 [![Follow @geneziodev](https://img.shields.io/twitter/url/https/twitter.com/geneziodev.svg?style=social&label=Follow%20%40geneziodev)](https://twitter.com/geneziodev)
->>>>>>> 61673a72
 
 </div>
 
@@ -64,14 +43,6 @@
 
 [genezio](https://genez.io/) is a platform for developers to write, deploy and use a serverless API.
 
-<<<<<<< HEAD
-You just write your backend logic in classes using your preferred programming language then call `genezio deploy`.
-The code will be deployed in a scalable and production-ready infrastructure.
-An SDK is generated and you can use it to remotely call the methods of your class in a very natural way.
-
-For more details on how to use `genezio`, you can check out the official [documentation](https://genez.io/docs).
-
-=======
 You are writing your backend logic in classes and design your frontend using your preferred programming language.
 By calling `genezio deploy`, we are deploying your backend classes in a serverless infrastructure.
 
@@ -84,13 +55,11 @@
 <h3> :star: If you want to support the genezio community, give us a star on this repo :star: </h3>
 </div>
 
->>>>>>> 61673a72
 # Contents
 
 - [Features](#features)
 - [Getting Started](#getting-started)
 - [Test your project using the Test Interface](#test-your-project-using-the-test-interface)
-<<<<<<< HEAD
 - [Examples deployed with `genezio`](#examples-deployed-with--genezio-)
 - [Official documentation](#official-documentation)
 - [Getting support](#getting-support)
@@ -99,19 +68,6 @@
 - [Ecosystem](#ecosystem)
 - [Hall Of Fame](#hall-of-fame)
 - [Badge](#badge)
-=======
-- [Examples deployed with `genezio`](#examples-deployed-with-genezio)
-- [Official documentation](#official-documentation)
-- [Getting support](#getting-support)
-- [System requirements](#system-requirements)
-- [Troubleshooting](#troubleshooting)
-- [Known issues](#known-issues)
-- [Contributing](#contributing)
-- [Ecosystem](#ecosystem)
-- [Hall Of Fame](#hall-of-fame)
-- [Badge](#badge)
-- [License](#license)
->>>>>>> 61673a72
 
 # Features
 
@@ -160,19 +116,11 @@
 ```
 
 For more details about the `genezio` CLI commands, run `genezio help` or `genezio [command] help`.
-<<<<<<< HEAD
 
 # Test your project using the Test Interface
 
 You can also test your code locally by running the following command in the `server` directory.
 
-=======
-
-# Test your project using the Test Interface
-
-You can also test your code locally by running the following command in the `server` directory.
-
->>>>>>> 61673a72
 ```bash
 genezio local
 ```
@@ -180,22 +128,6 @@
 This will spawn a local server that can be used for testing.
 Now, you can navigate to the [Test Interface](https://app.genez.io/test-interface/local?port=8083) and test your project locally from GUI.
 
-<<<<<<< HEAD
-Once you are happy with your project, you can deploy it in a production environment by running: `genezio deploy`.
-
-# Examples deployed with `genezio`
-
-You can find out more about `genezio` from our [examples repository](https://github.com/Genez-io/genezio-examples).
-
-A detailed list of all the examples is below:
-
-- Javascript
-
-  - [Getting Starting](https://github.com/Genez-io/genezio-examples/tree/master/javascript/getting-started) - an example for brand new users of `genezio`.
-  - [Chat-GPT Reprashing App](https://github.com/Genez-io/genezio-examples/tree/master/javascript/chatgpt-project) - an example on how to integrate with ChatGPT API.
-  - [Smart Contract Indexer with Blast API](https://github.com/Genez-io/genezio-examples/tree/master/javascript/blockchain) - a Web3 example that queries smart contracts events periodically and saves them in a MongoDB using Blast API.
-  - [Stripe example](https://github.com/Genez-io/genezio-examples/tree/master/javascript/stripe-js) - an example on how to integrate with Stripe for managing payments.
-=======
 <div align="center">
 <img src="https://github.com/Genez-io/graphics/blob/main/demo_screenshots/ss_test_interface.png" alt="Test Interface" style="height: auto; width:700px;"/>
 </div>
@@ -214,7 +146,6 @@
   - [Chat-GPT Reprashing App](https://github.com/Genez-io/genezio-examples/tree/master/javascript/chatgpt-project) - an example on how to integrate with ChatGPT API.
   - [Smart Contract Indexer with Blast API](https://github.com/Genez-io/genezio-examples/tree/master/javascript/blockchain) - a Web3 example that queries smart contracts events periodically and saves them in a MongoDB using Blast API.
   - [Integrate with Stripe](https://github.com/Genez-io/genezio-examples/tree/master/javascript/stripe-js) - an example on how to integrate with Stripe for managing payments.
->>>>>>> 61673a72
   - [Todo List with React and MongoDB](https://github.com/Genez-io/genezio-examples/tree/master/javascript/todo-list) - an example of a todo application with users, auth and tasks.
   - [Todo List with React and SQL](https://github.com/Genez-io/genezio-examples/tree/master/javascript/todo-list-sql) - an example of a todo application with users, auth and tasks.
   - [Todo List with Vue and MongoDB](https://github.com/Genez-io/genezio-examples/tree/master/javascript/todo-list-vue) - an example of a todo application with users, auth and tasks.
@@ -225,7 +156,6 @@
   - [Todo List with React and MongoDB](https://github.com/Genez-io/genezio-examples/tree/master/typescript/todo-list) - an example of a todo application with users, auth and tasks.
   - [Todo List with Angular and MongoDB](https://github.com/Genez-io/genezio-examples/tree/master/typescript/todo-list-angular) - an example of a todo application with users.
   - [MultiversX](https://github.com/Genez-io/genezio-examples/tree/master/typescript/multiversx) - an example on an integration with the MultiversX blockchain. The application queries the balance of an existing account.
-<<<<<<< HEAD
 
 # Official documentation
 
@@ -251,38 +181,6 @@
 
 If you find yourself in a pickle using `genezio`, drop us a [GitHub issue](https://github.com/Genez-io/genezio/issues), [start a discussion with us on Discord](https://discord.gg/uc9H5YKjXv) or drop us an email at [contact@genezio.io](contact@genezio.io).
 
-# Troubleshooting
-
-For the most common issues that our users have dealt with, we created a [Troubleshooting](https://docs.genez.io/genezio-documentation/troubleshooting) section in the documentation.
-
-If you don't find the guidance there, drop us a [GitHub issue](https://github.com/Genez-io/genezio/issues). We are more than happy to help you!
-
-=======
-
-# Official documentation
-
-## How does `genezio` work?
-
-`genezio` is using JSON RPC 2.0 to facilitate the communication between SDK and your class. Your functions are deployed in the Genezio infrastructure. The functions are not executed on a long lasting Virtual Machine. Instead, our system uses a serverless approach. Whenever a request is received, your code is loaded and executed. This is more cost and energy efficient. However, the developer needs to take into account the following - the values of the global variables are not persistent between runs.
-
-## Detailed documentation
-
-To find more details on how to use `genezio`, check out the official [documentation](https://genez.io/docs):
-
-- [Getting started](https://docs.genez.io/genezio-documentation/getting-started)
-- [Project Structure](https://docs.genez.io/genezio-documentation/project-structure)
-- [CLI commands](https://docs.genez.io/genezio-documentation/cli-tool)
-- [Test Interface](https://docs.genez.io/genezio-documentation/test-interface)
-- [Integrations](https://docs.genez.io/genezio-documentation/integrations)
-
-If you cannot find what you are looking for in the docs, don't hesitate to drop us a [GitHub issue](https://github.com/Genez-io/genezio/issues) or [start a discussion on Discord](https://discord.gg/uc9H5YKjXv).
-
-# Getting support
-
-We want you to get your project up and running in no-time.
-
-If you find yourself in a pickle using `genezio`, drop us a [GitHub issue](https://github.com/Genez-io/genezio/issues), [start a discussion with us on Discord](https://discord.gg/uc9H5YKjXv) or drop us an email at [contact@genezio.io](contact@genezio.io).
-
 # System requirements
 
 - `genezio` can be installed and used on macOS, Linux-based distributions and Windows.
@@ -300,7 +198,6 @@
 
 Show your support by giving us a star :star:, to help others discover `genezio` and become part of our community!
 
->>>>>>> 61673a72
 # Known issues
 
 - `genezio` currently has full backend support for JavaScript and TypeScript. We will soon offer full support for Swift, Dart (Flutter), Kotlin and many others.
@@ -328,17 +225,6 @@
 
 # Badge
 
-<<<<<<< HEAD
-Brag to your friends that you are using `genezio` with this awesome badge -> [![deployed with: genezio](https://img.shields.io/badge/deployed_with-genezio-6742c1.svg?labelColor=62C353&style=flat-square)](https://github.com/genez-io/genezio)
-
-```md
-[![deployed with: genezio](https://img.shields.io/badge/deployed_with-genezio-6742c1.svg?labelColor=62C353&style=flat-square)](https://github.com/genez-io/genezio)
-```
-
-<!-- # Contributing -->
-
-<!-- # License -->
-=======
 Brag to your friends that you are using `genezio` with this awesome badge -> [![deployed with: genezio](https://img.shields.io/badge/deployed_with-genezio-6742c1.svg?labelColor=62C353&style=flat)](https://github.com/genez-io/genezio)
 
 ```md
@@ -347,5 +233,4 @@
 
 # License
 
-`genezio` is licensed under `GNU General Public License v3.0`. For more information, please refer to [LICENSE](LICENSE).
->>>>>>> 61673a72
+`genezio` is licensed under `GNU General Public License v3.0`. For more information, please refer to [LICENSE](LICENSE).