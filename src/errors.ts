--- conflicted
+++ resolved
@@ -1,9 +1,6 @@
 import zod from "zod";
-<<<<<<< HEAD
 import colors from "colors";
-=======
 import { Language } from "./yamlProjectConfiguration/models.js";
->>>>>>> 7c27a6fa
 
 export class UserError extends Error {
     constructor(message: string) {
@@ -18,14 +15,12 @@
 export const PORT_ALREADY_USED = function (port: number) {
     return `The port ${port} is already in use. Please use a different port by specifying --port <port> to start your local server.`;
 };
-<<<<<<< HEAD
+
 
 export const INVALID_HTTP_METHODS_FOUND = function (invalidHttpMethodsString: string) {
     return `Invalid http methods found, the following methods are invalid:\n${invalidHttpMethodsString}\n${colors.yellow(`Please check the documentation for more information about how to define http methods\nhttps://genezio.com/docs/features/http-methods-webhooks`)}`;
 };
-export const GENEZIO_NO_CLASSES_FOUND =
-    "You don't have any class specified in the genezio.yaml configuration file.\nYou have to mark at least one class from your backend for deployment with the @GenezioDeploy decorator. Check out how to do that here https://genezio.com/docs/features/backend-deployment/#code-structure.";
-=======
+
 export const GENEZIO_NO_CLASSES_FOUND = (_language: Language) => {
     let decoratorSyntax = "";
     switch (_language) {
@@ -46,7 +41,6 @@
     }
     return errorMessage;
 };
->>>>>>> 7c27a6fa
 export const GENEZIO_DART_NOT_FOUND = `
 Error: Dart not found
 
