--- conflicted
+++ resolved
@@ -68,7 +68,7 @@
 }
 
 export async function createTemporaryFolder(
-  name: string = "foo-"
+  name = "foo-"
 ): Promise<string> {
   return new Promise((resolve, reject) => {
     fs.mkdtemp(path.join(os.tmpdir(), name), (error: any, folder: string) => {
@@ -99,30 +99,11 @@
   });
 }
 
-<<<<<<< HEAD
-export function writeToFile(folderPath: string, filename: string, content: any, createPathIfNeeded = false): Promise<void> {
-    return new Promise((resolve, reject) => {
-        if (!fs.existsSync(folderPath) && createPathIfNeeded) {
-            fs.mkdirSync(folderPath);
-        }
-    
-        fs.writeFile(path.join(folderPath, filename), content, function (error) {
-            if (error) {
-                reject(error)
-                return;
-            }
-    
-            resolve();
-        })
-    })
-}
-
-=======
 export function writeToFile(
   folderPath: string,
   filename: string,
   content: any,
-  createPathIfNeeded: boolean = false
+  createPathIfNeeded = false
 ): Promise<void> {
   return new Promise((resolve, reject) => {
     if (!fs.existsSync(folderPath) && createPathIfNeeded) {
@@ -140,11 +121,6 @@
   });
 }
 
-export async function writeToken(token: string) {
-  return writeToFile(os.homedir(), ".genezio", token, true);
-}
-
->>>>>>> 9af12c37
 export async function readToken(): Promise<string> {
   return new Promise((resolve, reject) => {
     fs.readFile(
