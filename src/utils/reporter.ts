--- conflicted
+++ resolved
@@ -1,11 +1,7 @@
-<<<<<<< HEAD
 import { log } from "../utils/logging.js";
-import { SdkGeneratorResponse } from "../models/sdkGeneratorResponse.js";
-=======
-import log from "loglevel";
->>>>>>> 1b688049
 import { TriggerType } from "../yamlProjectConfiguration/models.js";
 import { GenezioCloudResultClass } from "../cloudAdapter/cloudAdapter.js";
+import colors from "colors";
 
 export enum GenezioCommand {
     deploy = "deploy",
@@ -18,9 +14,7 @@
     stage?: string;
 };
 
-export function reportSuccess(
-    classesInfo: GenezioCloudResultClass[],
-) {
+export function reportSuccess(classesInfo: GenezioCloudResultClass[]) {
     // print function urls
     let printHttpString = "";
 
