--- conflicted
+++ resolved
@@ -142,15 +142,11 @@
         // Retrieve custom output fields for a function object such as `url`
         if (field === "url") {
             if (options?.isLocal) {
-<<<<<<< HEAD
-                return retrieveLocalFunctionUrl(options.port, `function-${functionObj.name}`);
-=======
-                if (functionObj.type === FunctionType.httpServer) {
+              if (functionObj.type === FunctionType.httpServer) {
                     const port = functionObj.port || 8080;
                     return `http://localhost:${port}`;
                 }
-                return `http://localhost:${options.port}/.functions/function-${functionObj.name}`;
->>>>>>> 525c27d5
+                return retrieveLocalFunctionUrl(options.port, `function-${functionObj.name}`);
             }
 
             const response = await getProjectInfoByName(configuration.name).catch((error) => {
