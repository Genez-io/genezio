import { SdkGeneratorResponse } from "../models/sdkGeneratorResponse"
import { Language } from "../models/yamlProjectConfiguration"
import { writeToFile } from "./file"
import { debugLogger } from "./logging"
import { File, SdkFileClass } from "../models/genezioModels"

export type ClassUrlMap = {
    name: string
    cloudUrl: string
}

/**
 * Replace the temporary markdowns from the SDK with actual URLs.
 */
export async function replaceUrlsInSdk(sdkResponse: SdkGeneratorResponse, classUrlMap: ClassUrlMap[]) {
<<<<<<< HEAD
    console.log("Replacing the temporary markdowns with actual URLs...")
=======
>>>>>>> 8d262dac
    sdkResponse.files.forEach((c : SdkFileClass) => {
        // eslint-disable-next-line @typescript-eslint/no-non-null-assertion
        const classContent = classUrlMap.find((classFile) => {
            return classFile.name === c.className
        })!

        if (classContent) {
            c.data = c.data.replace("%%%link_to_be_replace%%%", classContent.cloudUrl)
        }
    })
}

/**
 * Write the SDK files to disk.
 */
export async function writeSdkToDisk(sdk: SdkGeneratorResponse, language: Language, outputPath: string) {
    if (sdk.files.length == 0) {
        debugLogger.debug("No SDK classes found...")
        return 
    }

    debugLogger.debug("Writing the SDK to files...")
    await Promise.all(
        sdk.files.map((file: File) => {
            return writeToFile(
                outputPath,
                file.path,
                file.data,
                true
            );
        })
    );
    debugLogger.debug("The SDK was successfully written to files.")
}<|MERGE_RESOLUTION|>--- conflicted
+++ resolved
@@ -13,10 +13,6 @@
  * Replace the temporary markdowns from the SDK with actual URLs.
  */
 export async function replaceUrlsInSdk(sdkResponse: SdkGeneratorResponse, classUrlMap: ClassUrlMap[]) {
-<<<<<<< HEAD
-    console.log("Replacing the temporary markdowns with actual URLs...")
-=======
->>>>>>> 8d262dac
     sdkResponse.files.forEach((c : SdkFileClass) => {
         // eslint-disable-next-line @typescript-eslint/no-non-null-assertion
         const classContent = classUrlMap.find((classFile) => {
