import { YAMLContext, parse as parseYaml, stringify as stringifyYaml } from "yaml-transmute";
import zod from "zod";
import nativeFs from "fs";
import { IFs } from "memfs";
import { log } from "../utils/logging.js";
import { regions } from "../utils/configs.js";
import { GENEZIO_CONFIGURATION_FILE_NOT_FOUND, UserError, zodFormatError } from "../errors.js";
import { Language } from "./models.js";
import {
    DEFAULT_ARCHITECTURE,
    DEFAULT_NODE_RUNTIME,
    supportedArchitectures,
    supportedNodeRuntimes,
} from "../models/projectOptions.js";
<<<<<<< HEAD
import { CloudProviderIdentifier } from "../models/cloudProviderIdentifier.js";
=======
import {
    CloudProviderIdentifier,
    CloudProviderMapping,
} from "../models/cloudProviderIdentifier.js";
>>>>>>> ed4614f9
import { PackageManagerType } from "../packageManagers/packageManager.js";
import { TriggerType } from "./models.js";
import { isValidCron } from "cron-validator";
import { tryV2Migration } from "./migration.js";
import yaml from "yaml";
import { DeepRequired } from "../utils/types.js";

export type RawYamlProjectConfiguration = ReturnType<typeof parseGenezioConfig>;
export type YAMLBackend = NonNullable<YamlProjectConfiguration["backend"]>;
export type YamlClass = NonNullable<YAMLBackend["classes"]>[number];
export type YamlMethod = NonNullable<YamlClass["methods"]>[number];
export type YamlFrontend = NonNullable<YamlProjectConfiguration["frontend"]>[number];
type YamlScripts = NonNullable<YAMLBackend["scripts"]> | NonNullable<YamlFrontend["scripts"]>;
export type YamlScript = YamlScripts[keyof YamlScripts];

export type YamlProjectConfiguration = ReturnType<typeof fillDefaultGenezioConfig>;

function parseGenezioConfig(config: unknown) {
    const languageSchema = zod.object({
        name: zod.nativeEnum(Language),
        runtime: zod.enum(supportedNodeRuntimes).optional(),
        architecture: zod.enum(supportedArchitectures).optional(),
        packageManager: zod.nativeEnum(PackageManagerType).optional(),
    });

    const scriptSchema = zod.array(zod.string()).or(zod.string()).optional();

    const methodSchema = zod
        .object({
            name: zod.string(),
            type: zod.literal(TriggerType.jsonrpc).or(zod.literal(TriggerType.http)),
            auth: zod.boolean().optional(),
        })
        .or(
            zod
                .object({
                    name: zod.string(),
                    type: zod.literal(TriggerType.cron),
                    cronString: zod.string(),
                    auth: zod.boolean().optional(),
                })
                .refine(({ type, cronString }) => {
                    if (type === TriggerType.cron && cronString && !isValidCron(cronString)) {
                        return false;
                    }

                    return true;
                }, "The cronString is not valid. Check https://crontab.guru/ for more information.")
                .refine(({ type, cronString }) => {
                    const cronParts = cronString?.split(" ");
                    if (
                        type === TriggerType.cron &&
                        cronParts &&
                        cronParts[2] != "*" &&
                        cronParts[4] != "*"
                    ) {
                        return false;
                    }

                    return true;
                }, "The day of the month and day of the week cannot be specified at the same time."),
        );

    const classSchema = zod.object({
        name: zod.string().optional(),
        path: zod.string(),
        type: zod.nativeEnum(TriggerType).optional(),
        methods: zod.array(methodSchema).optional(),
    });

    const backendSchema = zod.object({
        path: zod.string(),
        language: languageSchema,
        scripts: zod
            .object({
                deploy: scriptSchema,
                local: scriptSchema,
            })
            .optional(),
        cloudProvider: zod
            .nativeEnum(CloudProviderIdentifier, {
                errorMap: (issue, ctx) => {
                    if (issue.code === zod.ZodIssueCode.invalid_enum_value) {
                        return {
                            message:
                                "Invalid enum value. The supported values are `genezio` or `selfHostedAws`.",
                        };
                    }

                    return { message: ctx.defaultError };
                },
            })
            .optional(),
        classes: zod.array(classSchema).optional(),
    });

    const frontendSchema = zod.object({
        path: zod.string(),
        sdk: zod
            .object({
                language: zod.nativeEnum(Language),
                path: zod.string().optional(),
            })
            .optional(),
        subdomain: zod.string().optional(),
        publish: zod.string().optional(),
        scripts: zod
            .object({
                build: scriptSchema,
                start: scriptSchema,
                deploy: scriptSchema,
            })
            .optional(),
    });

    const v2Schema = zod.object({
        name: zod.string().refine((value) => {
            const nameRegex = new RegExp("^[a-zA-Z][-a-zA-Z0-9]*$");
            return nameRegex.test(value);
        }, "Must start with a letter and contain only letters, numbers and dashes."),
        region: zod.enum(regions.map((r) => r.value) as [string, ...string[]]).optional(),
        yamlVersion: zod.number(),
        backend: backendSchema.optional(),
        frontend: zod.array(frontendSchema).or(frontendSchema).optional(),
    });

    const parsedConfig = v2Schema.parse(config);

    // Update cloudProvider using the mapping if the current provider is a legacy version
    if (
        parsedConfig.backend?.cloudProvider &&
        CloudProviderMapping[parsedConfig.backend.cloudProvider as CloudProviderIdentifier]
    ) {
        log.warn(
            `Legacy cloud provider used: '${parsedConfig.backend.cloudProvider}'. Use '${CloudProviderMapping[parsedConfig.backend.cloudProvider as CloudProviderIdentifier]}' instead.`,
        );
        parsedConfig.backend.cloudProvider =
            CloudProviderMapping[parsedConfig.backend.cloudProvider as CloudProviderIdentifier];
    }

    return parsedConfig;
}

function fillDefaultGenezioConfig(config: RawYamlProjectConfiguration) {
    const defaultConfig = structuredClone(config);
    defaultConfig.region ??= "us-east-1";

    if (defaultConfig.backend) {
        switch (defaultConfig.backend.language.name) {
            case Language.ts:
            case Language.js:
                defaultConfig.backend.language.packageManager ??= PackageManagerType.npm;
                defaultConfig.backend.language.runtime ??= DEFAULT_NODE_RUNTIME;
                defaultConfig.backend.language.architecture ??= DEFAULT_ARCHITECTURE;
        }

        defaultConfig.backend.cloudProvider ??= CloudProviderIdentifier.GENEZIO_AWS;
    }

    if (defaultConfig.frontend && !Array.isArray(defaultConfig.frontend)) {
        defaultConfig.frontend = [defaultConfig.frontend];
    }

    return defaultConfig as DeepRequired<
        typeof defaultConfig,
        | "region"
        | "backend.language.packageManager"
        | "backend.language.runtime"
        | "backend.language.architecture"
        | "backend.cloudProvider"
    > & {
        frontend: typeof defaultConfig.frontend;
    };
}

type Variables = Partial<{
    projectName: string;
    stage: string;
}>;

function replaceVariableInScript(script: YamlScript, variables: Variables): YamlScript {
    if (!script) {
        return script;
    }

    if (Array.isArray(script)) {
        return script.map((s) => replaceVariableInScript(s, variables)) as YamlScript;
    } else {
        let newScript = script;
        if (variables.projectName) {
            newScript = newScript.replaceAll(/\${{\s*projectName\s*}}/g, variables.projectName);
        }
        if (variables.stage) {
            newScript = newScript.replaceAll(/\${{\s*stage\s*}}/g, variables.stage);
        }

        return newScript;
    }
}

function replaceVariables(
    config: RawYamlProjectConfiguration,
    variables: Variables,
): RawYamlProjectConfiguration {
    if (config.backend?.scripts) {
        for (const [key, script] of Object.entries(config.backend.scripts)) {
            config.backend.scripts[key as keyof typeof config.backend.scripts] =
                replaceVariableInScript(script, variables);
        }
    }

    if (config.frontend) {
        if (Array.isArray(config.frontend)) {
            for (const frontend of config.frontend) {
                if (frontend.scripts) {
                    for (const [key, script] of Object.entries(frontend.scripts)) {
                        frontend.scripts[key as keyof typeof frontend.scripts] =
                            replaceVariableInScript(script, variables);
                    }
                }
            }
        } else {
            if (config.frontend.scripts) {
                for (const [key, script] of Object.entries(config.frontend.scripts)) {
                    config.frontend.scripts[key as keyof typeof config.frontend.scripts] =
                        replaceVariableInScript(script, variables);
                }
            }
        }
    }

    return config;
}

export class YamlConfigurationIOController {
    ctx: YAMLContext | undefined = undefined;
    private cachedConfig: RawYamlProjectConfiguration | undefined = undefined;
    private latestRead: Date | undefined = undefined;

    constructor(
        private filePath: string = "./genezio.yaml",
        private variables: Variables = { stage: "prod" },
        private fs: typeof nativeFs | IFs = nativeFs,
    ) {}

    /**
     * Reads the YAML project configuration from the file.
     *
     * @param fillDefaults - Whether to fill default values in the configuration. Default is true.
     * Set it to false if you want to read the real configuration just to write it back slightly modified.
     * This way you can avoid saving the default values in the file.
     * @param cache - Whether to cache the configuration. Default is true. Subsequent reads will not
     * impact performance if the configuration is not externaly changed. The cache is invalidated when
     * the file is externally modified.
     * @returns A Promise that resolves to the parsed YAML project configuration.
     */
    async read(fillDefaults?: true, cache?: boolean): Promise<YamlProjectConfiguration>;
    /**
     * Reads the YAML project configuration from the file.
     *
     * @param fillDefaults - Whether to fill default values in the configuration. Default is true.
     * Set it to false if you want to read the real configuration just to write it back slightly modified.
     * This way you can avoid saving the default values in the file.
     * @param cache - Whether to cache the configuration. Default is true. Subsequent reads will not
     * impact performance if the configuration is not externaly changed. The cache is invalidated when
     * the file is externally modified.
     * @returns A Promise that resolves to the parsed YAML project configuration.
     */
    async read(fillDefaults?: false, cache?: boolean): Promise<RawYamlProjectConfiguration>;

    async read(
        fillDefaults: boolean = true,
        cache: boolean = true,
    ): Promise<YamlProjectConfiguration | RawYamlProjectConfiguration> {
        let lastModified: Date;
        try {
            lastModified = this.fs.statSync(this.filePath).mtime;
        } catch {
            throw new UserError(GENEZIO_CONFIGURATION_FILE_NOT_FOUND);
        }

        if (this.cachedConfig && cache && this.latestRead && this.latestRead >= lastModified) {
            if (fillDefaults) {
                return fillDefaultGenezioConfig(
                    replaceVariables(structuredClone(this.cachedConfig), this.variables),
                );
            }

            return structuredClone(this.cachedConfig);
        }

        const fileContent = (await this.fs.promises.readFile(this.filePath, "utf8")) as string;
        this.latestRead = new Date();

        const [rawConfig, ctx] = parseYaml(fileContent);
        let genezioConfig: RawYamlProjectConfiguration;
        try {
            genezioConfig = parseGenezioConfig(rawConfig);
        } catch (e) {
            let v2RawConfig: RawYamlProjectConfiguration | undefined = undefined;
            if (!("yamlVersion" in (rawConfig as { yamlVerson: string }))) {
                v2RawConfig = await tryV2Migration(rawConfig);
            }
            if (v2RawConfig) {
                genezioConfig = parseGenezioConfig(v2RawConfig);
                await this.fs.promises.writeFile(this.filePath, yaml.stringify(genezioConfig));
            } else {
                if (e instanceof zod.ZodError) {
                    throw new UserError(
                        `There was a problem parsing your YAML configuration!\n${zodFormatError(e)}`,
                    );
                }
                throw new UserError(`There was a problem parsing your YAML configuration!\n${e}`);
            }
        }

        this.variables.projectName = genezioConfig.name;

        // Cache the context and the checked config
        this.ctx = ctx;
        this.cachedConfig = structuredClone(genezioConfig);

        // Fill default values
        if (fillDefaults) {
            return fillDefaultGenezioConfig(replaceVariables(genezioConfig, this.variables));
        }

        return genezioConfig;
    }

    async write(data: RawYamlProjectConfiguration) {
        this.fs.writeFileSync(this.filePath, stringifyYaml(data, this.ctx));
        this.latestRead = new Date();
        this.cachedConfig = structuredClone(data);
    }
}

export default new YamlConfigurationIOController();<|MERGE_RESOLUTION|>--- conflicted
+++ resolved
@@ -12,14 +12,10 @@
     supportedArchitectures,
     supportedNodeRuntimes,
 } from "../models/projectOptions.js";
-<<<<<<< HEAD
-import { CloudProviderIdentifier } from "../models/cloudProviderIdentifier.js";
-=======
 import {
     CloudProviderIdentifier,
     CloudProviderMapping,
 } from "../models/cloudProviderIdentifier.js";
->>>>>>> ed4614f9
 import { PackageManagerType } from "../packageManagers/packageManager.js";
 import { TriggerType } from "./models.js";
 import { isValidCron } from "cron-validator";
