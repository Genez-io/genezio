--- conflicted
+++ resolved
@@ -4,13 +4,8 @@
 import { IFs } from "memfs";
 import { regions } from "../utils/configs.js";
 import { zodFormatError } from "../errors.js";
-<<<<<<< HEAD
 import { Language } from "./models.js";
-import { supportedNodeRuntimes } from "../models/nodeRuntime.js";
-=======
-import { Language, SdkType } from "./models.js";
 import { DEFAULT_NODE_RUNTIME, supportedNodeRuntimes } from "../models/nodeRuntime.js";
->>>>>>> 5851b428
 import { CloudProviderIdentifier } from "../models/cloudProviderIdentifier.js";
 import { PackageManagerType } from "../packageManagers/packageManager.js";
 import { TriggerType } from "./models.js";
@@ -151,6 +146,7 @@
         defaultConfig.frontend = [defaultConfig.frontend];
     }
 
+    console.log("intra pe aici", defaultConfig);
     return defaultConfig as DeepRequired<
         typeof defaultConfig,
         | "region"
@@ -203,6 +199,10 @@
     ): Promise<YamlProjectConfiguration | RawYamlProjectConfiguration> {
         const lastModified = this.fs.statSync(this.filePath).mtime;
         if (this.cachedConfig && cache && this.latestRead && this.latestRead >= lastModified) {
+            if (fillDefaults) {
+                return fillDefaultGenezioConfig(this.cachedConfig);
+            }
+
             return structuredClone(this.cachedConfig);
         }
 
