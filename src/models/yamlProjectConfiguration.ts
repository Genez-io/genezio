import path from "path";
import yaml, { parse } from "yaml";
import {
  fileExists,
  getFileDetails,
  readUTF8File,
  writeToFile,
} from "../utils/file.js";
import { regions } from "../utils/configs.js";
import { isValidCron } from "cron-validator";
import log from "loglevel";
import {
  CloudProviderIdentifier,
  cloudProviders,
} from "./cloudProviderIdentifier.js";
import { NodeOptions } from "./nodeRuntime.js";

export enum TriggerType {
  jsonrpc = "jsonrpc",
  cron = "cron",
  http = "http",
}

export function getTriggerTypeFromString(string: string): TriggerType {
  if (string && !TriggerType[string as keyof typeof TriggerType]) {
    const triggerTypes: string = Object.keys(TriggerType).join(", ");
    throw new Error(
      "Specified class type for " +
        string +
        " is incorrect. Accepted values: " +
        triggerTypes +
        ".",
    );
  }

  return TriggerType[string as keyof typeof TriggerType];
}

export enum Language {
  js = "js",
  ts = "ts",
  swift = "swift",
  python = "python",
  dart = "dart",
  kt = "kotlin",
}

export enum PackageManager {
  npm = "npm",
  yarn = "yarn",
  pnpm = "pnpm",
}

export class YamlSdkConfiguration {
  language: Language;
  path: string;

  constructor(language: Language, path: string) {
    this.language = language;
    this.path = path;
  }
}

export type ParsedCronFields = {
  minutes: string;
  hours: string;
  dayOfMonth: string;
  month: string;
  dayOfWeek: string;
};

export class YamlMethodConfiguration {
  name: string;
  type: TriggerType;
  cronString?: string;

  constructor(name: string, type?: TriggerType, cronString?: string) {
    this.name = name;
    this.type = type ?? TriggerType.jsonrpc;
    this.cronString = cronString;
  }

  static async create(
    methodConfigurationYaml: any,
    classType: TriggerType,
  ): Promise<YamlMethodConfiguration> {
    if (!methodConfigurationYaml.name) {
      throw new Error("Missing method name in configuration file.");
    }

    if (
      methodConfigurationYaml.type &&
      !TriggerType[methodConfigurationYaml.type as keyof typeof TriggerType]
    ) {
      throw new Error("The method's type is incorrect.");
    }

    let type = classType;
    if (methodConfigurationYaml.type) {
      type =
        TriggerType[methodConfigurationYaml.type as keyof typeof TriggerType];
    }

    if (type == TriggerType.cron && !methodConfigurationYaml.cronString) {
      throw new Error("The cron method is missing a cron string property.");
    }

    // Check cron string format
    if (type == TriggerType.cron) {
      if (!isValidCron(methodConfigurationYaml.cronString)) {
        throw new Error(
          "The cron string is not valid. Check https://crontab.guru/ for more information.",
        );
      }

      const cronParts = methodConfigurationYaml.cronString.split(" ");
      if (cronParts[2] != "*" && cronParts[4] != "*") {
        throw new Error(
          "The cron string is not valid. The day of the month and day of the week cannot be specified at the same time.",
        );
      }
    }

    return new YamlMethodConfiguration(
      methodConfigurationYaml.name,
      type,
      methodConfigurationYaml.cronString,
    );
  }
}

export class YamlClassConfiguration {
  path: string;
  type: TriggerType;
  language: string;
  name?: string;
  methods: YamlMethodConfiguration[];

  constructor(
    path: string,
    type: TriggerType,
    language: string,
    methods: YamlMethodConfiguration[],
    name?: string,
  ) {
    this.path = path;
    this.type = type;
    this.methods = methods;
    this.language = language;
    this.name = name;
  }

  getMethodType(methodName: string): TriggerType {
    const method = this.methods.find((method) => method.name === methodName);

    if (!method) {
      return this.type;
    }

    if (method && method.type) {
      return method.type;
    }

    return TriggerType.jsonrpc;
  }

  static async create(
    classConfigurationYaml: any,
  ): Promise<YamlClassConfiguration> {
    if (!classConfigurationYaml.path) {
      throw new Error("Path is missing from class.");
    }

    let triggerType = TriggerType.jsonrpc;

    if (classConfigurationYaml.type) {
      triggerType = getTriggerTypeFromString(classConfigurationYaml.type);
    }

    const unparsedMethods: any[] = classConfigurationYaml.methods || [];
    const methods = await Promise.all(
      unparsedMethods.map((method: any) =>
        YamlMethodConfiguration.create(method, triggerType),
      ),
    );
    const language = path.parse(classConfigurationYaml.path).ext;

    return new YamlClassConfiguration(
      classConfigurationYaml.path,
      triggerType,
      language,
      methods,
      classConfigurationYaml.name,
    );
  }
}

export type YamlFrontend = {
  path: string;
  subdomain: string;
};

export class YamlScriptsConfiguration {
  preBackendDeploy?: string;
  postBackendDeploy?: string;
  postFrontendDeploy?: string;
  preFrontendDeploy?: string;

  constructor(
    preBackendDeploy: string,
    postBackendDeploy: string,
    postFrontendDeploy: string,
    preFrontendDeploy: string,
  ) {
    this.preBackendDeploy = preBackendDeploy;
    this.postBackendDeploy = postBackendDeploy;
    this.postFrontendDeploy = postFrontendDeploy;
    this.preFrontendDeploy = preFrontendDeploy;
  }
}

export class YamlPluginsConfiguration {
  astGenerator: string[];
  sdkGenerator: string[];

  constructor(astGenerator: string[], sdkGenerator: string[]) {
    this.astGenerator = astGenerator;
    this.sdkGenerator = sdkGenerator;
  }
}

export class YamlWorkspace {
  backend: string;
  frontend: string;

  constructor(backend: string, frontend: string) {
    this.backend = backend;
    this.frontend = frontend;
  }
}

const supportedNodeRuntimes: string[] = ["nodejs16.x", "nodejs18.x"];

export enum YamlProjectConfigurationType {
    FRONTEND,
    BACKEND,
    ROOT
}

/**
 * This class represents the model for the YAML configuration file.
 */
export class YamlProjectConfiguration {
  name: string;
  region: string;
  language: Language;
  workspace?: YamlWorkspace;
  sdk?: YamlSdkConfiguration;
  cloudProvider?: CloudProviderIdentifier;
  options?: NodeOptions;
  classes: YamlClassConfiguration[];
  frontend?: YamlFrontend;
  scripts?: YamlScriptsConfiguration;
  plugins?: YamlPluginsConfiguration;
  packageManager?: PackageManager | undefined;

  constructor(
    name: string,
    region: string,
    language: Language,
    sdk: YamlSdkConfiguration | undefined = undefined,
    cloudProvider: CloudProviderIdentifier,
    classes: YamlClassConfiguration[],
    frontend: YamlFrontend | undefined = undefined,
    scripts: YamlScriptsConfiguration | undefined = undefined,
    plugins: YamlPluginsConfiguration | undefined = undefined,
    options: NodeOptions | undefined = undefined,
    workspace: YamlWorkspace | undefined = undefined,
    packageManager: PackageManager | undefined = undefined,
  ) {
    this.name = name;
    this.region = region;
    this.language = language;
    this.sdk = sdk;
    this.cloudProvider = cloudProvider;
    this.classes = classes;
    this.frontend = frontend;
    this.scripts = scripts;
    this.plugins = plugins;
    this.options = options;
    this.workspace = workspace;
    this.packageManager = packageManager;
  }

  getClassConfiguration(path: string): YamlClassConfiguration {
    const classConfiguration = this.classes?.find(
      (classConfiguration) => classConfiguration.path === path,
    );

    if (!classConfiguration) {
      throw new Error("Class configuration not found for path " + path);
    }

    return classConfiguration;
  }

  static async parseBackendYaml(workspace: any) {
    if (!fileExists(workspace.backend)) {
      throw new Error(
        `The folder ${workspace.backend} specified in genezio.yaml in workspace.backend does not exist.`,
      );
    }
    let backendFileContent;
    try {
      const backendFileContentUTF8 = await readUTF8File(
        path.join(workspace.backend, "genezio.yaml"),
      );
      backendFileContent = parse(backendFileContentUTF8);
    } catch {
      return {
        classes: [],
      };
    }
    let classes: YamlClassConfiguration[] = [];
    const unparsedClasses: any[] = backendFileContent.classes;

    // check if unparsedClasses is an array
    if (unparsedClasses && !Array.isArray(unparsedClasses)) {
      throw new Error("The classes property must be an array.");
    }

    if (unparsedClasses && Array.isArray(unparsedClasses)) {
      classes = await Promise.all(
        unparsedClasses.map((c) => YamlClassConfiguration.create(c)),
      );
    }
    const backendScripts: YamlScriptsConfiguration | undefined = {
      preBackendDeploy: backendFileContent.scripts.preBackendDeploy,
      postBackendDeploy: backendFileContent.scripts.postBackendDeploy,
    };
    if (
      backendFileContent.options &&
      backendFileContent.options.nodeRuntime &&
      !supportedNodeRuntimes.includes(backendFileContent.options.nodeRuntime)
    ) {
      throw new Error(
        "The node version in the genezio.yaml configuration file is not valid. The value must be one of the following: " +
          supportedNodeRuntimes.join(", "),
      );
    }

    return {
      options: backendFileContent.options,
      classes,
      backendScripts,
    };
  }

  static async parseFrontendYaml(workspace: any) {
    if (!fileExists(workspace.frontend)) {
      throw new Error(
        `The folder ${workspace.frontend} specified in genezio.yaml in workspace.backend does not exist.`,
      );
    }

    const frontendFileContentUTF8 = await readUTF8File(
      path.join(workspace.frontend, "genezio.yaml"),
    );
    const frontendFileContent = parse(frontendFileContentUTF8);
    const frontendScripts: YamlScriptsConfiguration = {
      preFrontendDeploy: frontendFileContent.scripts?.preFrontendDeploy,
      postFrontendDeploy: frontendFileContent.scripts?.postFrontendDeploy,
    };

    if (frontendFileContent.frontend) {
      if (!frontendFileContent.frontend.path) {
        throw new Error("The frontend.path value is not set.");
      }
    }

    return {
      frontendScripts,
      frontend: frontendFileContent.frontend,
    };
  }

  static async parseWorkflowYaml(
    configurationFileContent: any,
  ): Promise<YamlProjectConfiguration> {
    if (!configurationFileContent.name) {
      throw new Error(
        "The name property is missing from the configuration file.",
      );
    }

    const nameRegex = new RegExp("^[a-zA-Z][-a-zA-Z0-9]*$");
    if (!nameRegex.test(configurationFileContent.name)) {
      throw new Error(
        "The project name is not valid. It must be [a-zA-Z][-a-zA-Z0-9]*",
      );
    }

    if (configurationFileContent.cloudProvider) {
      if (!cloudProviders.includes(configurationFileContent.cloudProvider)) {
        throw new Error(
          `The cloud provider ${configurationFileContent.cloudProvider} is invalid. Please use ${CloudProviderIdentifier.GENEZIO} or ${CloudProviderIdentifier.SELF_HOSTED_AWS}.`,
        );
      }
    }

    if (configurationFileContent.region) {
      if (!regions.includes(configurationFileContent.region)) {
        throw new Error(
          `The region is invalid. Please use a valid region.\n Region list: ${regions}`,
        );
      }
    }

    const name = configurationFileContent.name;
    const cloudProvider =
      configurationFileContent.cloudProvider || CloudProviderIdentifier.GENEZIO;

    if (!configurationFileContent.language) {
      throw new Error('"language" property is missing from genezio.yaml.');
    }
    const language = configurationFileContent.language;

    if (!configurationFileContent.workspace.frontend) {
      throw new Error(
        '"frontend" property is missing from workspace in genezio.yaml.',
      );
    }

    if (!configurationFileContent.workspace.backend) {
      throw new Error(
        '"backend" property is missing from workspace in genezio.yaml.',
      );
    }

    const workspace = new YamlWorkspace(
      path.resolve(configurationFileContent.workspace.backend),
      path.resolve(configurationFileContent.workspace.frontend),
    );

    const backend = await this.parseBackendYaml(workspace);
    const frontend = await this.parseFrontendYaml(workspace);

    return new YamlProjectConfiguration(
      name,
      configurationFileContent.region || "us-east-1",
      language,
      undefined,
      cloudProvider,
      backend.classes,
      frontend.frontend,
      {
        ...backend.backendScripts,
        ...frontend.frontendScripts,
      },
      undefined,
      backend.options,
      workspace,
<<<<<<< HEAD
=======
      configurationFileContent.packageManager,
>>>>>>> 65210a84
    );
  }

  static async create(
    configurationFileContent: any,
  ): Promise<YamlProjectConfiguration> {
    if (configurationFileContent.workspace) {
      return this.parseWorkflowYaml(configurationFileContent);
    }
    if (!configurationFileContent.name) {
      throw new Error(
        "The name property is missing from the configuration file.",
      );
    }

    const nameRegex = new RegExp("^[a-zA-Z][-a-zA-Z0-9]*$");
    if (!nameRegex.test(configurationFileContent.name)) {
      throw new Error(
        "The project name is not valid. It must be [a-zA-Z][-a-zA-Z0-9]*",
      );
    }

    let sdk: YamlSdkConfiguration | undefined;
    let classes: YamlClassConfiguration[] = [];
    if (
      configurationFileContent.options &&
      configurationFileContent.options.nodeRuntime &&
      !supportedNodeRuntimes.includes(
        configurationFileContent.options.nodeRuntime,
      )
    ) {
      throw new Error(
        "The node version in the genezio.yaml configuration file is not valid. The value must be one of the following: " +
          supportedNodeRuntimes.join(", "),
      );
    }

    const projectLanguage = configurationFileContent.language
      ? Language[configurationFileContent.language as keyof typeof Language]
      : Language.ts;

    if (
      configurationFileContent.sdk &&
      configurationFileContent.sdk.path &&
      configurationFileContent.sdk.language
    ) {
      const language: string = configurationFileContent.sdk.language;

      if (!Language[language as keyof typeof Language]) {
        log.info(
          "This sdk.language is not supported by default. It will be treated as a custom language.",
        );
      }

      sdk = new YamlSdkConfiguration(
        Language[
          configurationFileContent.sdk.language as keyof typeof Language
        ],
        configurationFileContent.sdk.path,
      );
    }

    const unparsedClasses: any[] = configurationFileContent.classes;

    // check if unparsedClasses is an array
    if (unparsedClasses && !Array.isArray(unparsedClasses)) {
      throw new Error("The classes property must be an array.");
    }

    if (unparsedClasses && Array.isArray(unparsedClasses)) {
      classes = await Promise.all(
        unparsedClasses.map((c) => YamlClassConfiguration.create(c)),
      );
    }

    if (
      configurationFileContent.plugins?.astGenerator &&
      !Array.isArray(configurationFileContent.plugins?.astGenerator)
    ) {
      throw new Error("astGenerator must be an array");
    }
    if (
      configurationFileContent.plugins?.sdkGenerator &&
      !Array.isArray(configurationFileContent.plugins?.sdkGenerator)
    ) {
      throw new Error("sdkGenerator must be an array");
    }

    const plugins: YamlPluginsConfiguration | undefined =
      configurationFileContent.plugins;

    if (configurationFileContent.cloudProvider) {
      if (!cloudProviders.includes(configurationFileContent.cloudProvider)) {
        throw new Error(
          `The cloud provider ${configurationFileContent.cloudProvider} is invalid. Please use ${CloudProviderIdentifier.GENEZIO} or ${CloudProviderIdentifier.SELF_HOSTED_AWS}.`,
        );
      }
    }

    const scripts: YamlScriptsConfiguration | undefined =
      configurationFileContent.scripts;

    if (configurationFileContent.region) {
      if (!regions.includes(configurationFileContent.region)) {
        throw new Error(
          `The region is invalid. Please use a valid region.\n Region list: ${regions}`,
        );
      }
    }

    if (configurationFileContent.frontend) {
      if (!configurationFileContent.frontend.path) {
        throw new Error("The frontend.path value is not set.");
      }
    }

    return new YamlProjectConfiguration(
      configurationFileContent.name,
      configurationFileContent.region || "us-east-1",
      projectLanguage,
      sdk,
      configurationFileContent.cloudProvider || CloudProviderIdentifier.GENEZIO,
      classes,
      configurationFileContent.frontend,
      scripts,
      plugins,
      configurationFileContent.options,
      undefined,
      configurationFileContent.packageManager,
    );
  }

  getMethodType(path: string, methodName: string): TriggerType | undefined {
    const classElement = this.classes?.find((classElement) => {
      return classElement.path === path;
    });

    return classElement?.getMethodType(methodName);
  }

  addClass(
    classPath: string,
    type: TriggerType,
    methods: YamlMethodConfiguration[],
  ) {
    const language = path.parse(classPath).ext;
    this.classes?.push(
      new YamlClassConfiguration(classPath, type, language, methods),
    );
  }

  // The type parameter is used only if the yaml is a root type of genezio.yaml.
  // It is used to decide if the genezio.yaml file that will be written is a frontend or
  // a root type of genezio.yaml.
  //
  // TODO: this yaml mutation is becoming a mess and we should reconsider how
  // we implement it.
  async writeToFile(path = "./genezio.yaml", type?: YamlProjectConfigurationType) {
    let content;

    if (this.workspace) {
        if (type === YamlProjectConfigurationType.FRONTEND) {
          content = {
            scripts: this.scripts
              ? {
                  preFrontendDeploy: this.scripts?.preFrontendDeploy,
                  postFrontendDeploy: this.scripts?.postFrontendDeploy,
                }
              : undefined,
            frontend: this.frontend
              ? {
                  path: this.frontend?.path,
                  subdomain: this.frontend?.subdomain,
                }
              : undefined,
            packageManager: this.packageManager,
          };
        } else if (type === YamlProjectConfigurationType.ROOT) {
          content = {  
            name: this.name,
            region: this.region,
            language: this.language,
            packageManager: this.packageManager,
            cloudProvider: this.cloudProvider ? this.cloudProvider : undefined,
            workspace: this.workspace
          }
        }
    } else {
      content = {
        name: this.name,
        region: this.region,
        language: this.language,
        cloudProvider: this.cloudProvider ? this.cloudProvider : undefined,
        options: this.options ? this.options : undefined,
        sdk: this.sdk
          ? {
              language: this.sdk?.language,
              path: this.sdk?.path,
            }
          : undefined,
        scripts: this.scripts
          ? {
              preBackendDeploy: this.scripts?.preBackendDeploy,
              preFrontendDeploy: this.scripts?.preFrontendDeploy,
              postBackendDeploy: this.scripts?.postBackendDeploy,
              postFrontendDeploy: this.scripts?.postFrontendDeploy,
            }
          : undefined,
        frontend: this.frontend
          ? {
              path: this.frontend?.path,
              subdomain: this.frontend?.subdomain,
            }
          : undefined,
        classes: this.classes.length
          ? this.classes?.map((c) => ({
              path: c.path,
              type: c.type,
              name: c.name ? c.name : undefined,
              methods: c.methods.map((m) => ({
                name: m.name,
                type: m.type,
                cronString: m.cronString,
              })),
            }))
          : undefined,
        packageManager: this.packageManager ? this.packageManager : undefined,
      };
    }

    const fileDetails = getFileDetails(path);
    const yamlString = yaml.stringify(content);

    await writeToFile(fileDetails.path, fileDetails.filename, yamlString).catch(
      (error) => {
        console.error(error.toString());
      },
    );
  }

  async addSubdomain(subdomain: string, cwd: string) {
    this.frontend = {
      path: this.frontend?.path || "./frontend/build",
      subdomain: subdomain,
    };
    await this.writeToFile(path.join(cwd, "genezio.yaml"), YamlProjectConfigurationType.FRONTEND);
  }
}<|MERGE_RESOLUTION|>--- conflicted
+++ resolved
@@ -242,9 +242,9 @@
 const supportedNodeRuntimes: string[] = ["nodejs16.x", "nodejs18.x"];
 
 export enum YamlProjectConfigurationType {
-    FRONTEND,
-    BACKEND,
-    ROOT
+  FRONTEND,
+  BACKEND,
+  ROOT,
 }
 
 /**
@@ -460,10 +460,7 @@
       undefined,
       backend.options,
       workspace,
-<<<<<<< HEAD
-=======
       configurationFileContent.packageManager,
->>>>>>> 65210a84
     );
   }
 
@@ -621,36 +618,39 @@
   //
   // TODO: this yaml mutation is becoming a mess and we should reconsider how
   // we implement it.
-  async writeToFile(path = "./genezio.yaml", type?: YamlProjectConfigurationType) {
+  async writeToFile(
+    path = "./genezio.yaml",
+    type?: YamlProjectConfigurationType,
+  ) {
     let content;
 
     if (this.workspace) {
-        if (type === YamlProjectConfigurationType.FRONTEND) {
-          content = {
-            scripts: this.scripts
-              ? {
-                  preFrontendDeploy: this.scripts?.preFrontendDeploy,
-                  postFrontendDeploy: this.scripts?.postFrontendDeploy,
-                }
-              : undefined,
-            frontend: this.frontend
-              ? {
-                  path: this.frontend?.path,
-                  subdomain: this.frontend?.subdomain,
-                }
-              : undefined,
-            packageManager: this.packageManager,
-          };
-        } else if (type === YamlProjectConfigurationType.ROOT) {
-          content = {  
-            name: this.name,
-            region: this.region,
-            language: this.language,
-            packageManager: this.packageManager,
-            cloudProvider: this.cloudProvider ? this.cloudProvider : undefined,
-            workspace: this.workspace
-          }
-        }
+      if (type === YamlProjectConfigurationType.FRONTEND) {
+        content = {
+          scripts: this.scripts
+            ? {
+                preFrontendDeploy: this.scripts?.preFrontendDeploy,
+                postFrontendDeploy: this.scripts?.postFrontendDeploy,
+              }
+            : undefined,
+          frontend: this.frontend
+            ? {
+                path: this.frontend?.path,
+                subdomain: this.frontend?.subdomain,
+              }
+            : undefined,
+          packageManager: this.packageManager,
+        };
+      } else if (type === YamlProjectConfigurationType.ROOT) {
+        content = {
+          name: this.name,
+          region: this.region,
+          language: this.language,
+          packageManager: this.packageManager,
+          cloudProvider: this.cloudProvider ? this.cloudProvider : undefined,
+          workspace: this.workspace,
+        };
+      }
     } else {
       content = {
         name: this.name,
@@ -709,6 +709,9 @@
       path: this.frontend?.path || "./frontend/build",
       subdomain: subdomain,
     };
-    await this.writeToFile(path.join(cwd, "genezio.yaml"), YamlProjectConfigurationType.FRONTEND);
+    await this.writeToFile(
+      path.join(cwd, "genezio.yaml"),
+      YamlProjectConfigurationType.FRONTEND,
+    );
   }
 }