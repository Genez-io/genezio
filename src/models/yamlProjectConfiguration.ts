import path from "path";
import yaml, { parse } from "yaml";
import {
  fileExists,
  getFileDetails,
  readUTF8File,
  writeToFile,
} from "../utils/file.js";
import { regions } from "../utils/configs.js";
import { isValidCron } from "cron-validator";
import log from "loglevel";
import {
  CloudProviderIdentifier,
  cloudProviders,
} from "./cloudProviderIdentifier.js";
import { NodeOptions } from "./nodeRuntime.js";

export enum TriggerType {
  jsonrpc = "jsonrpc",
  cron = "cron",
  http = "http",
}

export function getTriggerTypeFromString(string: string): TriggerType {
  if (string && !TriggerType[string as keyof typeof TriggerType]) {
    const triggerTypes: string = Object.keys(TriggerType).join(", ");
    throw new Error(
      "Specified class type for " +
        string +
        " is incorrect. Accepted values: " +
        triggerTypes +
        ".",
    );
  }

  return TriggerType[string as keyof typeof TriggerType];
}

export enum Language {
  js = "js",
  ts = "ts",
  swift = "swift",
  python = "python",
  dart = "dart",
  kt = "kotlin",
}

export enum PackageManager {
  npm = "npm",
  yarn = "yarn",
  pnpm = "pnpm",
}

export class YamlSdkConfiguration {
  language: Language;
  path: string;

  constructor(language: Language, path: string) {
    this.language = language;
    this.path = path;
  }
}

export type ParsedCronFields = {
  minutes: string;
  hours: string;
  dayOfMonth: string;
  month: string;
  dayOfWeek: string;
};

export class YamlMethodConfiguration {
  name: string;
  type: TriggerType;
  cronString?: string;

  constructor(name: string, type?: TriggerType, cronString?: string) {
    this.name = name;
    this.type = type ?? TriggerType.jsonrpc;
    this.cronString = cronString;
  }

  static async create(
    methodConfigurationYaml: any,
    classType: TriggerType,
  ): Promise<YamlMethodConfiguration> {
    if (!methodConfigurationYaml.name) {
      throw new Error("Missing method name in configuration file.");
    }

    if (
      methodConfigurationYaml.type &&
      !TriggerType[methodConfigurationYaml.type as keyof typeof TriggerType]
    ) {
      throw new Error("The method's type is incorrect.");
    }

    let type = classType;
    if (methodConfigurationYaml.type) {
      type =
        TriggerType[methodConfigurationYaml.type as keyof typeof TriggerType];
    }

    if (type == TriggerType.cron && !methodConfigurationYaml.cronString) {
      throw new Error("The cron method is missing a cron string property.");
    }

    // Check cron string format
    if (type == TriggerType.cron) {
      if (!isValidCron(methodConfigurationYaml.cronString)) {
        throw new Error(
          "The cron string is not valid. Check https://crontab.guru/ for more information.",
        );
      }

      const cronParts = methodConfigurationYaml.cronString.split(" ");
      if (cronParts[2] != "*" && cronParts[4] != "*") {
        throw new Error(
          "The cron string is not valid. The day of the month and day of the week cannot be specified at the same time.",
        );
      }
    }

    return new YamlMethodConfiguration(
      methodConfigurationYaml.name,
      type,
      methodConfigurationYaml.cronString,
    );
  }
}

export class YamlClassConfiguration {
  path: string;
  type: TriggerType;
  language: string;
  name?: string;
  methods: YamlMethodConfiguration[];

  constructor(
    path: string,
    type: TriggerType,
    language: string,
    methods: YamlMethodConfiguration[],
    name?: string,
  ) {
    this.path = path;
    this.type = type;
    this.methods = methods;
    this.language = language;
    this.name = name;
  }

  getMethodType(methodName: string): TriggerType {
    const method = this.methods.find((method) => method.name === methodName);

    if (!method) {
      return this.type;
    }

    if (method && method.type) {
      return method.type;
    }

    return TriggerType.jsonrpc;
  }

  static async create(
    classConfigurationYaml: any,
  ): Promise<YamlClassConfiguration> {
    if (!classConfigurationYaml.path) {
      throw new Error("Path is missing from class.");
    }

    let triggerType = TriggerType.jsonrpc;

    if (classConfigurationYaml.type) {
      triggerType = getTriggerTypeFromString(classConfigurationYaml.type);
    }

    const unparsedMethods: any[] = classConfigurationYaml.methods || [];
    const methods = await Promise.all(
      unparsedMethods.map((method: any) =>
        YamlMethodConfiguration.create(method, triggerType),
      ),
    );
    const language = path.parse(classConfigurationYaml.path).ext;

    return new YamlClassConfiguration(
      classConfigurationYaml.path,
      triggerType,
      language,
      methods,
      classConfigurationYaml.name,
    );
  }
}

export type YamlFrontend = {
  path: string;
  subdomain: string;
};

export class YamlScriptsConfiguration {
  preBackendDeploy?: string;
  postBackendDeploy?: string;
  postFrontendDeploy?: string;
  preFrontendDeploy?: string;

  constructor(
    preBackendDeploy: string,
    postBackendDeploy: string,
    postFrontendDeploy: string,
    preFrontendDeploy: string,
  ) {
    this.preBackendDeploy = preBackendDeploy;
    this.postBackendDeploy = postBackendDeploy;
    this.postFrontendDeploy = postFrontendDeploy;
    this.preFrontendDeploy = preFrontendDeploy;
  }
}

export class YamlPluginsConfiguration {
  astGenerator: string[];
  sdkGenerator: string[];

  constructor(astGenerator: string[], sdkGenerator: string[]) {
    this.astGenerator = astGenerator;
    this.sdkGenerator = sdkGenerator;
  }
}

export class YamlWorkspace {
<<<<<<< HEAD
    backend: string;
    frontend: string;
    rawPathBackend: string;
    rawPathFrontend: string;

    constructor(backend: string, frontend: string) {
        this.backend = path.resolve(backend);
        this.frontend = path.resolve(frontend);
        this.rawPathBackend = backend;
        this.rawPathFrontend = frontend;
    }
=======
  backend: string;
  frontend: string;

  constructor(backend: string, frontend: string) {
    this.backend = backend;
    this.frontend = frontend;
  }
>>>>>>> bdbd918c
}

const supportedNodeRuntimes: string[] = ["nodejs16.x", "nodejs18.x"];

export enum YamlProjectConfigurationType {
  FRONTEND,
  BACKEND,
  ROOT,
}

/**
 * This class represents the model for the YAML configuration file.
 */
export class YamlProjectConfiguration {
  name: string;
  region: string;
  language: Language;
  workspace?: YamlWorkspace;
  sdk?: YamlSdkConfiguration;
  cloudProvider?: CloudProviderIdentifier;
  options?: NodeOptions;
  classes: YamlClassConfiguration[];
  frontend?: YamlFrontend;
  scripts?: YamlScriptsConfiguration;
  plugins?: YamlPluginsConfiguration;
  packageManager?: PackageManager | undefined;

  constructor(
    name: string,
    region: string,
    language: Language,
    sdk: YamlSdkConfiguration | undefined = undefined,
    cloudProvider: CloudProviderIdentifier,
    classes: YamlClassConfiguration[],
    frontend: YamlFrontend | undefined = undefined,
    scripts: YamlScriptsConfiguration | undefined = undefined,
    plugins: YamlPluginsConfiguration | undefined = undefined,
    options: NodeOptions | undefined = undefined,
    workspace: YamlWorkspace | undefined = undefined,
    packageManager: PackageManager | undefined = undefined,
  ) {
    this.name = name;
    this.region = region;
    this.language = language;
    this.sdk = sdk;
    this.cloudProvider = cloudProvider;
    this.classes = classes;
    this.frontend = frontend;
    this.scripts = scripts;
    this.plugins = plugins;
    this.options = options;
    this.workspace = workspace;
    this.packageManager = packageManager;
  }

  getClassConfiguration(path: string): YamlClassConfiguration {
    const classConfiguration = this.classes?.find(
      (classConfiguration) => classConfiguration.path === path,
    );

    if (!classConfiguration) {
      throw new Error("Class configuration not found for path " + path);
    }

    return classConfiguration;
  }

  static async parseBackendYaml(workspace: any) {
    if (!fileExists(workspace.backend)) {
      throw new Error(
        `The folder ${workspace.backend} specified in genezio.yaml in workspace.backend does not exist.`,
      );
    }
    let backendFileContent;
    try {
      const backendFileContentUTF8 = await readUTF8File(
        path.join(workspace.backend, "genezio.yaml"),
      );
      backendFileContent = parse(backendFileContentUTF8);
    } catch {
      return {
        classes: [],
      };
    }
    let classes: YamlClassConfiguration[] = [];
    const unparsedClasses: any[] = backendFileContent.classes;

    // check if unparsedClasses is an array
    if (unparsedClasses && !Array.isArray(unparsedClasses)) {
      throw new Error("The classes property must be an array.");
    }

    if (unparsedClasses && Array.isArray(unparsedClasses)) {
      classes = await Promise.all(
        unparsedClasses.map((c) => YamlClassConfiguration.create(c)),
      );
    }
    const backendScripts: YamlScriptsConfiguration | undefined = {
      preBackendDeploy: backendFileContent.scripts.preBackendDeploy,
      postBackendDeploy: backendFileContent.scripts.postBackendDeploy,
    };
    if (
      backendFileContent.options &&
      backendFileContent.options.nodeRuntime &&
      !supportedNodeRuntimes.includes(backendFileContent.options.nodeRuntime)
    ) {
      throw new Error(
        "The node version in the genezio.yaml configuration file is not valid. The value must be one of the following: " +
          supportedNodeRuntimes.join(", "),
      );
    }

    return {
      options: backendFileContent.options,
      classes,
      backendScripts,
    };
  }

  static async parseFrontendYaml(workspace: any) {
    if (!fileExists(workspace.frontend)) {
      throw new Error(
        `The folder ${workspace.frontend} specified in genezio.yaml in workspace.backend does not exist.`,
      );
    }

    const frontendFileContentUTF8 = await readUTF8File(
      path.join(workspace.frontend, "genezio.yaml"),
    );
    const frontendFileContent = parse(frontendFileContentUTF8);
    const frontendScripts: YamlScriptsConfiguration = {
      preFrontendDeploy: frontendFileContent.scripts?.preFrontendDeploy,
      postFrontendDeploy: frontendFileContent.scripts?.postFrontendDeploy,
    };

    if (frontendFileContent.frontend) {
      if (!frontendFileContent.frontend.path) {
        throw new Error("The frontend.path value is not set.");
      }
    }

    return {
      frontendScripts,
      frontend: frontendFileContent.frontend,
    };
  }

  static async parseWorkflowYaml(
    configurationFileContent: any,
  ): Promise<YamlProjectConfiguration> {
    if (!configurationFileContent.name) {
      throw new Error(
        "The name property is missing from the configuration file.",
      );
    }

    const nameRegex = new RegExp("^[a-zA-Z][-a-zA-Z0-9]*$");
    if (!nameRegex.test(configurationFileContent.name)) {
      throw new Error(
        "The project name is not valid. It must be [a-zA-Z][-a-zA-Z0-9]*",
      );
    }

    if (configurationFileContent.cloudProvider) {
      if (!cloudProviders.includes(configurationFileContent.cloudProvider)) {
        throw new Error(
          `The cloud provider ${configurationFileContent.cloudProvider} is invalid. Please use ${CloudProviderIdentifier.GENEZIO} or ${CloudProviderIdentifier.SELF_HOSTED_AWS}.`,
        );
      }
    }

    if (configurationFileContent.region) {
      if (!regions.includes(configurationFileContent.region)) {
        throw new Error(
          `The region is invalid. Please use a valid region.\n Region list: ${regions}`,
        );
      }
    }

    const name = configurationFileContent.name;
    const cloudProvider =
      configurationFileContent.cloudProvider || CloudProviderIdentifier.GENEZIO;

    if (!configurationFileContent.language) {
      throw new Error('"language" property is missing from genezio.yaml.');
    }
    const language = configurationFileContent.language;

    if (!configurationFileContent.workspace.frontend) {
      throw new Error(
        '"frontend" property is missing from workspace in genezio.yaml.',
      );
    }

    if (!configurationFileContent.workspace.backend) {
      throw new Error(
        '"backend" property is missing from workspace in genezio.yaml.',
      );
    }

<<<<<<< HEAD
    const workspace = new YamlWorkspace(configurationFileContent.workspace.backend, configurationFileContent.workspace.frontend)
       
    const backend = await this.parseBackendYaml(workspace)
    const frontend = await this.parseFrontendYaml(workspace)
=======
    const workspace = new YamlWorkspace(
      path.resolve(configurationFileContent.workspace.backend),
      path.resolve(configurationFileContent.workspace.frontend),
    );

    const backend = await this.parseBackendYaml(workspace);
    const frontend = await this.parseFrontendYaml(workspace);
>>>>>>> bdbd918c

    return new YamlProjectConfiguration(
      name,
      configurationFileContent.region || "us-east-1",
      language,
      undefined,
      cloudProvider,
      backend.classes,
      frontend.frontend,
      {
        ...backend.backendScripts,
        ...frontend.frontendScripts,
      },
      undefined,
      backend.options,
      workspace,
      configurationFileContent.packageManager,
    );
  }

  static async create(
    configurationFileContent: any,
  ): Promise<YamlProjectConfiguration> {
    if (configurationFileContent.workspace) {
      return this.parseWorkflowYaml(configurationFileContent);
    }
    if (!configurationFileContent.name) {
      throw new Error(
        "The name property is missing from the configuration file.",
      );
    }

    const nameRegex = new RegExp("^[a-zA-Z][-a-zA-Z0-9]*$");
    if (!nameRegex.test(configurationFileContent.name)) {
      throw new Error(
        "The project name is not valid. It must be [a-zA-Z][-a-zA-Z0-9]*",
      );
    }

    let sdk: YamlSdkConfiguration | undefined;
    let classes: YamlClassConfiguration[] = [];
    if (
      configurationFileContent.options &&
      configurationFileContent.options.nodeRuntime &&
      !supportedNodeRuntimes.includes(
        configurationFileContent.options.nodeRuntime,
      )
    ) {
      throw new Error(
        "The node version in the genezio.yaml configuration file is not valid. The value must be one of the following: " +
          supportedNodeRuntimes.join(", "),
      );
    }

    const projectLanguage = configurationFileContent.language
      ? Language[configurationFileContent.language as keyof typeof Language]
      : Language.ts;

    if (
      configurationFileContent.sdk &&
      configurationFileContent.sdk.path &&
      configurationFileContent.sdk.language
    ) {
      const language: string = configurationFileContent.sdk.language;

      if (!Language[language as keyof typeof Language]) {
        log.info(
          "This sdk.language is not supported by default. It will be treated as a custom language.",
        );
      }

      sdk = new YamlSdkConfiguration(
        Language[
          configurationFileContent.sdk.language as keyof typeof Language
        ],
        configurationFileContent.sdk.path,
      );
    }

    const unparsedClasses: any[] = configurationFileContent.classes;

    // check if unparsedClasses is an array
    if (unparsedClasses && !Array.isArray(unparsedClasses)) {
      throw new Error("The classes property must be an array.");
    }

    if (unparsedClasses && Array.isArray(unparsedClasses)) {
      classes = await Promise.all(
        unparsedClasses.map((c) => YamlClassConfiguration.create(c)),
      );
    }

    if (
      configurationFileContent.plugins?.astGenerator &&
      !Array.isArray(configurationFileContent.plugins?.astGenerator)
    ) {
      throw new Error("astGenerator must be an array");
    }
    if (
      configurationFileContent.plugins?.sdkGenerator &&
      !Array.isArray(configurationFileContent.plugins?.sdkGenerator)
    ) {
      throw new Error("sdkGenerator must be an array");
    }

    const plugins: YamlPluginsConfiguration | undefined =
      configurationFileContent.plugins;

    if (configurationFileContent.cloudProvider) {
      if (!cloudProviders.includes(configurationFileContent.cloudProvider)) {
        throw new Error(
          `The cloud provider ${configurationFileContent.cloudProvider} is invalid. Please use ${CloudProviderIdentifier.GENEZIO} or ${CloudProviderIdentifier.SELF_HOSTED_AWS}.`,
        );
      }
    }

    const scripts: YamlScriptsConfiguration | undefined =
      configurationFileContent.scripts;

    if (configurationFileContent.region) {
      if (!regions.includes(configurationFileContent.region)) {
        throw new Error(
          `The region is invalid. Please use a valid region.\n Region list: ${regions}`,
        );
      }
    }

    if (configurationFileContent.frontend) {
      if (!configurationFileContent.frontend.path) {
        throw new Error("The frontend.path value is not set.");
      }
    }

    return new YamlProjectConfiguration(
      configurationFileContent.name,
      configurationFileContent.region || "us-east-1",
      projectLanguage,
      sdk,
      configurationFileContent.cloudProvider || CloudProviderIdentifier.GENEZIO,
      classes,
      configurationFileContent.frontend,
      scripts,
      plugins,
      configurationFileContent.options,
      undefined,
      configurationFileContent.packageManager,
    );
  }

  getMethodType(path: string, methodName: string): TriggerType | undefined {
    const classElement = this.classes?.find((classElement) => {
      return classElement.path === path;
    });

    return classElement?.getMethodType(methodName);
  }

  addClass(
    classPath: string,
    type: TriggerType,
    methods: YamlMethodConfiguration[],
  ) {
    const language = path.parse(classPath).ext;
    this.classes?.push(
      new YamlClassConfiguration(classPath, type, language, methods),
    );
  }

  // The type parameter is used only if the yaml is a root type of genezio.yaml.
  // It is used to decide if the genezio.yaml file that will be written is a frontend or
  // a root type of genezio.yaml.
  //
  // TODO: this yaml mutation is becoming a mess and we should reconsider how
  // we implement it.
  async writeToFile(
    path = "./genezio.yaml",
    type?: YamlProjectConfigurationType,
  ) {
    let content;

    if (this.workspace) {
<<<<<<< HEAD
        if (type === YamlProjectConfigurationType.FRONTEND) {
          content = {
            scripts: this.scripts
              ? {
                  preFrontendDeploy: this.scripts?.preFrontendDeploy,
                  postFrontendDeploy: this.scripts?.postFrontendDeploy,
                }
              : undefined,
            frontend: this.frontend
              ? {
                  path: this.frontend?.path,
                  subdomain: this.frontend?.subdomain,
                }
              : undefined,
            packageManager: this.packageManager,
          };
        } else if (type === YamlProjectConfigurationType.ROOT) {
          content = {  
            name: this.name,
            region: this.region,
            language: this.language,
            packageManager: this.packageManager,
            cloudProvider: this.cloudProvider ? this.cloudProvider : undefined,
            workspace: {
                backend: this.workspace.rawPathBackend,
                frontend: this.workspace.rawPathFrontend
          }
        }
=======
      if (type === YamlProjectConfigurationType.FRONTEND) {
        content = {
          scripts: this.scripts
            ? {
                preFrontendDeploy: this.scripts?.preFrontendDeploy,
                postFrontendDeploy: this.scripts?.postFrontendDeploy,
              }
            : undefined,
          frontend: this.frontend
            ? {
                path: this.frontend?.path,
                subdomain: this.frontend?.subdomain,
              }
            : undefined,
          packageManager: this.packageManager,
        };
      } else if (type === YamlProjectConfigurationType.ROOT) {
        content = {
          name: this.name,
          region: this.region,
          language: this.language,
          packageManager: this.packageManager,
          cloudProvider: this.cloudProvider ? this.cloudProvider : undefined,
          workspace: this.workspace,
        };
      }
>>>>>>> bdbd918c
    } else {
      content = {
        name: this.name,
        region: this.region,
        language: this.language,
        cloudProvider: this.cloudProvider ? this.cloudProvider : undefined,
        options: this.options ? this.options : undefined,
        sdk: this.sdk
          ? {
              language: this.sdk?.language,
              path: this.sdk?.path,
            }
          : undefined,
        scripts: this.scripts
          ? {
              preBackendDeploy: this.scripts?.preBackendDeploy,
              preFrontendDeploy: this.scripts?.preFrontendDeploy,
              postBackendDeploy: this.scripts?.postBackendDeploy,
              postFrontendDeploy: this.scripts?.postFrontendDeploy,
            }
          : undefined,
        frontend: this.frontend
          ? {
              path: this.frontend?.path,
              subdomain: this.frontend?.subdomain,
            }
          : undefined,
        classes: this.classes.length
          ? this.classes?.map((c) => ({
              path: c.path,
              type: c.type,
              name: c.name ? c.name : undefined,
              methods: c.methods.map((m) => ({
                name: m.name,
                type: m.type,
                cronString: m.cronString,
              })),
            }))
          : undefined,
        packageManager: this.packageManager ? this.packageManager : undefined,
      };
    }

    const fileDetails = getFileDetails(path);
    const yamlString = yaml.stringify(content);

    await writeToFile(fileDetails.path, fileDetails.filename, yamlString).catch(
        (error) => {
            console.error(error.toString());
        },
    );
    }
  }

  async addSubdomain(subdomain: string, cwd: string) {
    this.frontend = {
      path: this.frontend?.path || "./frontend/build",
      subdomain: subdomain,
    };
    await this.writeToFile(
      path.join(cwd, "genezio.yaml"),
      YamlProjectConfigurationType.FRONTEND,
    );
  }
}<|MERGE_RESOLUTION|>--- conflicted
+++ resolved
@@ -230,7 +230,6 @@
 }
 
 export class YamlWorkspace {
-<<<<<<< HEAD
     backend: string;
     frontend: string;
     rawPathBackend: string;
@@ -242,15 +241,6 @@
         this.rawPathBackend = backend;
         this.rawPathFrontend = frontend;
     }
-=======
-  backend: string;
-  frontend: string;
-
-  constructor(backend: string, frontend: string) {
-    this.backend = backend;
-    this.frontend = frontend;
-  }
->>>>>>> bdbd918c
 }
 
 const supportedNodeRuntimes: string[] = ["nodejs16.x", "nodejs18.x"];
@@ -451,20 +441,10 @@
       );
     }
 
-<<<<<<< HEAD
     const workspace = new YamlWorkspace(configurationFileContent.workspace.backend, configurationFileContent.workspace.frontend)
        
     const backend = await this.parseBackendYaml(workspace)
     const frontend = await this.parseFrontendYaml(workspace)
-=======
-    const workspace = new YamlWorkspace(
-      path.resolve(configurationFileContent.workspace.backend),
-      path.resolve(configurationFileContent.workspace.frontend),
-    );
-
-    const backend = await this.parseBackendYaml(workspace);
-    const frontend = await this.parseFrontendYaml(workspace);
->>>>>>> bdbd918c
 
     return new YamlProjectConfiguration(
       name,
@@ -646,7 +626,6 @@
     let content;
 
     if (this.workspace) {
-<<<<<<< HEAD
         if (type === YamlProjectConfigurationType.FRONTEND) {
           content = {
             scripts: this.scripts
@@ -675,34 +654,6 @@
                 frontend: this.workspace.rawPathFrontend
           }
         }
-=======
-      if (type === YamlProjectConfigurationType.FRONTEND) {
-        content = {
-          scripts: this.scripts
-            ? {
-                preFrontendDeploy: this.scripts?.preFrontendDeploy,
-                postFrontendDeploy: this.scripts?.postFrontendDeploy,
-              }
-            : undefined,
-          frontend: this.frontend
-            ? {
-                path: this.frontend?.path,
-                subdomain: this.frontend?.subdomain,
-              }
-            : undefined,
-          packageManager: this.packageManager,
-        };
-      } else if (type === YamlProjectConfigurationType.ROOT) {
-        content = {
-          name: this.name,
-          region: this.region,
-          language: this.language,
-          packageManager: this.packageManager,
-          cloudProvider: this.cloudProvider ? this.cloudProvider : undefined,
-          workspace: this.workspace,
-        };
-      }
->>>>>>> bdbd918c
     } else {
       content = {
         name: this.name,
