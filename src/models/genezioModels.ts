import { YamlClassConfiguration } from "./yamlProjectConfiguration.js";

export type ModelView = {
  path: string;
  externalTypes: {
    name: string;
    type: string;
  }[];
  imports: {
    path: string;
    models: {
      name: string;
      last?: boolean;
    }[];
  }[];
};

export type IndexModel = {
  imports: {
    path: string;
    models: {
      name: string;
      last?: boolean;
    }[];
  }[];
  exports: {
    name: string;
    last?: boolean;
  }[];
};

export class File {
  path: string;
  data: string;

  constructor(path: string, data: string) {
    this.path = path;
    this.data = data;
  }
}

export class SdkFileClass {
  path: string;
  data: string;
  className: string;

  constructor(path: string, data: string, className: string) {
    this.path = path;
    this.data = data;
    this.className = className;
  }
}

export enum AstNodeType {
  StringLiteral = "StringLiteral",
  IntegerLiteral = "IntegerLiteral",
  BooleanLiteral = "BooleanLiteral",
  FloatLiteral = "FloatLiteral",
  NullLiteral = "NullLiteral",
  DoubleLiteral = "DoubleLiteral",
  VoidLiteral = "VoidLiteral",
  AnyLiteral = "AnyLiteral",
  ArrayType = "ArrayType",
  DateType = "DateType",
  MapType = "MapType",
  PromiseType = "PromiseType",
  ConstType = "ConstType",
  NativeType = "NativeType",
  ParamType = "ParamType",
  CustomNodeLiteral = "CustomNodeLiteral",
  Enum = "Enum",
  TypeAlias = "TypeAlias",
  TypeLiteral = "TypeLiteral",
  StructLiteral = "StructLiteral",
  UnionType = "UnionType",
  ParameterDefinition = "ParameterDefinition",
  MethodDefinition = "MethodDefinition",
  ClassDefinition = "ClassDefinition",
  PropertyDefinition = "PropertyDefinition",
}

export interface CustomAstNodeType extends Node {
  type: AstNodeType.CustomNodeLiteral;
  rawValue: string;
}

export enum SourceType {
  script = "script",
  module = "module",
}

export enum MethodKindEnum {
  constructor = "constructor",
  method = "method",
  get = "get",
  set = "set",
}

/**
 * The input that goes into the astGenerator.
 */
export type AstGeneratorInput = {
  class: {
    path: string;
    data: string;
    name?: string;
  };
};

export type AstGeneratorOutput = {
  program: Program;
};

export interface Node {
  type: AstNodeType;
  path?: string;
}

// DONE native types, enums, type alias, union type - type | type
// TODO next steps - array(multi level), map

export interface ConstType extends Node {
  type: AstNodeType.ConstType;
  name: string;
  value: string;
}

export interface StringType extends Node {
  type: AstNodeType.StringLiteral;
}

export interface IntegerType extends Node {
  type: AstNodeType.IntegerLiteral;
}

export interface BooleanType extends Node {
  type: AstNodeType.BooleanLiteral;
}

export interface FloatType extends Node {
  type: AstNodeType.FloatLiteral;
}

export interface DoubleType extends Node {
  type: AstNodeType.DoubleLiteral;
}

export interface VoidType extends Node {
  type: AstNodeType.VoidLiteral;
}

export interface EnumType extends Node {
  type: AstNodeType.Enum;
  name: string;
}

export interface NullType extends Node {
  type: AstNodeType.NullLiteral;
}

export interface AnyType extends Node {
  type: AstNodeType.AnyLiteral;
}

export interface DateType extends Node {
  type: AstNodeType.DateType;
}

export interface ArrayType extends Node {
  type: AstNodeType.ArrayType;
  generic: Node;
}

export interface MapType extends Node {
  type: AstNodeType.MapType;
  genericKey: Node;
  genericValue: Node;
}

export interface PromiseType extends Node {
  type: AstNodeType.PromiseType;
  generic: Node;
}

export interface EnumCase {
  name: string;
  value: string;
  type: AstNodeType;
}

export interface Enum extends Node {
  type: AstNodeType.Enum;
  name: string;
  cases: EnumCase[];
}

export interface PropertyDefinition {
  name: string;
  optional: boolean;
<<<<<<< HEAD
  type:
    | DoubleType
    | IntegerType
    | StringType
    | BooleanType
    | FloatType
    | AnyType
    | TypeLiteral
    | CustomAstNodeType
    | DateType
    | ArrayType
    | UnionType
    | PromiseType
    | VoidType
    | EnumType;
=======
  type: DoubleType | IntegerType | StringType | BooleanType | FloatType | AnyType | TypeLiteral | CustomAstNodeType | DateType | ArrayType | UnionType | PromiseType | VoidType | EnumType | MapType;
>>>>>>> 247f0e88
}

export interface TypeLiteral extends Node {
  type: AstNodeType.TypeLiteral;
  properties: PropertyDefinition[];
}

export interface StructLiteral extends Node {
  type: AstNodeType.StructLiteral;
  name: string;
  typeLiteral: TypeLiteral;
}

export interface TypeAlias extends Node {
  type: AstNodeType.TypeAlias;
  name: string;
<<<<<<< HEAD
  aliasType:
    | DoubleType
    | IntegerType
    | StringType
    | BooleanType
    | FloatType
    | AnyType
    | CustomAstNodeType
    | DateType
    | ArrayType
    | TypeLiteral
    | UnionType
    | PromiseType
    | VoidType
    | EnumType;
=======
  aliasType: DoubleType | IntegerType | StringType | BooleanType | FloatType | AnyType | CustomAstNodeType | DateType | ArrayType | TypeLiteral | UnionType | PromiseType | VoidType | EnumType | MapType;
>>>>>>> 247f0e88
}

export interface UnionType extends Node {
  type: AstNodeType.UnionType;
  params: Node[];
}

export interface ParameterDefinition extends Node {
  type: AstNodeType.ParameterDefinition;
  name: string;
  rawType: string;
<<<<<<< HEAD
  paramType:
    | DoubleType
    | IntegerType
    | StringType
    | BooleanType
    | FloatType
    | AnyType
    | ArrayType
    | MapType
    | CustomAstNodeType
    | DateType
    | TypeLiteral
    | UnionType
    | PromiseType
    | VoidType
    | EnumType;
=======
  paramType: DoubleType | IntegerType | StringType | BooleanType | FloatType | AnyType | ArrayType | MapType | CustomAstNodeType | DateType | TypeLiteral | UnionType | PromiseType | VoidType | EnumType | MapType;
>>>>>>> 247f0e88
  optional: boolean;
  defaultValue?: {
    value: string;
    type: AstNodeType;
  };
}

export interface MethodDefinition extends Node {
  type: AstNodeType.MethodDefinition;
  name: string;
  params: ParameterDefinition[];
  kind: MethodKindEnum;
  static: boolean;
<<<<<<< HEAD
  returnType:
    | DoubleType
    | IntegerType
    | StringType
    | BooleanType
    | FloatType
    | AnyType
    | ArrayType
    | MapType
    | CustomAstNodeType
    | TypeLiteral
    | UnionType
    | PromiseType
    | VoidType
    | EnumType
    | DateType;
=======
  returnType: DoubleType | IntegerType | StringType | BooleanType | FloatType | AnyType | ArrayType | MapType | CustomAstNodeType | TypeLiteral | UnionType | PromiseType | VoidType | EnumType | DateType | MapType;
>>>>>>> 247f0e88
}

export interface ClassDefinition extends Node {
  type: AstNodeType.ClassDefinition;
  name: string;
  methods: MethodDefinition[];
}

export type Program = {
  originalLanguage: string;
  sourceType: SourceType;
  body: Node[] | undefined;
};

/**
 * A class implementing this interface will create the ast for a given language.
 */
export interface AstGeneratorInterface {
  generateAst: (input: AstGeneratorInput) => Promise<AstGeneratorOutput>;
}

// types for SDK Generator
export type SdkGeneratorClassesInfoInput = {
  program: Program;
  classConfiguration: YamlClassConfiguration;
  fileName: string;
};

export type SdkGeneratorInput = {
  classesInfo: SdkGeneratorClassesInfoInput[];
  sdk?: {
    language: string;
  };
};

export type SdkGeneratorOutput = {
  files: SdkFileClass[];
};

/**
 * A class implementing this interface will create the sdk for a given language.
 */
export interface SdkGeneratorInterface {
  generateSdk: (
    sdkGeneratorInput: SdkGeneratorInput
  ) => Promise<SdkGeneratorOutput>;
}<|MERGE_RESOLUTION|>--- conflicted
+++ resolved
@@ -197,7 +197,6 @@
 export interface PropertyDefinition {
   name: string;
   optional: boolean;
-<<<<<<< HEAD
   type:
     | DoubleType
     | IntegerType
@@ -212,10 +211,8 @@
     | UnionType
     | PromiseType
     | VoidType
-    | EnumType;
-=======
-  type: DoubleType | IntegerType | StringType | BooleanType | FloatType | AnyType | TypeLiteral | CustomAstNodeType | DateType | ArrayType | UnionType | PromiseType | VoidType | EnumType | MapType;
->>>>>>> 247f0e88
+    | EnumType
+    | MapType;
 }
 
 export interface TypeLiteral extends Node {
@@ -232,7 +229,6 @@
 export interface TypeAlias extends Node {
   type: AstNodeType.TypeAlias;
   name: string;
-<<<<<<< HEAD
   aliasType:
     | DoubleType
     | IntegerType
@@ -247,10 +243,8 @@
     | UnionType
     | PromiseType
     | VoidType
-    | EnumType;
-=======
-  aliasType: DoubleType | IntegerType | StringType | BooleanType | FloatType | AnyType | CustomAstNodeType | DateType | ArrayType | TypeLiteral | UnionType | PromiseType | VoidType | EnumType | MapType;
->>>>>>> 247f0e88
+    | EnumType
+    | MapType;
 }
 
 export interface UnionType extends Node {
@@ -262,7 +256,6 @@
   type: AstNodeType.ParameterDefinition;
   name: string;
   rawType: string;
-<<<<<<< HEAD
   paramType:
     | DoubleType
     | IntegerType
@@ -278,10 +271,8 @@
     | UnionType
     | PromiseType
     | VoidType
-    | EnumType;
-=======
-  paramType: DoubleType | IntegerType | StringType | BooleanType | FloatType | AnyType | ArrayType | MapType | CustomAstNodeType | DateType | TypeLiteral | UnionType | PromiseType | VoidType | EnumType | MapType;
->>>>>>> 247f0e88
+    | EnumType
+    | MapType;
   optional: boolean;
   defaultValue?: {
     value: string;
@@ -295,7 +286,6 @@
   params: ParameterDefinition[];
   kind: MethodKindEnum;
   static: boolean;
-<<<<<<< HEAD
   returnType:
     | DoubleType
     | IntegerType
@@ -311,10 +301,8 @@
     | PromiseType
     | VoidType
     | EnumType
-    | DateType;
-=======
-  returnType: DoubleType | IntegerType | StringType | BooleanType | FloatType | AnyType | ArrayType | MapType | CustomAstNodeType | TypeLiteral | UnionType | PromiseType | VoidType | EnumType | DateType | MapType;
->>>>>>> 247f0e88
+    | DateType
+    | MapType;
 }
 
 export interface ClassDefinition extends Node {
