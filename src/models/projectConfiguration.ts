import path from "path";
import yaml from "yaml";
<<<<<<< HEAD
import { fileExists, getFileDetails, writeToFile } from "../utils/file";
=======
import { regions } from "../utils/configs";
import { getFileDetails, writeToFile } from "../utils/file";
>>>>>>> 301ad524

export enum TriggerType {
  jsonrpc = "jsonrpc",
  cron = "cron",
  http = "http"
}

export enum JsRuntime {
  browser = "browser",
  node = "node"
}

export enum Language {
  js = "js",
  ts = "ts",
  swift = "swift"
}

export type JsSdkOptions = {
  runtime: "node" | "browser";
};

export class SdkConfiguration {
<<<<<<< HEAD
  sdkLanguage: Language;
  sdkOptions: JsSdkOptions | any;
  path: string;

  constructor(sdkLanguage: Language, runtime: JsRuntime | null, path: string) {
    this.sdkLanguage = sdkLanguage;
    this.sdkOptions = {};
    this.sdkOptions.runtime = runtime || null;
=======
  language: Language;
  runtime: JsRuntime;
  path: string;

  constructor(language: Language, runtime: JsRuntime, path: string) {
    this.language = language;
    this.runtime = runtime;
>>>>>>> 301ad524
    this.path = path;
  }
}

export type ParsedCronFields = {
  minutes: string;
  hours: string;
  dayOfMonth: string;
  month: string;
  dayOfWeek: string;
  year: string;
}

export class MethodConfiguration {
  name: string;
  type: TriggerType;
  cronString?: string;

  constructor(name: string, type?: TriggerType, cronString?: string) {
    this.name = name;
    this.type = type ?? TriggerType.jsonrpc;
    this.cronString = cronString;
  }

  static async create(
    methodConfigurationYaml: any,
    classType: TriggerType
  ): Promise<MethodConfiguration> {
    if (!methodConfigurationYaml.name) {
      throw new Error("Missing method name in configuration file.");
    }

    if (
      methodConfigurationYaml.type &&
      !TriggerType[methodConfigurationYaml.type as keyof typeof TriggerType]
    ) {
      throw new Error("The method's type is incorrect.");
    }

    let type = classType;
    if (methodConfigurationYaml.type) {
      type =
        TriggerType[methodConfigurationYaml.type as keyof typeof TriggerType];
    }

    if (type == TriggerType.cron && !methodConfigurationYaml.cronString) {
      throw new Error("The cron method is missing a cron string property.");
<<<<<<< HEAD
=======
    }

    // Check AWS 6 field format cron string
    if (type == TriggerType.cron && !MethodConfiguration.isCronStringValid(methodConfigurationYaml.cronString)) {
      throw new Error("The cron string is not valid. Check AWS documentation for more details at this link https://docs.aws.amazon.com/AmazonCloudWatch/latest/events/ScheduledEvents.html#CronExpressions")
>>>>>>> 301ad524
    }

    return new MethodConfiguration(
      methodConfigurationYaml.name,
      type,
      methodConfigurationYaml.cronString
    );
<<<<<<< HEAD
=======
  }

  static isCronStringValid(unparsedCronString : string): boolean {
    if (unparsedCronString === "* * * * * *") {
      throw new Error("You cannot use * in both `dayOfWeek` and `dayOfMonth` fields." )
    }
    
    const cronFields = unparsedCronString.split(' ');
    if (cronFields.length != 6) {
      throw new Error("Cron expression have six required fields with white space separator.")
    }

    const parsedCron : ParsedCronFields = {
      minutes: cronFields[0],
      hours: cronFields[1],
      dayOfMonth: cronFields[2],
      month: cronFields[3],
      dayOfWeek: cronFields[4],
      year: cronFields[5],
    }

    // See https://docs.aws.amazon.com/AmazonCloudWatch/latest/events/ScheduledEvents.html#CronExpressions
    const regexMinutes = new RegExp('([0-59])|(,)|(-)|(\\*)|(/)');
    const regexHours = new RegExp('([0-23])|(,)|(-)|(\\*)|(/)');
    const regexDayOfMonth = new RegExp('([1-31])|(,)|(-)|(\\*)|(/)|(\\?)|(L)|(W)');
    const regexMonth = new RegExp('([1-12])|(,)|(-)|(\\*)|(/)|(JAN|FEB|MAR|APR|MAY|JUN|JUL|AUG|SEP|OCT|NOV|DEC)');
    const regexDayOfWeek = new RegExp('([1-7])|(,)|(-)|(\\*)|(/)|(\\?)|(L)|(#)|(SUN|MON|TUE|WED|THU|FRI|SAT)');
    const regexYear = new RegExp('([1970-2199])|(,)|(-)|(\\*)|(/)');

    if (!regexMinutes.test(parsedCron.minutes)) {
      throw new Error("Cron field for `minutes` does not have a valid syntax.")
    }

    if (!regexHours.test(parsedCron.hours)) {
      throw new Error("Cron field for `hours` does not have a valid syntax.")
    }

    if (!regexDayOfMonth.test(parsedCron.dayOfMonth)) {
      throw new Error("Cron field for `dayOfMonth` does not have a valid syntax.")
    }

    if (!regexMonth.test(parsedCron.month)) {
      throw new Error("Cron field for `month` does not have a valid syntax.")
    }

    if (!regexDayOfWeek.test(parsedCron.dayOfWeek)) {
      throw new Error("Cron field for `dayOfWeek` does not have a valid syntax.")
    }

    if (!regexYear.test(parsedCron.year)) {
      throw new Error("Cron field for `year` does not have a valid syntax.")
    }

    return true
>>>>>>> 301ad524
  }
}

export class ClassConfiguration {
  path: string;
  type: TriggerType;
  language: string;
  methods: MethodConfiguration[];

  constructor(
    path: string,
    type: TriggerType,
    language: string,
    methods: MethodConfiguration[]
  ) {
    this.path = path;
    this.type = type;
    this.methods = methods;
    this.language = language;
  }

  getMethodType(methodName: string): TriggerType {
    const method = this.methods.find((method) => method.name === methodName);

    if (!method) {
      return this.type;
    }

    if (method && method.type) {
      return method.type;
    }

    return TriggerType.jsonrpc;
  }

  static async create(
    classConfigurationYaml: any
  ): Promise<ClassConfiguration> {
    if (!classConfigurationYaml.path) {
      throw new Error("Path is missing from class.");
    }

    if (
      classConfigurationYaml.type &&
      !TriggerType[classConfigurationYaml.type as keyof typeof TriggerType]
    ) {
      throw new Error("The type is incorrect.");
    }

    let triggerType = TriggerType.jsonrpc;

    if (classConfigurationYaml.type) {
      triggerType =
        TriggerType[classConfigurationYaml.type as keyof typeof TriggerType];
    }

    const unparsedMethods: any[] = classConfigurationYaml.methods || [];
    const methods = await Promise.all(
      unparsedMethods.map((method: any) =>
        MethodConfiguration.create(method, triggerType)
      )
    );
    const language = path.parse(classConfigurationYaml.path).ext;

    return new ClassConfiguration(
      classConfigurationYaml.path,
      triggerType,
      language,
      methods
    );
  }
}

export class ProjectConfiguration {
  name: string;
<<<<<<< HEAD
=======
  region: string;
>>>>>>> 301ad524
  sdk: SdkConfiguration;
  classes: ClassConfiguration[];

  constructor(
    name: string,
<<<<<<< HEAD
=======
    region: string,
>>>>>>> 301ad524
    sdk: SdkConfiguration,
    classes: ClassConfiguration[]
  ) {
    this.name = name;
<<<<<<< HEAD
=======
    this.region = region;
>>>>>>> 301ad524
    this.sdk = sdk;
    this.classes = classes;
  }

  static async create(
    configurationFileContent: any
  ): Promise<ProjectConfiguration> {
    if (!configurationFileContent.name) {
      throw new Error(
        "The name property is missing from the configuration file."
      );
    }

    if (!configurationFileContent.sdk.path) {
      throw new Error(
        "The sdk.path property is missing from the configuration file."
      );
    }

<<<<<<< HEAD
    const language: string = configurationFileContent.sdk.sdkLanguage;

    if (!language || !Language[language as keyof typeof Language]) {
      throw new Error("The sdk.sdkLanguage property is invalid.");
    }

    if (
      (Language[
        configurationFileContent.sdk.language as keyof typeof Language
      ] == Language.js ||
        Language[
          configurationFileContent.sdk.language as keyof typeof Language
        ] == Language.ts) &&
      configurationFileContent.sdk.sdkOptions &&
      !JsRuntime[
        configurationFileContent.sdk.sdkOptions
          .runtime as keyof typeof JsRuntime
      ]
    ) {
      throw new Error("The sdk.sdkOptions.runtime property is invalid.");
    }

    const jsRuntime: JsRuntime | null = configurationFileContent.sdk.sdkOptions
      ? JsRuntime[
          configurationFileContent.sdk.sdkOptions
            .runtime as keyof typeof JsRuntime
        ]
      : null;

=======
    const language: string = configurationFileContent.sdk.language;

    if (!language || !Language[language as keyof typeof Language]) {
      throw new Error("The sdk.language property is invalid.");
    }

    if (
      (Language[
        configurationFileContent.sdk.language as keyof typeof Language
      ] == Language.js ||
        Language[
          configurationFileContent.sdk.language as keyof typeof Language
        ] == Language.ts) &&
      !JsRuntime[configurationFileContent.sdk.runtime as keyof typeof JsRuntime]
    ) {
      throw new Error("The sdk.runtime property is invalid.");
    }

>>>>>>> 301ad524
    const sdk = new SdkConfiguration(
      Language[
        configurationFileContent.sdk.sdkLanguage as keyof typeof Language
      ],
      jsRuntime,
      configurationFileContent.sdk.path
    );

    const unparsedClasses: any[] = configurationFileContent.classes;

    if (!unparsedClasses) {
      throw new Error(
        "The configuration file should contain at least one class."
      );
    }

    const classes = await Promise.all(
      unparsedClasses.map((c) => ClassConfiguration.create(c))
    );
<<<<<<< HEAD
=======

    if (configurationFileContent.region) {
      if (!regions.includes(configurationFileContent.region)) {
        throw new Error(
          `The region is invalid. Please use a valid region.\n Region list: ${regions}`
        );
      }
    }
>>>>>>> 301ad524

    return new ProjectConfiguration(
      configurationFileContent.name,
      configurationFileContent.region || "us-east-1",
      sdk,
      classes
    );
  }

  getMethodType(path: string, methodName: string): TriggerType | undefined {
    const classElement = this.classes.find((classElement) => {
      return classElement.path === path;
    });

    return classElement?.getMethodType(methodName);
  }

  addClass(
    classPath: string,
    type: TriggerType,
    methods: MethodConfiguration[]
  ) {
    const language = path.parse(classPath).ext;
    this.classes.push(
      new ClassConfiguration(classPath, type, language, methods)
    );
  }

  async writeToFile(path = "./genezio.yaml") {
    const classes = [];
    const content = {
      name: this.name,
      region: this.region,
      sdk: {
        sdkLanguage: this.sdk.sdkLanguage,
        sdkOptions: {
          runtime: this.sdk.sdkOptions?.runtime
        },
        path: this.sdk.path
      },
      classes: this.classes.map((c) => ({
        path: c.path,
        type: c.type,
        methods: c.methods.map((m) => ({
          name: m.name,
          type: m.type,
          cronString: m.cronString
        }))
      }))
    };

    this.classes.forEach((c) => {
      classes.push();
    });

    const fileDetails = getFileDetails(path);
    const yamlString = yaml.stringify(content);

    await writeToFile(fileDetails.path, fileDetails.filename, yamlString).catch(
      (error) => {
        console.error(error.toString());
      }
    );
  }
}<|MERGE_RESOLUTION|>--- conflicted
+++ resolved
@@ -1,11 +1,7 @@
 import path from "path";
 import yaml from "yaml";
-<<<<<<< HEAD
 import { fileExists, getFileDetails, writeToFile } from "../utils/file";
-=======
 import { regions } from "../utils/configs";
-import { getFileDetails, writeToFile } from "../utils/file";
->>>>>>> 301ad524
 
 export enum TriggerType {
   jsonrpc = "jsonrpc",
@@ -29,7 +25,6 @@
 };
 
 export class SdkConfiguration {
-<<<<<<< HEAD
   sdkLanguage: Language;
   sdkOptions: JsSdkOptions | any;
   path: string;
@@ -38,15 +33,6 @@
     this.sdkLanguage = sdkLanguage;
     this.sdkOptions = {};
     this.sdkOptions.runtime = runtime || null;
-=======
-  language: Language;
-  runtime: JsRuntime;
-  path: string;
-
-  constructor(language: Language, runtime: JsRuntime, path: string) {
-    this.language = language;
-    this.runtime = runtime;
->>>>>>> 301ad524
     this.path = path;
   }
 }
@@ -94,14 +80,11 @@
 
     if (type == TriggerType.cron && !methodConfigurationYaml.cronString) {
       throw new Error("The cron method is missing a cron string property.");
-<<<<<<< HEAD
-=======
     }
 
     // Check AWS 6 field format cron string
     if (type == TriggerType.cron && !MethodConfiguration.isCronStringValid(methodConfigurationYaml.cronString)) {
       throw new Error("The cron string is not valid. Check AWS documentation for more details at this link https://docs.aws.amazon.com/AmazonCloudWatch/latest/events/ScheduledEvents.html#CronExpressions")
->>>>>>> 301ad524
     }
 
     return new MethodConfiguration(
@@ -109,8 +92,6 @@
       type,
       methodConfigurationYaml.cronString
     );
-<<<<<<< HEAD
-=======
   }
 
   static isCronStringValid(unparsedCronString : string): boolean {
@@ -165,7 +146,6 @@
     }
 
     return true
->>>>>>> 301ad524
   }
 }
 
@@ -241,27 +221,18 @@
 
 export class ProjectConfiguration {
   name: string;
-<<<<<<< HEAD
-=======
   region: string;
->>>>>>> 301ad524
   sdk: SdkConfiguration;
   classes: ClassConfiguration[];
 
   constructor(
     name: string,
-<<<<<<< HEAD
-=======
     region: string,
->>>>>>> 301ad524
     sdk: SdkConfiguration,
     classes: ClassConfiguration[]
   ) {
     this.name = name;
-<<<<<<< HEAD
-=======
     this.region = region;
->>>>>>> 301ad524
     this.sdk = sdk;
     this.classes = classes;
   }
@@ -281,7 +252,6 @@
       );
     }
 
-<<<<<<< HEAD
     const language: string = configurationFileContent.sdk.sdkLanguage;
 
     if (!language || !Language[language as keyof typeof Language]) {
@@ -311,26 +281,6 @@
         ]
       : null;
 
-=======
-    const language: string = configurationFileContent.sdk.language;
-
-    if (!language || !Language[language as keyof typeof Language]) {
-      throw new Error("The sdk.language property is invalid.");
-    }
-
-    if (
-      (Language[
-        configurationFileContent.sdk.language as keyof typeof Language
-      ] == Language.js ||
-        Language[
-          configurationFileContent.sdk.language as keyof typeof Language
-        ] == Language.ts) &&
-      !JsRuntime[configurationFileContent.sdk.runtime as keyof typeof JsRuntime]
-    ) {
-      throw new Error("The sdk.runtime property is invalid.");
-    }
-
->>>>>>> 301ad524
     const sdk = new SdkConfiguration(
       Language[
         configurationFileContent.sdk.sdkLanguage as keyof typeof Language
@@ -350,8 +300,6 @@
     const classes = await Promise.all(
       unparsedClasses.map((c) => ClassConfiguration.create(c))
     );
-<<<<<<< HEAD
-=======
 
     if (configurationFileContent.region) {
       if (!regions.includes(configurationFileContent.region)) {
@@ -360,7 +308,6 @@
         );
       }
     }
->>>>>>> 301ad524
 
     return new ProjectConfiguration(
       configurationFileContent.name,
