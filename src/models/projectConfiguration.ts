--- conflicted
+++ resolved
@@ -106,12 +106,8 @@
 
     constructor(
         yamlConfiguration: YamlProjectConfiguration,
-<<<<<<< HEAD
         cloudProvider: CloudProviderIdentifier,
-        sdkGeneratorResponse: SdkGeneratorResponse,
-=======
         sdkHandlerResponse: SdkHandlerResponse,
->>>>>>> 2ff7157b
     ) {
         this.name = yamlConfiguration.name;
         this.region = yamlConfiguration.region;
