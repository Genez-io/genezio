import { compare } from "compare-versions";
import { PackageManager } from "./packageManager.js";
import { ExecOptions, exec, execSync } from "child_process";
import { promisify } from "util";
import { homedir } from "os";
const asyncExec = (cmd: string, options?: ExecOptions) =>
    promisify(exec)(cmd, options ?? { cwd: homedir() });

export default class YarnPackageManager implements PackageManager {
    readonly command = "yarn";
    private version: string | undefined;

    async install(packages: string[] = [], cwd?: string) {
        // Yarn has two different commands for installing packages:
        // - `yarn install` will install all packages from the lockfile
        // - `yarn add` will install the specified packages and update the lockfile
        if (packages.length === 0) {
            await asyncExec(`yarn install`);
            return;
        }

        await asyncExec(`yarn add ${cwd ? `--cwd ${cwd}` : ""} ${packages.join(" ")}`);
    }

    installSync(packages: string[] = [], cwd?: string) {
        // Yarn has two different commands for installing packages:
        // - `yarn install` will install all packages from the lockfile
        // - `yarn add` will install the specified packages and update the lockfile
        if (packages.length === 0) {
            execSync(`yarn install`);
            return;
        }

        execSync(`yarn add ${cwd ? `--cwd ${cwd}` : ""} ${packages.join(" ")}`);
    }

    async link(packages: string[] = [], cwd?: string) {
        await asyncExec(`yarn link ${cwd ? `--cwd ${cwd}` : ""} ${packages.join(" ")}`);
    }

<<<<<<< HEAD
    async publish(cwd: string, publicPackage: boolean = true) {
        return new Promise<void>((resolve, reject) => {
            const processElem = spawn(
                "yarn",
                [
                    "publish",
                    "--cwd",
                    cwd,
                    ...(publicPackage ? ["--access", "public"] : ["--access", "restricted"]),
                ],
                {
                    stdio: publicPackage ? "inherit" : "ignore",
                    shell: process.platform == "win32",
                },
            );

            processElem.on("close", () => {
                resolve();
            });

            processElem.on("error", (error) => {
                reject(error);
            });

            processElem.on("exit", (code) => {
                if (code !== 0) {
                    reject(new Error(`Worker stopped with exit code ${code}`));
                }
            });
        });
=======
    async publish(cwd?: string) {
        await asyncExec(`yarn publish ${cwd ? `--cwd ${cwd}` : ""}`);
>>>>>>> caac214b
    }

    async addScopedRegistry(scope: string, url: string, authToken?: string) {
        if (compare(await this.getVersion(), "2.0.0", "<")) {
            throw new Error(
                "yarn v1 (classic) is not supported. Please update yarn to v2.0.0 or above.",
            );
        }

        const scopeConfig = {
            npmRegistryServer: url,
            npmAuthToken: authToken,
            npmAlwaysAuth: true,
        };
        await asyncExec(
            `yarn config set --home npmScopes.${scope} --json '${JSON.stringify(scopeConfig)}'`,
        );
    }

    async removeScopedRegistry(scope: string) {
        if (compare(await this.getVersion(), "2.0.0", "<")) {
            throw new Error(
                "yarn v1 (classic) is not supported. Please update yarn to v2.0.0 or above.",
            );
        }

        await asyncExec(`yarn config unset --home npmScopes.${scope}`);
    }

    async getVersion(): Promise<string> {
        // Check if the version is already cached
        if (this.version !== undefined) {
            return this.version;
        }

        const { stdout } = await asyncExec("yarn --version");
        this.version = stdout.trim();
        return this.version;
    }
}<|MERGE_RESOLUTION|>--- conflicted
+++ resolved
@@ -38,41 +38,8 @@
         await asyncExec(`yarn link ${cwd ? `--cwd ${cwd}` : ""} ${packages.join(" ")}`);
     }
 
-<<<<<<< HEAD
-    async publish(cwd: string, publicPackage: boolean = true) {
-        return new Promise<void>((resolve, reject) => {
-            const processElem = spawn(
-                "yarn",
-                [
-                    "publish",
-                    "--cwd",
-                    cwd,
-                    ...(publicPackage ? ["--access", "public"] : ["--access", "restricted"]),
-                ],
-                {
-                    stdio: publicPackage ? "inherit" : "ignore",
-                    shell: process.platform == "win32",
-                },
-            );
-
-            processElem.on("close", () => {
-                resolve();
-            });
-
-            processElem.on("error", (error) => {
-                reject(error);
-            });
-
-            processElem.on("exit", (code) => {
-                if (code !== 0) {
-                    reject(new Error(`Worker stopped with exit code ${code}`));
-                }
-            });
-        });
-=======
     async publish(cwd?: string) {
         await asyncExec(`yarn publish ${cwd ? `--cwd ${cwd}` : ""}`);
->>>>>>> caac214b
     }
 
     async addScopedRegistry(scope: string, url: string, authToken?: string) {
