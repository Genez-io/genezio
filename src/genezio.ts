import { Command, CommanderError } from "commander";
import { code, setDebuggingLoggerLogLevel } from "./utils/logging.js";
import { exit } from "process";
import { PORT_LOCAL_ENVIRONMENT, ENABLE_DEBUG_LOGS_BY_DEFAULT } from "./constants.js";
import log from "loglevel";
import prefix from "loglevel-plugin-prefix";
// commands imports
import { accountCommand } from "./commands/account.js";
import { addClassCommand } from "./commands/addClass.js";
import { deleteCommand } from "./commands/delete.js";
import { deployCommand } from "./commands/deploy.js";
import { generateSdkCommand } from "./commands/generateSdk.js";
import { startLocalEnvironment } from "./commands/local.js";
import { loginCommand } from "./commands/login.js";
import { logoutCommand } from "./commands/logout.js";
import { lsCommand } from "./commands/list.js";
import {
    BaseOptions,
    GenezioDeleteOptions,
    GenezioDeployOptions,
    GenezioLinkOptions,
    GenezioListOptions,
    GenezioLocalOptions,
    GenezioSdkOptions,
    GenezioUnlinkOptions,
} from "./models/commandOptions.js";
import currentGenezioVersion, { logOutdatedVersion } from "./utils/version.js";
import { GenezioTelemetry, TelemetryEventTypes } from "./telemetry/telemetry.js";
import { genezioCommand } from "./commands/superGenezio.js";
import { linkCommand, unlinkCommand } from "./commands/link.js";
import { getProjectConfiguration } from "./utils/configuration.js";
import { setPackageManager } from "./packageManagers/packageManager.js";
import { PackageManagerType } from "./models/yamlProjectConfiguration.js";
import colors from "colors";

const program = new Command();

// logging setup
log.setDefaultLevel("INFO");
prefix.reg(log);
prefix.apply(log.getLogger("debuggingLogger"), {
    template: "[%t] %l:",
    levelFormatter(level) {
        return level.toUpperCase();
    },
    nameFormatter(name) {
        return name || "global";
    },
    timestampFormatter(date) {
        return date.toISOString();
    },
});

if (ENABLE_DEBUG_LOGS_BY_DEFAULT) {
    setDebuggingLoggerLogLevel("debug");
}

// setup package manager
try {
    const configuration = await getProjectConfiguration("./genezio.yaml", true);
    if (configuration.packageManager) {
        if (!Object.keys(PackageManagerType).includes(configuration.packageManager)) {
            log.warn(
                `Unknown package manager '${configuration.packageManager}'. Using 'npm' instead.`,
            );
            throw new Error();
        }

        setPackageManager(configuration.packageManager);
    }
} catch (error) {
    setPackageManager(PackageManagerType.npm);
}

// super-genezio command
// commander is displaying help by default for calling `genezio` without a subcommand
// this is a workaround to avoid that
// Note: no options can be added to this command
if (process.argv.length === 2) {
    await GenezioTelemetry.sendEvent({
        eventType: TelemetryEventTypes.GENEZIO_COMMAND,
    });

    await genezioCommand().catch(async (error: Error) => {
        log.error(error.message);
        await GenezioTelemetry.sendEvent({
            eventType: TelemetryEventTypes.GENEZIO_COMMAND_ERROR,
            errorTrace: error.message,
        });
        exit(1);
    });
    exit(0);
}

// make genezio --version
program.version(currentGenezioVersion, "-v, --version", "Print the installed genezio version.");
program.helpOption("-h, --help", "Print this help message.");
program.addHelpCommand("help", "Print this help message.");
program.configureHelp({
    subcommandTerm: (cmd) => cmd.name(),
});

// program setup - used to display help and version
program
    .name("genezio")
    .usage("[-v | --version] [-h | --help] <command> [<options>]")
    .description(
        `${colors.green(
            "genezio v" + currentGenezioVersion,
        )} Build and deploy applications to the genezio infrastructure.`,
    )
    .exitOverride((err: CommanderError) => {
        if (
            err.code === "commander.help" ||
            err.code === "commander.version" ||
            err.code === "commander.helpDisplayed"
        ) {
            exit(0);
        } else {
            log.info("");
            program.outputHelp();
        }
    })
    .addHelpText(
        "afterAll",
        `\nUse ${code("genezio [command] --help")} for more information about a command.`,
    );

program
    .command("deploy")
    .option(
        "--logLevel <logLevel>",
        "Show debug logs to console. Possible levels: trace/debug/info/warn/error.",
    )
    .option("--backend", "Deploy only the backend application.")
    .option("--frontend", "Deploy only the frontend application.")
    .option("--install-deps", "Automatically install missing dependencies", false)
    .option("--env <envFile>", "Load environment variables from a given file", undefined)
    .option("--stage <stage>", "Set the environment name to deploy to", "prod")
    .option(
        "--subdomain <subdomain>",
        "Set a subdomain for your frontend. If not set, the subdomain will be randomly generated.",
        undefined,
    )
    .summary("Deploy your project to the cloud.")
    .description(
        `Use --frontend to deploy only the frontend application.
Use --backend to deploy only the backend application.`,
    )
    .action(async (options: GenezioDeployOptions) => {
        setDebuggingLoggerLogLevel(options.logLevel);

<<<<<<< HEAD
        await deployCommand(options).catch((error) => {
            log.error(error.message);
            GenezioTelemetry.sendEvent({
                eventType: TelemetryEventTypes.GENEZIO_DEPLOY_ERROR,
=======
        await loginCommand(accessToken).catch(async (error) => {
            log.error(error.message);
            await GenezioTelemetry.sendEvent({
                eventType: TelemetryEventTypes.GENEZIO_LOGIN_ERROR,
>>>>>>> 45247a5e
                errorTrace: error.message,
                commandOptions: JSON.stringify(options),
            });
            exit(1);
        });

        await logOutdatedVersion();
    });

program
    .command("local")
    .option(
        "--logLevel <logLevel>",
        "Show debug logs to console. Possible levels: trace/debug/info/warn/error.",
    )
    .option(
        "-p, --port <port>",
        "Set the port your local server will be running on.",
        String(PORT_LOCAL_ENVIRONMENT),
    )
    .option("--env <envFile>", "Load environment variables from a given .env file.", undefined)
    .option("--path <path>", "Set the path where to generate your local sdk.")
    .option("-l | --language <language>", "Language of the generated sdk.")
    .option("--install-deps", "Automatically install missing dependencies.", false)
    .summary("Test a project in a local environment.")
    .action(async (options: GenezioLocalOptions) => {
        setDebuggingLoggerLogLevel(options.logLevel);

        await startLocalEnvironment(options).catch((error) => {
            if (error.message) {
                log.error(error.message);
                GenezioTelemetry.sendEvent({
                    eventType: TelemetryEventTypes.GENEZIO_LOCAL_ERROR,
                    errorTrace: error.message,
                    commandOptions: JSON.stringify(options),
                });
            }
            exit(1);
        });
        await logOutdatedVersion();
    });

program
    .command("addClass")
    .option(
        "--logLevel <logLevel>",
        "Show debug logs to console. Possible levels: trace/debug/info/warn/error.",
    )
    .argument("<classPath>", "Path of the class you want to add.")
    .argument("[<classType>]", "The type of the class you want to add. [http, jsonrpc, cron]")
    .summary("Add a new class to the configuration file.")
    .action(async (classPath: string, classType: string, options: BaseOptions) => {
        setDebuggingLoggerLogLevel(options.logLevel);

        await addClassCommand(classPath, classType).catch(async (error: Error) => {
            log.error(error.message);
            await GenezioTelemetry.sendEvent({
                eventType: TelemetryEventTypes.GENEZIO_ADD_CLASS_ERROR,
                errorTrace: error.message,
            });
            exit(1);
        });

        await logOutdatedVersion();
    });

program
    .command("sdk")
    .argument("[projectName]", "Name of the project you want to generate an SDK for.")
    .option(
        "--logLevel <logLevel>",
        "Show debug logs to console. Possible levels: trace/debug/info/warn/error.",
    )
    .option("--language <language>", "Language of the SDK.", "ts")
    .option(
        "-s, --source <source>",
        "Path to the genezio.yaml file on your disk. Used for loading project details from a genezio.yaml file, instead of command argumments like --name",
        "./",
    )
    .option("-p, --path <path>", "Path to the directory where the SDK will be generated.", "./sdk")
    .option("--stage <stage>", "Stage of the project.", "prod")
    .option("--region <region>", "Region where your project is deployed.", "us-east-1")
    .summary("Generate an SDK for a deployed or local project.")
    .description(
        "Generate an SDK corresponding to a deployed or local project.\n\nProvide the project name to generate an SDK for a deployed project.\nEx: genezio sdk my-project --stage prod --region us-east-1\n\nProvide the path to the genezio.yaml on your disk to load project details (name and region) from that file instead of command arguments.\nEx: genezio sdk --source ../my-project",
    )
    .action(async (projectName = "", options: GenezioSdkOptions) => {
        setDebuggingLoggerLogLevel(options.logLevel);

<<<<<<< HEAD
        await generateSdkCommand(projectName, options).catch((error) => {
            log.error(error.message);
            GenezioTelemetry.sendEvent({
                eventType: TelemetryEventTypes.GENEZIO_GENERATE_SDK_ERROR,
                errorTrace: error.message,
                commandOptions: JSON.stringify(options),
            });
=======
        await startLocalEnvironment(options).catch(async (error) => {
            if (error.message) {
                log.error(error.message);
                await GenezioTelemetry.sendEvent({
                    eventType: TelemetryEventTypes.GENEZIO_LOCAL_ERROR,
                    errorTrace: error.message,
                    commandOptions: JSON.stringify(options),
                });
            }
>>>>>>> 45247a5e
            exit(1);
        });

        await logOutdatedVersion();
    });

program
    .command("link")
    .option(
        "--logLevel <logLevel>",
        "Show debug logs to console. Possible levels: trace/debug/info/warn/error.",
    )
    .option(
        "--projectName <projectName>",
        "The name of the project that you want to communicate with.",
    )
    .option("--region <region>", "The region of the project that you want to communicate with.")
    .summary("Links the genezio generated SDK in the current working directory")
    .description(
        "Linking a client with a deployed project will enable `genezio local` to figure out where to generate the SDK to call the backend methods.\n\
This command is useful when the project has dedicated repositories for the backend and the frontend.",
    )
    .action(async (options: GenezioLinkOptions) => {
        setDebuggingLoggerLogLevel(options.logLevel);

        await linkCommand(options.projectName, options.region).catch((error) => {
            log.error(error.message);
            log.error(
                "Error: Command execution failed. Please ensure you are running this command from a directory containing 'genezio.yaml' or provide the '--projectName <name>' and '--region <region>' flags.",
            );
            exit(1);
        });

        log.info("Successfully linked the path to your genezio project.");
        await logOutdatedVersion();
    });

program
    .command("unlink")
    .option(
        "--logLevel <logLevel>",
        "Show debug logs to console. Possible levels: trace/debug/info/warn/error.",
    )
    .option("--all", "Remove all links.", false)
    .option(
        "--projectName <projectName>",
        "The name of the project that you want to communicate with. If --all is used, this option is ignored.",
    )
    .option(
        "--region <region>",
        "The region of the project that you want to communicate with. If --all is used, this option is ignored.",
    )
    .summary("Unlink the generated SDK from a client.")
    .description(
        "Clear the previously set path for your frontend app, which is useful when managing a project with multiple repositories.\n\
This reset allows 'genezio local' to stop automatically generating the SDK in that location.",
    )
    .action(async (options: GenezioUnlinkOptions) => {
        setDebuggingLoggerLogLevel(options.logLevel);

        await unlinkCommand(options.all, options.projectName, options.region).catch((error) => {
            log.error(error.message);
            log.error(
                "Error: Command execution failed. Please ensure you are running this command from a directory containing 'genezio.yaml' or provide the '--projectName <name>' and '--region <region>' flags.",
            );
            exit(1);
        });
        if (options.all) {
            log.info("Successfully unlinked all paths to your genezio projects.");
            return;
        }
        log.info("Successfully unlinked the path to your genezio project.");

        await logOutdatedVersion();
    });

program
    .command("list")
    .argument("[identifier]", "Name or ID of the project you want to display.")
    .option(
        "--logLevel <logLevel>",
        "Show debug logs to console. Possible levels: trace/debug/info/warn/error.",
    )
    .option("-l, --long-listed", "List more details for each project", false)
    .summary("List details about the deployed projects.")
    .description(
        "Display details of your projects. You can view them all at once or display a particular one by providing its name or ID.",
    )
    .action(async (identifier = "", options: GenezioListOptions) => {
        setDebuggingLoggerLogLevel(options.logLevel);

        await lsCommand(identifier, options).catch(async (error) => {
            log.error(error.message);
            await GenezioTelemetry.sendEvent({
                eventType: TelemetryEventTypes.GENEZIO_LS_ERROR,
                errorTrace: error.message,
                commandOptions: JSON.stringify(options),
            });
            exit(1);
        });

        await logOutdatedVersion();
    });

program
    .command("delete")
    .argument("[projectId]", "ID of the project you want to delete.")
    .option(
        "--logLevel <logLevel>",
        "Show debug logs to console. Possible levels: trace/debug/info/warn/error.",
    )
    .option("-f, --force", "Skip confirmation prompt for deletion.", false)
    .summary("Delete a deployed project.")
    .description(
        "Delete the project described by the provided ID. If no ID is provided, lists all the projects and IDs.",
    )
    .action(async (projectId = "", options: GenezioDeleteOptions) => {
        setDebuggingLoggerLogLevel(options.logLevel);

        await deleteCommand(projectId, options).catch(async (error) => {
            log.error(error.message);
            await GenezioTelemetry.sendEvent({
                eventType: TelemetryEventTypes.GENEZIO_DELETE_PROJECT_ERROR,
                errorTrace: error.toString(),
            });
            exit(1);
        });

        await logOutdatedVersion();
    });

program
    .command("login")
    .argument("[accessToken]", "Set an access token to login with.")
    .option(
        "--logLevel <logLevel>",
        "Show debug logs to console. Possible levels: trace/debug/info/warn/error.",
    )
    .summary("Login to the genezio platform.")
    .action(async (accessToken = "", options: BaseOptions) => {
        setDebuggingLoggerLogLevel(options.logLevel);

<<<<<<< HEAD
        await loginCommand(accessToken).catch((error) => {
            log.error(error.message);
            GenezioTelemetry.sendEvent({
                eventType: TelemetryEventTypes.GENEZIO_LOGIN_ERROR,
=======
        await generateSdkCommand(projectName, options).catch(async (error) => {
            log.error(error.message);
            await GenezioTelemetry.sendEvent({
                eventType: TelemetryEventTypes.GENEZIO_GENERATE_SDK_ERROR,
>>>>>>> 45247a5e
                errorTrace: error.message,
            });
            exit(1);
        });

        await logOutdatedVersion();
        exit(0);
    });

program
    .command("logout")
    .option(
        "--logLevel <logLevel>",
        "Show debug logs to console. Possible levels: trace/debug/info/warn/error.",
    )
    .summary("Logout from the genezio platform.")
    .action(async (options: BaseOptions) => {
        setDebuggingLoggerLogLevel(options.logLevel);

        await logoutCommand().catch((error) => {
            log.error(error.message);
            exit(1);
        });
        log.info("You are now logged out.");
        await logOutdatedVersion();
    });

program
    .command("account")
    .option(
        "--logLevel <logLevel>",
        "Show debug logs to console. Possible levels: trace/debug/info/warn/error.",
    )
    .summary("Display information about the current account.")
    .action(async (options: BaseOptions) => {
        setDebuggingLoggerLogLevel(options.logLevel);

        await accountCommand().catch((error) => {
            log.error(error.message);
            exit(1);
        });

        log.info("You are logged in.");
        await logOutdatedVersion();
    });

export default program;<|MERGE_RESOLUTION|>--- conflicted
+++ resolved
@@ -150,17 +150,10 @@
     .action(async (options: GenezioDeployOptions) => {
         setDebuggingLoggerLogLevel(options.logLevel);
 
-<<<<<<< HEAD
-        await deployCommand(options).catch((error) => {
-            log.error(error.message);
-            GenezioTelemetry.sendEvent({
+        await deployCommand(options).catch(async (error) => {
+            log.error(error.message);
+            await GenezioTelemetry.sendEvent({
                 eventType: TelemetryEventTypes.GENEZIO_DEPLOY_ERROR,
-=======
-        await loginCommand(accessToken).catch(async (error) => {
-            log.error(error.message);
-            await GenezioTelemetry.sendEvent({
-                eventType: TelemetryEventTypes.GENEZIO_LOGIN_ERROR,
->>>>>>> 45247a5e
                 errorTrace: error.message,
                 commandOptions: JSON.stringify(options),
             });
@@ -250,25 +243,13 @@
     .action(async (projectName = "", options: GenezioSdkOptions) => {
         setDebuggingLoggerLogLevel(options.logLevel);
 
-<<<<<<< HEAD
-        await generateSdkCommand(projectName, options).catch((error) => {
-            log.error(error.message);
-            GenezioTelemetry.sendEvent({
+        await generateSdkCommand(projectName, options).catch(async (error) => {
+            log.error(error.message);
+            await GenezioTelemetry.sendEvent({
                 eventType: TelemetryEventTypes.GENEZIO_GENERATE_SDK_ERROR,
                 errorTrace: error.message,
                 commandOptions: JSON.stringify(options),
             });
-=======
-        await startLocalEnvironment(options).catch(async (error) => {
-            if (error.message) {
-                log.error(error.message);
-                await GenezioTelemetry.sendEvent({
-                    eventType: TelemetryEventTypes.GENEZIO_LOCAL_ERROR,
-                    errorTrace: error.message,
-                    commandOptions: JSON.stringify(options),
-                });
-            }
->>>>>>> 45247a5e
             exit(1);
         });
 
@@ -411,17 +392,10 @@
     .action(async (accessToken = "", options: BaseOptions) => {
         setDebuggingLoggerLogLevel(options.logLevel);
 
-<<<<<<< HEAD
-        await loginCommand(accessToken).catch((error) => {
-            log.error(error.message);
-            GenezioTelemetry.sendEvent({
+        await loginCommand(accessToken).catch(async (error) => {
+            log.error(error.message);
+            await GenezioTelemetry.sendEvent({
                 eventType: TelemetryEventTypes.GENEZIO_LOGIN_ERROR,
-=======
-        await generateSdkCommand(projectName, options).catch(async (error) => {
-            log.error(error.message);
-            await GenezioTelemetry.sendEvent({
-                eventType: TelemetryEventTypes.GENEZIO_GENERATE_SDK_ERROR,
->>>>>>> 45247a5e
                 errorTrace: error.message,
             });
             exit(1);
