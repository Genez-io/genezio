--- conflicted
+++ resolved
@@ -4,18 +4,11 @@
 import { PORT_LOCAL_ENVIRONMENT, ENABLE_DEBUG_LOGS_BY_DEFAULT } from "./constants.js";
 import log from "loglevel";
 import prefix from "loglevel-plugin-prefix";
-import path from "path";
-// commands imports
 import { accountCommand } from "./commands/account.js";
 import { addClassCommand } from "./commands/addClass.js";
 import { deleteCommand } from "./commands/delete.js";
 import { deployCommand } from "./commands/deploy.js";
-<<<<<<< HEAD
-import { GenerateSdkOptions, generateSdkCommand } from "./commands/generateSdk.js";
-import { initCommand } from "./commands/init.js";
-=======
 import { generateSdkCommand } from "./commands/generateSdk.js";
->>>>>>> 09b51c00
 import { startLocalEnvironment } from "./commands/local.js";
 import { loginCommand } from "./commands/login.js";
 import { logoutCommand } from "./commands/logout.js";
@@ -37,19 +30,7 @@
 import { getProjectConfiguration } from "./utils/configuration.js";
 import { setPackageManager } from "./packageManagers/packageManager.js";
 import { PackageManagerType } from "./models/yamlProjectConfiguration.js";
-<<<<<<< HEAD
-import { sdkGeneratorApiHandler } from "./generateSdk/generateSdkApi.js";
-import { SdkGeneratorResponse } from "./models/sdkGeneratorResponse.js";
-import { ProjectConfiguration } from "./models/projectConfiguration.js";
-import { replaceUrlsInSdk, writeSdkToDisk } from "./utils/sdk.js";
-import { createLocalTempFolder } from "./utils/file.js";
-import { getNodeModulePackageJson } from "./generateSdk/templates/packageJson.js";
-import { compileSdk } from "./generateSdk/utils/compileSdk.js";
-import { GenezioCommand, reportSuccess } from "./utils/reporter.js";
-import { Language } from "./models/yamlProjectConfiguration.js";
-=======
 import colors from "colors";
->>>>>>> 09b51c00
 
 const program = new Command();
 
@@ -252,7 +233,12 @@
     )
     .option("--language <language>", "Language of the SDK.", "ts")
     .option(
-        "-s, --source <source>",
+        "--source <source>",
+        "Where the SDK should be generated from. Possible values: local, remote.",
+        "./",
+    )
+    .option(
+        "-c, --config <config>",
         "Path to the genezio.yaml file on your disk. Used for loading project details from a genezio.yaml file, instead of command argumments like --name",
         "./",
     )
@@ -411,29 +397,8 @@
         "--logLevel <logLevel>",
         "Show debug logs to console. Possible levels: trace/debug/info/warn/error.",
     )
-<<<<<<< HEAD
-    .option("--language <language>", "Language of the SDK.", "ts")
-    .option(
-        "--source <source>",
-        "Where the SDK should be generated from. Possible values: local, remote.",
-        "./",
-    )
-    .option(
-        "-c, --config <config>",
-        "Path to the genezio.yaml file on your disk. Used for loading project details from a genezio.yaml file, instead of command argumments like --name",
-        "./",
-    )
-    .option("-p, --path <path>", "Path to the directory where the SDK will be generated.", "./sdk")
-    .option("--stage <stage>", "Stage of the project.", "prod")
-    .option("--region <region>", "Region where your project is deployed.", "us-east-1")
-    .description(
-        "Generate an SDK corresponding to a deployed or local project.\n\nProvide the project name to generate an SDK for a deployed project.\nEx: genezio sdk my-project --stage prod --region us-east-1\n\nProvide the path to the genezio.yaml on your disk to load project details (name and region) from that file instead of command arguments.\nEx: genezio sdk --source ../my-project",
-    )
-    .action(async (projectName = "", options: GenerateSdkOptions) => {
-=======
     .summary("Login to the genezio platform.")
     .action(async (accessToken = "", options: BaseOptions) => {
->>>>>>> 09b51c00
         setDebuggingLoggerLogLevel(options.logLevel);
         process.env["CURRENT_COMMAND"] = "login";
         await loginCommand(accessToken).catch(async (error) => {
@@ -478,95 +443,6 @@
         setDebuggingLoggerLogLevel(options.logLevel);
         process.env["CURRENT_COMMAND"] = "account";
 
-<<<<<<< HEAD
-program
-    .command("publishSdk")
-    .option(
-        "--url <url>",
-        "Show debug logs to console. Possible levels: trace/debug/info/warn/error.",
-    )
-    .description(
-        "Generate an SDK corresponding to a deployed or local project.\n\nProvide the project name to generate an SDK for a deployed project.\nEx: genezio sdk my-project --stage prod --region us-east-1\n\nProvide the path to the genezio.yaml on your disk to load project details (name and region) from that file instead of command arguments.\nEx: genezio sdk --source ../my-project",
-    )
-    .action(async (options: any) => {
-        setDebuggingLoggerLogLevel(options.logLevel);
-        let configuration;
-
-        try {
-            configuration = await getProjectConfiguration();
-        } catch (error: any) {
-            log.error(error.message);
-            GenezioTelemetry.sendEvent({
-                eventType: TelemetryEventTypes.GENEZIO_DEPLOY_ERROR,
-                errorTrace: error.toString(),
-                commandOptions: JSON.stringify(options),
-            });
-            exit(1);
-        }
-
-        const sdkResponse: SdkGeneratorResponse = await sdkGeneratorApiHandler(configuration).catch(
-            (error) => {
-                // TODO: this is not very generic error handling. The SDK should throw Genezio errors, not babel.
-                if (error.code === "BABEL_PARSER_SYNTAX_ERROR") {
-                    log.error("Syntax error:");
-                    log.error(`Reason Code: ${error.reasonCode}`);
-                    log.error(`File: ${error.path}:${error.loc.line}:${error.loc.column}`);
-
-                    throw error;
-                }
-
-                throw error;
-            },
-        );
-        console.log(configuration);
-        const projectConfiguration = new ProjectConfiguration(configuration, sdkResponse);
-
-        const stage: string = options.stage || "prod";
-        await replaceUrlsInSdk(
-            sdkResponse,
-            sdkResponse.files.map((c: any) => ({
-                name: c.className,
-                cloudUrl: options.url,
-            })),
-        );
-
-        if (configuration.sdk) {
-            await writeSdkToDisk(sdkResponse, configuration.sdk.language, configuration.sdk.path);
-        } else if (
-            configuration.language === Language.ts ||
-            configuration.language === Language.js
-        ) {
-            const localPath = await createLocalTempFolder(
-                `${projectConfiguration.name}-${projectConfiguration.region}`,
-            );
-            await writeSdkToDisk(sdkResponse, configuration.language, path.join(localPath, "sdk"));
-            const packageJson: string = getNodeModulePackageJson(
-                configuration.name,
-                configuration.region,
-                stage,
-            );
-            await compileSdk(
-                path.join(localPath, "sdk"),
-                packageJson,
-                configuration.language,
-                GenezioCommand.deploy,
-            );
-        }
-
-        reportSuccess(
-            sdkResponse.files as any,
-            sdkResponse,
-            GenezioCommand.deploy,
-            {
-                name: configuration.name,
-                region: configuration.region,
-                stage: stage,
-            },
-            !configuration.sdk,
-        );
-    });
-
-=======
         await accountCommand().catch((error) => {
             log.error(error.message);
             exit(1);
@@ -575,5 +451,5 @@
         log.info("You are logged in.");
         await logOutdatedVersion();
     });
->>>>>>> 09b51c00
+
 export default program;