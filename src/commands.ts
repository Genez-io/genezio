import webpack, { NormalModule } from "webpack";
import path from "path";
import { deployClass } from "./requests/deployCode";
import generateSdk from "./requests/generateSdk";
import {
  createTemporaryFolder,
  fileExists,
  getFileDetails,
  readUTF8File,
  writeToFile,
  zipDirectory,
  checkYamlFileExists
} from "./utils/file";
import { askQuestion } from "./utils/prompt";
import { parse, Document } from "yaml";
import fs from "fs";
import util from "util";
import NodePolyfillPlugin from "node-polyfill-webpack-plugin";
import yaml from "yaml";
import {
  ProjectConfiguration,
  TriggerType
} from "./models/projectConfiguration";
import { NodeJsBundler } from "./bundlers/javascript/nodeJsBundler";
import { NodeJsBinaryDependenciesBundler } from "./bundlers/javascript/nodeJsBinaryDepenciesBundler";
import { start } from "repl";

class AccessDependenciesPlugin {
  dependencies: string[];

  // constructor() {
  constructor(dependencies: string[]) {
    this.dependencies = dependencies;
  }

  apply(compiler: {
    hooks: {
      compilation: {
        tap: (arg0: string, arg1: (compilation: any) => void) => void;
      };
    };
  }) {
    compiler.hooks.compilation.tap(
      "AccessDependenciesPlugin",
      (compilation) => {
        NormalModule.getCompilationHooks(compilation).beforeLoaders.tap(
          "AccessDependenciesPlugin",
          (loader: any, normalModule: any) => {
            if (
              normalModule.resource &&
              normalModule.resource.includes("node_modules")
            ) {
              const resource = normalModule.resource;
              this.dependencies.push(resource);
            }
          }
        );
      }
    );
  }
}

export async function getNodeModules(filePath: string): Promise<any> {
  // eslint-disable-next-line no-async-promise-executor
  return new Promise(async (resolve, reject) => {
    const { name } = getFileDetails(filePath);
    const outputFile = `${name}-processed.js`;
    const temporaryFolder = await createTemporaryFolder();
    const dependencies: string[] = [];

    const compiler = webpack({
      entry: "./" + filePath,
      target: "node",
      mode: "production",
      output: {
        path: temporaryFolder,
        filename: outputFile,
        library: "genezio",
        libraryTarget: "commonjs"
      },
      plugins: [
        new NodePolyfillPlugin(),
        new AccessDependenciesPlugin(dependencies)
      ]
    });

    compiler.run((err) => {
      if (err) {
        reject(err);
        return;
      }
      const dependenciesInfo = dependencies.map((dependency) => {
        const relativePath = dependency.split("node_modules" + path.sep)[1];
        const dependencyName = relativePath?.split(path.sep)[0];
        const dependencyPath =
          dependency.split("node_modules" + path.sep)[0] +
<<<<<<< HEAD
          "node_modules" +
          path.sep +
=======
          "node_modules" + path.sep +
>>>>>>> a05f5c5b
          dependencyName;
        return {
          name: dependencyName,
          path: dependencyPath
        };
      });

      // remove duplicates from dependenciesInfo by name
      const uniqueDependenciesInfo = dependenciesInfo.filter(
        (v, i, a) => a.findIndex((t) => t.name === v.name) === i
      );

      resolve(uniqueDependenciesInfo);
    });
  });
}

export async function addNewClass(classPath: string, classType: string) {
  if (classType === undefined) {
    classType = "jsonrpc";
  } else if (classType !== "http" && classType !== "jsonrpc") {
    throw new Error(
      "Invalid class type. Valid class types are 'http' and 'jsonrpc'."
    );
  }
  if (!(await checkYamlFileExists())) {
    return;
  }
  const genezioYamlPath = path.join("./genezio.yaml");

  if (classPath === undefined || classPath === "") {
    console.error("Please provide a path to the class you want to add.");
    return;
  }

  const configurationFileContentUTF8 = await readUTF8File(genezioYamlPath);
  const configurationFileContent = await parse(configurationFileContentUTF8);

  const className = classPath.split(path.sep).pop();

  if (!className) {
    console.error("Invalid class path.");
    return;
  }

  const classExtension = className.split(".").pop();
  if (!classExtension || className.split(".").length < 2) {
    console.error("Invalid class extension.");
    return;
  }

  // check if class already exists
  if (configurationFileContent.classes.length > 0) {
    if (
      configurationFileContent.classes
        .map((e: any) => e.path.split(path.sep).pop())
        .includes(className)
    ) {
      console.error("Class already exists.");
      return;
    }
  }

  // create the file if it does not exist
  if (!(await fileExists(classPath))) {
<<<<<<< HEAD
    await writeToFile(
      ".",
      classPath,
      "\nexport class " +
        (className.charAt(0).toUpperCase() + className.slice(1)) +
        " {}",
      true
    ).catch((error) => {
=======
    const onlyPath = classPath.split("/").slice(0, -1).join("/");
    // eslint-disable-next-line @typescript-eslint/no-non-null-assertion

    await writeToFile(".", classPath, "", true).catch((error) => {
>>>>>>> a05f5c5b
      console.error(error.toString());
    });
  }

  configurationFileContent.classes.push({
    path: classPath,
    type: classType,
    methods: []
  });
  // json to yaml
  const yamlString = yaml.stringify(configurationFileContent);

  await writeToFile(".", genezioYamlPath, yamlString).catch((error) => {
    console.error(error.toString());
  });

  console.log("\x1b[36m%s\x1b[0m", "Class added successfully.");
}

export async function deployClasses() {
  const configurationFileContentUTF8 = await readUTF8File("./genezio.yaml");
  const configurationFileContent = await parse(configurationFileContentUTF8);
  const configuration = await ProjectConfiguration.create(
    configurationFileContent
  );

  if (configuration.classes.length === 0) {
    throw new Error(
      "You don't have any class in specified in the genezio.yaml configuration file. Add a class with 'genezio addClass <className> <classType>' field and then call again 'genezio deploy'."
    );
  }

  const functionUrlForFilePath: { [id: string]: string } = {};
  const classesInfo: {
    className: any;
    methodNames: any;
    path: string;
    functionUrl: any;
  }[] = [];

  const promisesDeploy: any = [];

  for (const element of configuration.classes) {
    const currentFolder = process.cwd();
    switch (element.language) {
      case ".js": {
        const bundler = new NodeJsBundler();
        const binaryDepBundler = new NodeJsBinaryDependenciesBundler();

        let output = await bundler.bundle({
          configuration: element,
          path: element.path
        });

        output = await binaryDepBundler.bundle(output);

        const archivePath = path.join(
          await createTemporaryFolder("genezio-"),
          `genezioDeploy.zip`
        );
        await zipDirectory(output.path, archivePath);

        const prom = deployClass(
          element,
          archivePath,
          configuration.name,
          output.extra?.className
        ).then((result) => {
          functionUrlForFilePath[path.parse(element.path).name] =
            result.functionUrl;

          classesInfo.push({
            className: output.extra?.className,
            methodNames: output.extra?.methodNames,
            path: element.path,
            functionUrl: result.functionUrl
          });

          fs.promises.unlink(archivePath);
        });
        promisesDeploy.push(prom);

        break;
      }
      default:
        console.log(`Unsupported ${element.language}`);
    }
  }

  // wait for all promises to finish
  await Promise.all(promisesDeploy);

  await generateSdks(functionUrlForFilePath);

  reportSuccess(classesInfo, configuration);
}

export function reportSuccess(
  classesInfo: any,
  projectConfiguration: ProjectConfiguration
) {
  console.log(
    "\x1b[36m%s\x1b[0m",
    "Your code was deployed and the SDK was successfully generated!"
  );

  // print function urls
  let printHttpString = "";

  classesInfo.forEach((classInfo: any) => {
    classInfo.methodNames.forEach((methodName: any) => {
      const type = projectConfiguration.getMethodType(
        classInfo.path,
        methodName
      );

      if (type === TriggerType.http) {
        printHttpString +=
          `  - ${classInfo.className}.${methodName}: ${classInfo.functionUrl}${classInfo.className}/${methodName}` +
          "\n";
      }
    });
  });

  if (printHttpString !== "") {
    console.log("");
    console.log("HTTP Methods Deployed:");
    console.log(printHttpString);
  }
}

export async function generateSdks(urlMap: any) {
  const configurationFileContentUTF8 = await readUTF8File("./genezio.yaml");
  const configurationFileContent = await parse(configurationFileContentUTF8);
  const configuration = await ProjectConfiguration.create(
    configurationFileContent
  );
  const outputPath = configuration.sdk.path;

  // check if the output path exists
  if (await fileExists(outputPath)) {
    // delete the output path
    fs.rmSync(outputPath, { recursive: true, force: true });
  }

  const sdk = await generateSdk(configuration, urlMap);

  if (sdk.remoteFile) {
    await writeToFile(outputPath, "remote.js", sdk.remoteFile, true).catch(
      (error) => {
        console.error(error.toString());
      }
    );
  }

  await Promise.all(
    sdk.classFiles.map((classFile: any) => {
      return writeToFile(
        outputPath,
        `${classFile.filename}.sdk.js`,
        classFile.implementation,
        true
      );
    })
  );
}

export async function init() {
  let projectName = "";
  while (projectName.length === 0) {
    projectName = await askQuestion(`What is the name of the project: `);
    if (projectName.length === 0) {
      console.log("The project name can't be empty.");
    }
  }
  const sdk: any = { name: projectName, sdk: {}, classes: [] };

  const language = await askQuestion(
    `In what programming language do you want your SDK? [default value: js]: `,
    "js"
  );

  if (language !== "js") {
    throw Error(
      `We don't currently support the ${language} language. You can open an issue ticket at https://github.com/Genez-io/genezio/issues.`
    );
  }
  sdk.sdk.language = language;

  if (language === "js") {
    const runtime = await askQuestion(
      `What runtime will you use? Options: "node" or "browser". [default value: node]: `,
      "node"
    );
    if (runtime !== "node" && runtime !== "browser") {
      throw Error(`We don't currently support this JS runtime ${runtime}.`);
    }

    sdk.sdk.runtime = runtime;
  }

  const path = await askQuestion(
    `Where do you want to save your SDK? [default value: ./sdk/]: `,
    "./sdk/"
  );
  sdk.sdk.path = path;

  const doc = new Document(sdk);
  doc.commentBefore = `File that configures what classes will be deployed in Genezio Infrastructure.
Add the paths to classes that you want to deploy in "classes".

Example:

name: hello-world
sdk:
  language: js
  runtime: node
  path: ./sdk/
classes:
  - path: ./hello.js
    type: jsonrpc
    methods:
      - name: hello
        type: http`;

  const yamlConfigurationFileContent = doc.toString();

  await writeToFile(".", "genezio.yaml", yamlConfigurationFileContent).catch(
    (error) => {
      console.error(error.toString());
    }
  );

  console.log("");
  console.log(
    "\x1b[36m%s\x1b[0m",
    "Your genezio project was successfully initialized!"
  );
  console.log("");
  console.log(
    "The genezio.yaml configuration file was generated. You can now add the classes that you want to deploy using the 'genezio addClass <className> <classType>' command."
  );
  console.log("");
}<|MERGE_RESOLUTION|>--- conflicted
+++ resolved
@@ -94,12 +94,8 @@
         const dependencyName = relativePath?.split(path.sep)[0];
         const dependencyPath =
           dependency.split("node_modules" + path.sep)[0] +
-<<<<<<< HEAD
           "node_modules" +
           path.sep +
-=======
-          "node_modules" + path.sep +
->>>>>>> a05f5c5b
           dependencyName;
         return {
           name: dependencyName,
@@ -165,21 +161,8 @@
 
   // create the file if it does not exist
   if (!(await fileExists(classPath))) {
-<<<<<<< HEAD
-    await writeToFile(
-      ".",
-      classPath,
-      "\nexport class " +
-        (className.charAt(0).toUpperCase() + className.slice(1)) +
-        " {}",
-      true
-    ).catch((error) => {
-=======
-    const onlyPath = classPath.split("/").slice(0, -1).join("/");
     // eslint-disable-next-line @typescript-eslint/no-non-null-assertion
-
     await writeToFile(".", classPath, "", true).catch((error) => {
->>>>>>> a05f5c5b
       console.error(error.toString());
     });
   }
