--- conflicted
+++ resolved
@@ -570,22 +570,6 @@
   }
 }
 
-<<<<<<< HEAD
-=======
-export async function generateLocalSdk() {
-  const configurationFileContentUTF8 = await readUTF8File("./genezio.yaml");
-  const configurationFileContent = await parse(configurationFileContentUTF8);
-  const configuration = await ProjectConfiguration.create(configurationFileContent);
-  const urlMap: { [id: string] : string; } = {}
-
-  for (const classElement of configuration.classes) {
-    urlMap[path.parse(classElement.path).name] = "http://127.0.0.1:8083";
-  }
-
-  generateSdks(urlMap)
-}
-
->>>>>>> bf338881
 export async function generateSdks(urlMap: any) {
   const configurationFileContentUTF8 = await readUTF8File("./genezio.yaml");
   const configurationFileContent = await parse(configurationFileContentUTF8);
