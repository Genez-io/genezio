--- conflicted
+++ resolved
@@ -6,7 +6,6 @@
 import {
   createTemporaryFolder,
   fileExists,
-  getFileDetails,
   readUTF8File,
   writeToFile,
   zipDirectory
@@ -21,97 +20,6 @@
 import { getProjectConfiguration } from "./utils/configuration";
 import { REACT_APP_BASE_URL } from "./variables";
 import log from "loglevel";
-<<<<<<< HEAD
-import { exit } from "process";
-
-class AccessDependenciesPlugin {
-  dependencies: string[];
-
-  // constructor() {
-  constructor(dependencies: string[]) {
-    this.dependencies = dependencies;
-  }
-
-  apply(compiler: {
-    hooks: {
-      compilation: {
-        tap: (arg0: string, arg1: (compilation: any) => void) => void;
-      };
-    };
-  }) {
-    compiler.hooks.compilation.tap(
-      "AccessDependenciesPlugin",
-      (compilation) => {
-        NormalModule.getCompilationHooks(compilation).beforeLoaders.tap(
-          "AccessDependenciesPlugin",
-          (loader: any, normalModule: any) => {
-            if (
-              normalModule.resource &&
-              normalModule.resource.includes("node_modules")
-            ) {
-              const resource = normalModule.resource;
-              this.dependencies.push(resource);
-            }
-          }
-        );
-      }
-    );
-  }
-}
-
-export async function getNodeModules(filePath: string): Promise<any> {
-  // eslint-disable-next-line no-async-promise-executor
-  return new Promise(async (resolve, reject) => {
-    const { name } = getFileDetails(filePath);
-    const outputFile = `${name}-processed.js`;
-    const temporaryFolder = await createTemporaryFolder();
-    const dependencies: string[] = [];
-
-    const compiler = webpack({
-      entry: "./" + filePath,
-      target: "node",
-      mode: "production",
-      output: {
-        path: temporaryFolder,
-        filename: outputFile,
-        library: "genezio",
-        libraryTarget: "commonjs"
-      },
-      plugins: [
-        new NodePolyfillPlugin(),
-        new AccessDependenciesPlugin(dependencies)
-      ]
-    });
-
-    compiler.run((err) => {
-      if (err) {
-        reject(err);
-        return;
-      }
-      const dependenciesInfo = dependencies.map((dependency) => {
-        const relativePath = dependency.split("node_modules" + path.sep)[1];
-        const dependencyName = relativePath?.split(path.sep)[0];
-        const dependencyPath =
-          dependency.split("node_modules" + path.sep)[0] +
-          "node_modules" +
-          path.sep +
-          dependencyName;
-        return {
-          name: dependencyName,
-          path: dependencyPath
-        };
-      });
-
-      // remove duplicates from dependenciesInfo by name
-      const uniqueDependenciesInfo = dependenciesInfo.filter(
-        (v, i, a) => a.findIndex((t) => t.name === v.name) === i
-      );
-
-      resolve(uniqueDependenciesInfo);
-    });
-  });
-}
-=======
 import http from "http";
 import jsonBody from "body/json";
 import { exit } from "process";
@@ -123,7 +31,6 @@
 import { NodeTsBinaryDependenciesBundler } from "./bundlers/typescript/nodeTsBinaryDepenciesBundler";
 import { languages } from "./utils/languages";
 import { saveAuthToken } from "./utils/accounts";
->>>>>>> 7b9ddb1b
 
 export async function addNewClass(classPath: string, classType: string) {
   if (classType === undefined) {
@@ -249,8 +156,10 @@
   const promisesDeploy: any = configuration.classes.map(
     async (element: any) => {
       if (!(await fileExists(element.path))) {
-          log.error(`\`${element.path}\` file does not exist at the indicated path.`)
-          exit(1)
+        log.error(
+          `\`${element.path}\` file does not exist at the indicated path.`
+        );
+        exit(1);
       }
 
       switch (element.language) {
@@ -299,16 +208,6 @@
           const bundler = new NodeJsBundler();
           const binaryDepBundler = new NodeJsBinaryDependenciesBundler();
 
-<<<<<<< HEAD
-          let output = await bundler
-            .bundle({
-              configuration: element,
-              path: element.path
-            })
-            .catch((err) => {
-              exit(1);
-            });
-=======
           let output = await bundler.bundle({
             configuration: element,
             path: element.path,
@@ -316,7 +215,6 @@
               mode: "development"
             }
           });
->>>>>>> 7b9ddb1b
 
           output = await binaryDepBundler.bundle(output);
 
@@ -356,13 +254,9 @@
 
   // wait for all promises to finish
   await Promise.all(promisesDeploy);
-<<<<<<< HEAD
+
   await generateSdks(functionUrlForFilePath).catch((error) => {
-=======
-
-  await generateSdks(functionUrlForFilePath).catch((error) => {
-    console.log("Generate sdk", error)
->>>>>>> 7b9ddb1b
+    console.log("Generate sdk", error);
     throw error;
   });
 
@@ -527,7 +421,7 @@
 
 export async function handleLogin(accessToken: string) {
   if (accessToken !== "") {
-    saveAuthToken(accessToken)
+    saveAuthToken(accessToken);
   } else {
     const server = http.createServer((req, res) => {
       res.setHeader("Access-Control-Allow-Origin", "*");
@@ -553,9 +447,9 @@
             Location: `${REACT_APP_BASE_URL}/cli/login/success`
           });
           res.end();
-  
+
           exit(0);
-        })
+        });
       });
     });
 
