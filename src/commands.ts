--- conflicted
+++ resolved
@@ -8,32 +8,19 @@
   getFileDetails,
   readUTF8File,
   writeToFile,
-  zipDirectory,
-<<<<<<< HEAD
-  checkYamlFileExists
-=======
->>>>>>> 18f7a63d
+  zipDirectory
 } from "./utils/file";
 import { askQuestion } from "./utils/prompt";
 import { parse, Document } from "yaml";
 import fs from "fs";
 import NodePolyfillPlugin from "node-polyfill-webpack-plugin";
-<<<<<<< HEAD
-import yaml from "yaml";
 import {
   ProjectConfiguration,
   TriggerType
 } from "./models/projectConfiguration";
 import { NodeJsBundler } from "./bundlers/javascript/nodeJsBundler";
 import { NodeJsBinaryDependenciesBundler } from "./bundlers/javascript/nodeJsBinaryDepenciesBundler";
-import { start } from "repl";
-=======
-import { ProjectConfiguration, TriggerType } from "./models/projectConfiguration";
-import { NodeJsBundler } from "./bundlers/javascript/nodeJsBundler";
-import { NodeJsBinaryDependenciesBundler } from "./bundlers/javascript/nodeJsBinaryDepenciesBundler";
 import { getProjectConfiguration } from "./utils/configuration";
-
->>>>>>> 18f7a63d
 
 class AccessDependenciesPlugin {
   dependencies: string[];
@@ -131,20 +118,13 @@
       "Invalid class type. Valid class types are 'http' and 'jsonrpc'."
     );
   }
-<<<<<<< HEAD
-  if (!(await checkYamlFileExists())) {
-    return;
-  }
-  const genezioYamlPath = path.join("./genezio.yaml");
-=======
->>>>>>> 18f7a63d
 
   if (classPath === undefined || classPath === "") {
     console.error("Please provide a path to the class you want to add.");
     return;
   }
 
-  const projectConfiguration = await getProjectConfiguration()
+  const projectConfiguration = await getProjectConfiguration();
 
   const className = classPath.split(path.sep).pop();
 
@@ -173,18 +153,14 @@
 
   // create the file if it does not exist
   if (!(await fileExists(classPath))) {
-<<<<<<< HEAD
-    // eslint-disable-next-line @typescript-eslint/no-non-null-assertion
-=======
->>>>>>> 18f7a63d
     await writeToFile(".", classPath, "", true).catch((error) => {
       console.error(error.toString());
-      throw error
+      throw error;
     });
   }
 
-  projectConfiguration.addClass(classPath, classType as TriggerType, [])
-  await projectConfiguration.writeToFile()
+  projectConfiguration.addClass(classPath, classType as TriggerType, []);
+  await projectConfiguration.writeToFile();
 
   console.log("\x1b[36m%s\x1b[0m", "Class added successfully.");
 }
