import webpack, { NormalModule } from "webpack";
import path from "path";
import { deployClass } from "./requests/deployCode";
import generateSdk from "./requests/generateSdk";
import {
  createTemporaryFolder,
  fileExists,
  getFileDetails,
  readUTF8File,
  writeToFile,
  zipDirectory,
} from "./utils/file";
import { askQuestion } from "./utils/prompt";
import { parse, Document } from "yaml";
import fs from "fs";
import NodePolyfillPlugin from "node-polyfill-webpack-plugin";
import { ProjectConfiguration, TriggerType } from "./models/projectConfiguration";
import { NodeJsBundler } from "./bundlers/javascript/nodeJsBundler";
import { NodeJsBinaryDependenciesBundler } from "./bundlers/javascript/nodeJsBinaryDepenciesBundler";
import { getProjectConfiguration } from "./utils/configuration";


class AccessDependenciesPlugin {
  dependencies: string[];

  // constructor() {
  constructor(dependencies: string[]) {
    this.dependencies = dependencies;
  }

  apply(compiler: {
    hooks: {
      compilation: {
        tap: (arg0: string, arg1: (compilation: any) => void) => void;
      };
    };
  }) {
    compiler.hooks.compilation.tap(
      "AccessDependenciesPlugin",
      (compilation) => {
        NormalModule.getCompilationHooks(compilation).beforeLoaders.tap(
          "AccessDependenciesPlugin",
          (loader: any, normalModule: any) => {
            if (
              normalModule.resource &&
              normalModule.resource.includes("node_modules")
            ) {
              const resource = normalModule.resource;
              this.dependencies.push(resource);
            }
          }
        );
      }
    );
  }
}

export async function getNodeModules(filePath: string): Promise<any> {
  // eslint-disable-next-line no-async-promise-executor
  return new Promise(async (resolve, reject) => {
    const { name } = getFileDetails(filePath);
    const outputFile = `${name}-processed.js`;
    const temporaryFolder = await createTemporaryFolder();
    const dependencies: string[] = [];

    const compiler = webpack({
      entry: "./" + filePath,
      target: "node",
      mode: "production",
      output: {
        path: temporaryFolder,
        filename: outputFile,
        library: "genezio",
        libraryTarget: "commonjs"
      },
      plugins: [
        new NodePolyfillPlugin(),
        new AccessDependenciesPlugin(dependencies)
      ]
    });

    compiler.run((err) => {
      if (err) {
        reject(err);
        return;
      }
      const dependenciesInfo = dependencies.map((dependency) => {
        const relativePath = dependency.split("node_modules" + path.sep)[1];
        const dependencyName = relativePath?.split(path.sep)[0];
        const dependencyPath =
          dependency.split("node_modules" + path.sep)[0] +
          "node_modules" + path.sep +
          dependencyName;
        return {
          name: dependencyName,
          path: dependencyPath
        };
      });

      // remove duplicates from dependenciesInfo by name
      const uniqueDependenciesInfo = dependenciesInfo.filter(
        (v, i, a) => a.findIndex((t) => t.name === v.name) === i
      );

      resolve(uniqueDependenciesInfo);
    });
  });
}

export async function addNewClass(classPath: string, classType: string) {
  if (classType === undefined) {
    classType = "jsonrpc";
  } else if (!["http", "jsonrpc"].includes(classType)) {
    throw new Error(
      "Invalid class type. Valid class types are 'http' and 'jsonrpc'."
    );
  }
<<<<<<< HEAD
=======
  if (!(await checkYamlFileExists())) {
    return;
  }
  const genezioYamlPath = path.join("./genezio.yaml");
>>>>>>> a05f5c5b

  if (classPath === undefined || classPath === "") {
    console.error("Please provide a path to the class you want to add.");
    return;
  }

  const projectConfiguration = await getProjectConfiguration()

  const className = classPath.split(path.sep).pop();

  if (!className) {
    console.error("Invalid class path.");
    return;
  }

  const classExtension = className.split(".").pop();
  if (!classExtension || className.split(".").length < 2) {
    console.error("Invalid class extension.");
    return;
  }

  // check if class already exists
  if (projectConfiguration.classes.length > 0) {
    if (
      projectConfiguration.classes
        .map((c) => c.path.split(path.sep).pop())
        .includes(className)
    ) {
      console.error("Class already exists.");
      return;
    }
  }

  // create the file if it does not exist
  if (!(await fileExists(classPath))) {
<<<<<<< HEAD
=======
    const onlyPath = classPath.split("/").slice(0, -1).join("/");
    // eslint-disable-next-line @typescript-eslint/no-non-null-assertion

>>>>>>> a05f5c5b
    await writeToFile(".", classPath, "", true).catch((error) => {
      console.error(error.toString());
      throw error
    });
  }

  projectConfiguration.addClass(classPath, classType as TriggerType, [])
  await projectConfiguration.writeToFile()

  console.log("\x1b[36m%s\x1b[0m", "Class added successfully.");
}

export async function newDeployClasses() {
  const configurationFileContentUTF8 = await readUTF8File("./genezio.yaml");
  const configurationFileContent = await parse(configurationFileContentUTF8);
  const configuration = await ProjectConfiguration.create(configurationFileContent)

  if (configuration.classes.length === 0) {
    throw new Error(
      "You don't have any class in specified in the genezio.yaml configuration file. Add a class with 'genezio addClass <className> <classType>' field and then call again 'genezio deploy'."
    );
  }

  const functionUrlForFilePath: {[id: string]: string} = {}
  const classesInfo = []

  for (const element of configuration.classes) {
    const currentFolder = process.cwd()
    switch(element.language) {
      case ".js": {
        const bundler = new NodeJsBundler()
        const binaryDepBundler = new NodeJsBinaryDependenciesBundler()

        let output = await bundler.bundle({configuration: element, path: element.path})
        output = await binaryDepBundler.bundle(output)

        const archivePath = path.join(currentFolder, `genezioDeploy.zip`);
        await zipDirectory(output.path, archivePath)

        const result = await deployClass(element, archivePath, configuration.name, output.extra?.className)

        functionUrlForFilePath[path.parse(element.path).name] = result.functionUrl;

        classesInfo.push({className: output.extra?.className, methodNames: output.extra?.methodNames, path: element.path, functionUrl: result.functionUrl })

        await fs.promises.unlink(archivePath)
        break;
      }
      default:
        console.log(`Unsupported ${element.language}`)
    }
  }

  await generateSdks(functionUrlForFilePath)

  reportSuccess(classesInfo, configuration)
}

export function reportSuccess(classesInfo: any, projectConfiguration: ProjectConfiguration) {
  console.log(
    "\x1b[36m%s\x1b[0m",
    "Your code was deployed and the SDK was successfully generated!"
  );

  // print function urls
  let printHttpString = "";

  classesInfo.forEach((classInfo: any) => {
    classInfo.methodNames.forEach((methodName: any) => {
      const type = projectConfiguration.getMethodType(classInfo.path, methodName)

      if (type === TriggerType.http) {
        printHttpString +=
        `  - ${classInfo.className}.${methodName}: ${classInfo.functionUrl}${classInfo.className}/${methodName}` +
        "\n";
      }
    })
  })

  if (printHttpString !== "") {
    console.log("");
    console.log("HTTP Methods Deployed:");
    console.log(printHttpString);
  }
}

export async function generateSdks(urlMap: any) {
  const configurationFileContentUTF8 = await readUTF8File("./genezio.yaml");
  const configurationFileContent = await parse(configurationFileContentUTF8);
  const configuration = await ProjectConfiguration.create(
    configurationFileContent
  );
  const outputPath = configuration.sdk.path;

  // check if the output path exists
  if (await fileExists(outputPath)) {
    // delete the output path
    fs.rmSync(outputPath, { recursive: true, force: true });
  }

  const sdk = await generateSdk(configuration, urlMap);
  if (sdk.remoteFile) {
    await writeToFile(outputPath, "remote.js", sdk.remoteFile, true).catch(
      (error) => {
        console.error(error.toString());
      }
    );
  }

  for (const classFile of sdk.classFiles) {
    await writeToFile(
      outputPath,
      `${classFile.filename}.sdk.js`,
      classFile.implementation,
      true
    ).catch((error) => {
      console.error(error.toString());
    });
  }
}

export async function init() {
  let projectName = "";
  while (projectName.length === 0) {
    projectName = await askQuestion(`What is the name of the project: `);
    if (projectName.length === 0) {
      console.log("The project name can't be empty.");
    }
  }
  const sdk: any = { name: projectName, sdk: {}, classes: [] };

  const language = await askQuestion(
    `In what programming language do you want your SDK? [default value: js]: `,
    "js"
  );

  if (language !== "js") {
    throw Error(
      `We don't currently support the ${language} language. You can open an issue ticket at https://github.com/Genez-io/genezio/issues.`
    );
  }
  sdk.sdk.language = language;

  if (language === "js") {
    const runtime = await askQuestion(
      `What runtime will you use? Options: "node" or "browser". [default value: node]: `,
      "node"
    );
    if (runtime !== "node" && runtime !== "browser") {
      throw Error(`We don't currently support this JS runtime ${runtime}.`);
    }

    sdk.sdk.runtime = runtime;
  }

  const path = await askQuestion(
    `Where do you want to save your SDK? [default value: ./sdk/]: `,
    "./sdk/"
  );
  sdk.sdk.path = path;

  const doc = new Document(sdk);
  doc.commentBefore = `File that configures what classes will be deployed in Genezio Infrastructure.
Add the paths to classes that you want to deploy in "classes".

Example:

name: hello-world
sdk:
  language: js
  runtime: node
  path: ./sdk/
classes:
  - path: ./hello.js
    type: jsonrpc
    methods:
      - name: hello
        type: http`;

  const yamlConfigurationFileContent = doc.toString();

  await writeToFile(".", "genezio.yaml", yamlConfigurationFileContent).catch(
    (error) => {
      console.error(error.toString());
    }
  );

  console.log("");
  console.log(
    "\x1b[36m%s\x1b[0m",
    "Your genezio project was successfully initialized!"
  );
  console.log("");
  console.log(
    "The genezio.yaml configuration file was generated. You can now add the classes that you want to deploy using the 'genezio addClass <className> <classType>' command."
  );
  console.log("");
}<|MERGE_RESOLUTION|>--- conflicted
+++ resolved
@@ -3,6 +3,7 @@
 import { deployClass } from "./requests/deployCode";
 import generateSdk from "./requests/generateSdk";
 import {
+  checkYamlFileExists,
   createTemporaryFolder,
   fileExists,
   getFileDetails,
@@ -115,13 +116,10 @@
       "Invalid class type. Valid class types are 'http' and 'jsonrpc'."
     );
   }
-<<<<<<< HEAD
-=======
+
   if (!(await checkYamlFileExists())) {
     return;
   }
-  const genezioYamlPath = path.join("./genezio.yaml");
->>>>>>> a05f5c5b
 
   if (classPath === undefined || classPath === "") {
     console.error("Please provide a path to the class you want to add.");
@@ -157,12 +155,6 @@
 
   // create the file if it does not exist
   if (!(await fileExists(classPath))) {
-<<<<<<< HEAD
-=======
-    const onlyPath = classPath.split("/").slice(0, -1).join("/");
-    // eslint-disable-next-line @typescript-eslint/no-non-null-assertion
-
->>>>>>> a05f5c5b
     await writeToFile(".", classPath, "", true).catch((error) => {
       console.error(error.toString());
       throw error
