--- conflicted
+++ resolved
@@ -17,13 +17,12 @@
 import fs from "fs";
 import FileDetails from "./models/fileDetails";
 import { lambdaHandler } from "./utils/lambdaHander";
-<<<<<<< HEAD
 import nodeExternals from "webpack-node-externals";
 import { default as fsExtra } from "fs-extra";
 import util from "util";
 import NodePolyfillPlugin from "node-polyfill-webpack-plugin";
-import { AnySoaRecord, CONNREFUSED } from "dns";
-import { Console } from "console";
+import yaml from "yaml";
+
 // eslint-disable-next-line @typescript-eslint/no-var-requires
 const exec = util.promisify(require("child_process").exec);
 
@@ -113,8 +112,7 @@
       resolve(uniqueDependenciesInfo);
     });
   });
-=======
-import yaml from "yaml";
+}
 
 export async function addNewClass(classPath: string) {
   const genezioYamlPath = path.join("./genezio.yaml");
@@ -179,7 +177,6 @@
   });
 
   console.log("\x1b[36m%s\x1b[0m", "Class added successfully.");
->>>>>>> f8d9b7ea
 }
 
 export async function bundleJavascriptCode(
@@ -573,21 +570,13 @@
   );
 
   console.log("");
-<<<<<<< HEAD
-  console.log("");
-=======
->>>>>>> f8d9b7ea
   console.log(
     "\x1b[36m%s\x1b[0m",
     "Your genezio project was successfully initialized!"
   );
   console.log("");
   console.log(
-<<<<<<< HEAD
-    'The genezio.yaml configuration file was generated. You can now add the classes that you want to deploy in the "classPaths" array. Happy coding!'
-=======
     "The genezio.yaml configuration file was generated. You can now add the classes that you want to deploy using the 'genezio addClass <className>' command."
->>>>>>> f8d9b7ea
   );
   console.log("");
 }