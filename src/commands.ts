--- conflicted
+++ resolved
@@ -14,15 +14,13 @@
 import { parse, Document } from "yaml";
 import fs from "fs";
 import NodePolyfillPlugin from "node-polyfill-webpack-plugin";
-<<<<<<< HEAD
-import yaml from "yaml";
 import { languages } from "./utils/languages";
-=======
 import { ProjectConfiguration, TriggerType } from "./models/projectConfiguration";
 import { NodeJsBundler } from "./bundlers/javascript/nodeJsBundler";
+import { NodeTsBundler } from "./bundlers/typescript/nodeTsBundler";
 import { NodeJsBinaryDependenciesBundler } from "./bundlers/javascript/nodeJsBinaryDepenciesBundler";
+import { NodeTsBinaryDependenciesBundler } from "./bundlers/typescript/nodeTsBinaryDepenciesBundler";
 import { getProjectConfiguration } from "./utils/configuration";
->>>>>>> 05d39a53
 
 
 class AccessDependenciesPlugin {
@@ -168,291 +166,7 @@
   console.log("\x1b[36m%s\x1b[0m", "Class added successfully.");
 }
 
-<<<<<<< HEAD
-export async function bundleJavascriptCode(
-  filePath: string
-): Promise<BundledCode> {
-  // eslint-disable-next-line no-async-promise-executor
-  return new Promise(async (resolve, reject) => {
-    const { name, extension } = getFileDetails(filePath);
-    const outputFile = `${name}-processed.${extension}`;
-    const temporaryFolder = await createTemporaryFolder();
-
-    const compiler = webpack({
-      entry: "./" + filePath,
-      target: "node",
-
-      externals: [nodeExternals()], // in order to ignore all modules in node_modules folder
-
-      mode: "production",
-      node: false,
-      optimization: {
-        minimize: false
-      },
-      module: {
-        rules: [
-          {
-            test: /\.html$/,
-            loader: "dumb-loader",
-            exclude: /really\.html/
-          }
-        ]
-      },
-      // compilation stats json
-      output: {
-        path: temporaryFolder,
-        filename: outputFile,
-        library: "genezio",
-        libraryTarget: "commonjs"
-      }
-    });
-
-    const dependenciesInfo = await getNodeModules(filePath);
-
-    compiler.run(async (error, stats) => {
-      if (error) {
-        console.error(error);
-        reject(error);
-        return;
-      }
-
-      if (stats?.hasErrors()) {
-        reject(stats?.compilation.getErrors());
-        return;
-      }
-
-      const filePath = path.join(temporaryFolder, outputFile);
-
-      // move all node_modules to temporaryFolder
-      const nodeModulesPath = path.join(temporaryFolder, "node_modules");
-
-      // check if node_modules folder exists
-      if (await fileExists(nodeModulesPath)) {
-        fsExtra.copySync(
-          path.join(process.cwd(), "node_modules"),
-          nodeModulesPath
-        );
-      }
-
-      // eslint-disable-next-line @typescript-eslint/no-var-requires
-      const module = require(filePath);
-      const className = Object.keys(module.genezio)[0];
-
-      if (Object.keys(module.genezio).length > 1) {
-        console.log(
-          "\x1b[33m",
-          `Warning: We found multiple classes exported from the ${name} file. For now, we support only one class per file.`
-        );
-        console.log("\x1b[0m", "");
-      }
-
-      if (!className) {
-        reject(
-          new Error(
-            `No class was found in the ${name} file. Make sure you exported the class.`
-          )
-        );
-        return;
-      }
-
-      const functionNames = Object.getOwnPropertyNames(
-        module.genezio[className].prototype
-      ).filter((x) => x !== "constructor");
-
-      resolve(
-        new BundledCode(filePath, className, functionNames, dependenciesInfo)
-      );
-
-      compiler.close((closeErr) => {
-        /* TODO: handle error? */
-      });
-    });
-  });
-}
-
-async function createDeployArchive(
-  bundledJavascriptCode: BundledCode,
-  allNonJsFilesPaths: FileDetails[],
-  classType: string
-) {
-  const jsBundlePath = bundledJavascriptCode.path;
-  const dependenciesInfo: any = bundledJavascriptCode.dependencies;
-
-  const tmpPath = await createTemporaryFolder("genezio-");
-  const archivePath = path.join(tmpPath, "genezioDeploy.zip");
-
-  // check if the tmp folder exists
-  if (!fs.existsSync(tmpPath)) {
-    fs.mkdirSync(tmpPath, { recursive: true });
-  }
-
-  // check if archive already exists
-  if (await fileExists(archivePath)) {
-    fs.unlinkSync(archivePath);
-  }
-
-  writeToFile(tmpPath, "index.js", lambdaHandler);
-
-  // create file structure
-  const jsBundleFile = path.join(tmpPath, "module.js");
-
-  // create js bundle file in tmp folder from bundledJavascriptCode path
-  fs.copyFileSync(jsBundlePath, jsBundleFile);
-
-  // iterare over all non js files and copy them to tmp folder
-  allNonJsFilesPaths.forEach((filePath, key) => {
-    // get folders array
-    const folders = filePath.path.split(path.sep);
-    // remove file name from folders array
-    folders.pop();
-    // create folder structure in tmp folder
-    const folderPath = path.join(tmpPath, ...folders);
-    if (!fs.existsSync(folderPath)) {
-      fs.mkdirSync(folderPath, { recursive: true });
-    }
-    // copy file to tmp folder
-    const fileDestinationPath = path.join(tmpPath, filePath.path);
-    fs.copyFileSync(filePath.path, fileDestinationPath);
-  });
-
-  // create node_modules folder in tmp folder
-  const nodeModulesPath = path.join(tmpPath, "node_modules");
-  if (!fs.existsSync(nodeModulesPath)) {
-    fs.mkdirSync(nodeModulesPath, { recursive: true });
-  }
-
-  const binaryDependencies = [];
-
-  // copy all dependencies to node_modules folder
-  for (const dependency of dependenciesInfo) {
-    const dependencyPath = path.join(nodeModulesPath, dependency.name);
-    fsExtra.copySync(dependency.path, dependencyPath);
-
-    // read package.json file
-
-    if (dependency.name[0] === "@") {
-      // Get List of all files in a directory
-      const files = fs.readdirSync(dependencyPath);
-      // iterate files and check if there is a package.json file
-      for (const file of files) {
-        const packageJsonPath = path.join(dependencyPath, file, "package.json");
-        if (await fileExists(packageJsonPath)) {
-          const packageJson = JSON.parse(
-            fs.readFileSync(packageJsonPath, "utf8")
-          );
-          if (packageJson.binary) {
-            binaryDependencies.push({
-              path: path.join(dependencyPath, file),
-              name: file
-            });
-          }
-        }
-      }
-    } else {
-      try {
-        const packageJsonPath = path.join(dependencyPath, "package.json");
-        const packageJson = JSON.parse(
-          fs.readFileSync(packageJsonPath, "utf8")
-        );
-
-        // check if package.json has binary property
-        if (packageJson.binary) {
-          binaryDependencies.push({
-            path: dependencyPath,
-            name: dependency.name
-          });
-        }
-        // eslint-disable-next-line no-empty
-      } catch (error) {}
-    }
-  }
-
-  if (binaryDependencies.length > 0) {
-    await exec("npm i node-addon-api", {
-      cwd: tmpPath
-    });
-    await exec("npm i @mapbox/node-pre-gyp", {
-      cwd: tmpPath
-    });
-  }
-
-  for (const dependency of binaryDependencies) {
-    try {
-      const { stdout, stderr } = await exec(
-        "npx node-pre-gyp --update-binary --fallback-to-build --target_arch=x64 --target_platform=linux --target_libc=glibc clean install " +
-          dependency.name,
-        { cwd: dependency.path }
-      );
-    } catch (error) {
-      console.error("An error has occured while installing binary dependecies.");
-    }
-  }
-
-  await zipDirectory(tmpPath, archivePath);
-
-  return archivePath;
-}
-
-async function deployFunction(
-  configurationFileContent: any,
-  filePath: string,
-  classType: string,
-  language: string,
-  sdkPath: string,
-  runtime: string,
-  projectName: string,
-  allNonJsFilesPaths: FileDetails[]
-) {
-  if (!(await fileExists(filePath))) {
-    throw new Error(`File ${filePath} does not exist!`);
-  }
-
-  const { name, extension, filename } = getFileDetails(filePath);
-
-  switch (extension) {
-    case ".js": 
-    case ".ts":
-      console.log("Bundling javascript code...");
-      // eslint-disable-next-line no-case-declarations
-      const bundledJavascriptCode = await bundleJavascriptCode(filePath);
-      // eslint-disable-next-line no-case-declarations
-      const archivePath = await createDeployArchive(
-        bundledJavascriptCode,
-        allNonJsFilesPaths,
-        classType
-      );
-      console.log("Bundling done for class: " + name);
-      console.log("Deploying bundle...\n");
-
-      // eslint-disable-next-line no-case-declarations
-      const response = await deployClass(
-        configurationFileContent,
-        filePath,
-        extension,
-        runtime,
-        archivePath,
-        projectName,
-        name
-      );
-
-      console.log("Deployed successfully for class: " + name);
-
-      return {
-        functionUrl: response.functionUrl,
-        functionNames: bundledJavascriptCode.functionNames,
-        className: bundledJavascriptCode.className
-      };
-    default:
-      throw new Error(
-        `Language represented by extension ${extension} is not supported!`
-      );
-  }
-}
-
-export async function deployFunctions() {
-=======
 export async function newDeployClasses() {
->>>>>>> 05d39a53
   const configurationFileContentUTF8 = await readUTF8File("./genezio.yaml");
   const configurationFileContent = await parse(configurationFileContentUTF8);
   const configuration = await ProjectConfiguration.create(configurationFileContent)
@@ -469,6 +183,25 @@
   for (const element of configuration.classes) {
     const currentFolder = process.cwd()
     switch(element.language) {
+      case ".ts": {
+        const bundler = new NodeTsBundler()
+        const binaryDepBundler = new NodeTsBinaryDependenciesBundler()
+
+        let output = await bundler.bundle({configuration: element, path: element.path})
+        output = await binaryDepBundler.bundle(output)
+
+        const archivePath = path.join(currentFolder, `genezioDeploy.zip`);
+        await zipDirectory(output.path, archivePath)
+
+        const result = await deployClass(element, archivePath, configuration.name, output.extra?.className)
+
+        functionUrlForFilePath[path.parse(element.path).name] = result.functionUrl;
+
+        classesInfo.push({className: output.extra?.className, methodNames: output.extra?.methodNames, path: element.path, functionUrl: result.functionUrl })
+
+        await fs.promises.unlink(archivePath)
+        break;
+      }
       case ".js": {
         const bundler = new NodeJsBundler()
         const binaryDepBundler = new NodeJsBinaryDependenciesBundler()
@@ -529,13 +262,9 @@
 export async function generateSdks(urlMap: any) {
   const configurationFileContentUTF8 = await readUTF8File("./genezio.yaml");
   const configurationFileContent = await parse(configurationFileContentUTF8);
-<<<<<<< HEAD
-  const outputPath = configurationFileContent.sdk.path;
-  const language = configurationFileContent.sdk.language;
-  const sdk = await generateSdk(configurationFileContent, env, urlMap);
-=======
   const configuration = await ProjectConfiguration.create(configurationFileContent);
   const outputPath = configuration.sdk.path;
+  const language = configuration.sdk.language;
 
   // check if the output path exists
   if (await fileExists(outputPath)) {
@@ -544,7 +273,6 @@
   }
 
   const sdk = await generateSdk(configuration, urlMap);
->>>>>>> 05d39a53
   if (sdk.remoteFile) {
     await writeToFile(outputPath, "remote.js", sdk.remoteFile, true).catch(
       (error) => {
@@ -576,11 +304,7 @@
   const sdk: any = { name: projectName, sdk: {}, classes: [] };
 
   const language = await askQuestion(
-<<<<<<< HEAD
-    `In what programming language do you want your SDK (js or ts)? [js]: `,
-=======
-    `In what programming language do you want your SDK? [default value: js]: `,
->>>>>>> 05d39a53
+    `In what programming language do you want your SDK? (js or ts) [default value: js]: `,
     "js"
   );
 
