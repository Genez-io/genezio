#! /usr/bin/env node

import { Command } from "commander";
import { deployFunctions, generateSdks, init } from "./commands";
<<<<<<< HEAD
import { fileExists, writeToken, readUTF8File } from "./utils/file";
import Server from "./localEnvironment";
import chokidar from "chokidar";
import path from "path";
import { parse } from "yaml"
=======
import Server from "./localEnvironment";
import chokidar from "chokidar";
import path from "path";
import open from "open";
import { asciiCapybara } from "./utils/strings";
import http from "http";
import jsonBody from "body/json";
import { createHttpTerminator } from "http-terminator";
import keytar from "keytar";
>>>>>>> 8aa4efb7

const program = new Command();

program
  .name("genezio")
  .description("CLI to interact with the Genezio infrastructure!")
  .version("0.1.0");

program
  .command("init")
  .description("Initialize a Genezio project.")
  .action(async () => {
    await init();
  });

program
  .command("login")
  .description("Authenticate with Genezio platform to deploy your code.")
  .action(async () => {
    open("https://app.genez.io/cli/login?redirect_url=http://localhost:8000");
    console.log(asciiCapybara);
    let token = "";
    const server = http.createServer((req, res) => {
      res.setHeader("Access-Control-Allow-Origin", "*");
      res.setHeader("Access-Control-Allow-Headers", "Content-Type");
      res.setHeader("Access-Control-Allow-Methods", "POST");
      res.setHeader("Access-Control-Allow-Credentials", "true");
      if (req.method === "OPTIONS") {
        res.end();
        return;
      }
      jsonBody(req, res, (err, body: any) => {
        token = body.token;
        const name = body.user.name || "genezio-username";

        keytar.setPassword("genez.io", name, token).then(() => {
          console.log("Token recieved!");
          res.setHeader("Access-Control-Allow-Origin", "*");
          res.setHeader("Access-Control-Allow-Headers", "Content-Type");
          res.setHeader("Access-Control-Allow-Methods", "POST");
          res.setHeader("Access-Control-Allow-Credentials", "true");
          res.writeHead(200);
          res.end("Token recieved!");
        });
      });
      const httpTerminator = createHttpTerminator({ server });
      httpTerminator.terminate();
    });

    server.listen(8000, "localhost", () => {
      console.log("Waiting for token...");
    });
  });

program
  .command("deploy")
  .description(
    "Deploy the functions mentioned in the genezio.yaml file to Genezio infrastructure."
  )
  .action(async () => {
    await deployFunctions().catch((error: Error) => {
      console.error(error.message);
    });
  });

program
  .command("generateSdk")
  .argument(
    "<env>",
    'The environment used to make requests. Available options: "local" or "production".'
  )
  .description("Generate the SDK.")
  .action(async (env) => {
    switch (env) {
      case "local":
        await generateSdks(env)
          .then(() => {
            console.log("Your SDK was successfully generated!");
          })
          .catch((error: Error) => {
            console.error(`${error}`);
          });
        break;
      case "production":
        await deployFunctions().catch((error: Error) => {
          console.error(error);
        });
        break;
      default:
        console.error(
          `Wrong env value ${env}. Available options: "local" or "production".`
        );
    }
  });

program
  .command("local")
  .description("Run a local environment for your functions.")
  .action(async () => {
    try {
<<<<<<< HEAD
      const configurationFileContentUTF8 = await readUTF8File('./genezio.yaml')
      const configurationFileContent = await parse(configurationFileContentUTF8);
      const cwd = process.cwd();
      if (!(await fileExists(path.join(cwd, configurationFileContent.sdk.path))))
        await generateSdks("local")
            .then(() => {
              console.log("Your SDK was successfully generated!");
            })
            .catch((error: Error) => {
              console.error(`${error}`);
            });
      let server = new Server();
=======
      const server = new Server();
>>>>>>> 8aa4efb7

      const runServer = async () => {
        const handlers = await server.generateHandlersFromFiles();
        server.start(handlers);
      };

      runServer();

      // Watch for changes in the classes and update the handlers
      const watchPaths = [path.join(cwd, "/**/*")];
      const ignoredPaths = "**/node_modules/*";

      const startWatching = () => {
        chokidar
          .watch(watchPaths, {
            ignored: ignoredPaths,
            ignoreInitial: true
          })
          .on("all", async () => {
            console.clear();
            console.log("\x1b[36m%s\x1b[0m", "Change detected, reloading...");
            await server.terminate();
            runServer();
          });
      };
      startWatching();
    } catch (error) {
      console.error(`${error}`);
    }
  });

program.parse();<|MERGE_RESOLUTION|>--- conflicted
+++ resolved
@@ -2,23 +2,17 @@
 
 import { Command } from "commander";
 import { deployFunctions, generateSdks, init } from "./commands";
-<<<<<<< HEAD
-import { fileExists, writeToken, readUTF8File } from "./utils/file";
+import { fileExists, readUTF8File } from "./utils/file";
 import Server from "./localEnvironment";
 import chokidar from "chokidar";
 import path from "path";
 import { parse } from "yaml"
-=======
-import Server from "./localEnvironment";
-import chokidar from "chokidar";
-import path from "path";
 import open from "open";
 import { asciiCapybara } from "./utils/strings";
 import http from "http";
 import jsonBody from "body/json";
 import { createHttpTerminator } from "http-terminator";
 import keytar from "keytar";
->>>>>>> 8aa4efb7
 
 const program = new Command();
 
@@ -119,7 +113,6 @@
   .description("Run a local environment for your functions.")
   .action(async () => {
     try {
-<<<<<<< HEAD
       const configurationFileContentUTF8 = await readUTF8File('./genezio.yaml')
       const configurationFileContent = await parse(configurationFileContentUTF8);
       const cwd = process.cwd();
@@ -131,10 +124,8 @@
             .catch((error: Error) => {
               console.error(`${error}`);
             });
-      let server = new Server();
-=======
+
       const server = new Server();
->>>>>>> 8aa4efb7
 
       const runServer = async () => {
         const handlers = await server.generateHandlersFromFiles();
