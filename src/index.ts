--- conflicted
+++ resolved
@@ -28,18 +28,11 @@
 import { exit } from "process";
 import { AxiosError } from "axios";
 import { AddressInfo } from "net";
-<<<<<<< HEAD
-import { NodeJsBundler } from "./bundlers/javascript/nodeJsBundler";
-import { NodeTsBundler } from "./bundlers/typescript/nodeTsBundler";
-import { listenForChanges, startServer } from "./localEnvironment";
-=======
-import { ProjectConfiguration } from "./models/projectConfiguration";
 import {
   listenForChanges,
   prepareForLocalEnvironment,
   startServer
 } from "./localEnvironment";
->>>>>>> aba680c9
 import { getProjectConfiguration } from "./utils/configuration";
 import log from 'loglevel';
 
@@ -194,58 +187,9 @@
   .action(async (options: any) => {
     setLogLevel(options.verbose);
     try {
-<<<<<<< HEAD
-      const projectConfiguration = await getProjectConfiguration()
-      const functionUrlForFilePath: any = {}
-      const handlers: any = {}
-      const classesInfo = []
-
-      for (const element of projectConfiguration.classes) {
-        switch (element.language) {
-          case ".ts": {
-            const bundler = new NodeTsBundler()
-
-            const output = await bundler.bundle({ configuration: element, path: element.path })
-            const className = output.extra?.className
-            const handlerPath = path.join(output.path, "index.js")
-            const baseurl = `http://127.0.0.1:${PORT_LOCAL_ENVIRONMENT}/`
-            const functionUrl = `${baseurl}${className}`
-            functionUrlForFilePath[path.parse(element.path).name] = functionUrl;
-
-            classesInfo.push({className: output.extra?.className, methodNames: output.extra?.methodNames, path: element.path, functionUrl: baseurl })
-
-            handlers[className] = {
-              path: handlerPath
-            }
-            break;
-          }
-          case ".js": {
-            const bundler = new NodeJsBundler()
-
-            const output = await bundler.bundle({ configuration: element, path: element.path })
-            const className = output.extra?.className
-            const handlerPath = path.join(output.path, "index.js")
-            const baseurl = `http://127.0.0.1:${PORT_LOCAL_ENVIRONMENT}/`
-            const functionUrl = `${baseurl}${className}`
-            functionUrlForFilePath[path.parse(element.path).name] = functionUrl;
-
-            classesInfo.push({className: output.extra?.className, methodNames: output.extra?.methodNames, path: element.path, functionUrl: baseurl })
-
-            handlers[className] = {
-              path: handlerPath
-            }
-            break;
-          }
-          default: {
-            console.error(`Unsupported language ${element.language}. Skipping class ${element.path}`)
-          }
-        }
-      }
-=======
       // eslint-disable-next-line no-constant-condition
       while (true) {
         const projectConfiguration = await getProjectConfiguration()
->>>>>>> aba680c9
 
         const { functionUrlForFilePath, classesInfo, handlers } =
           await prepareForLocalEnvironment(projectConfiguration);
