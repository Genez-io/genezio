#! /usr/bin/env node

import { Command } from "commander";
import { deployFunctions, generateSdks, init } from "./commands";
import { fileExists, readUTF8File } from "./utils/file";
import Server from "./localEnvironment";
import chokidar from "chokidar";
import path from "path";
import { parse } from "yaml";
import open from "open";
import { asciiCapybara } from "./utils/strings";
import http from "http";
import jsonBody from "body/json";
import { createHttpTerminator } from "http-terminator";
import keytar from "keytar";
import { PORT, REACT_APP_BASE_URL } from "./variables";

const program = new Command();

program
  .name("genezio")
  .description("CLI to interact with the Genezio infrastructure!")
  .version("0.1.0");

program
  .command("init")
  .description("Initialize a Genezio project.")
  .action(async () => {
    await init();
  });

program
  .command("login")
  .description("Authenticate with Genezio platform to deploy your code.")
  .action(async () => {
<<<<<<< HEAD
    const browserUrl = `${process.env.REACT_APP_BASE_URL}/cli/login?redirect_url=http://localhost:${process.env.LOCAL_PORT}`;
    console.log(`Opening browser to ${browserUrl}`);
=======
    const browserUrl = `${REACT_APP_BASE_URL}/cli/login?redirect_url=http://localhost:${PORT}`
    console.log(browserUrl)
>>>>>>> 7e7c3265
    open(browserUrl);
    console.log(asciiCapybara);
    let token = "";
    const server = http.createServer((req, res) => {
      res.setHeader("Access-Control-Allow-Origin", "*");
      res.setHeader("Access-Control-Allow-Headers", "Content-Type");
      res.setHeader("Access-Control-Allow-Methods", "POST");
      res.setHeader("Access-Control-Allow-Credentials", "true");
      if (req.method === "OPTIONS") {
        res.end();
        return;
      }
      jsonBody(req, res, (err, body: any) => {
        token = body.token;
        const name = body.user.name || "genezio-username";

        // delete all existing tokens for service genez.io
        keytar
          .findCredentials("genez.io")
          .then((credentials) => {
            credentials.forEach((credential) => {
              keytar.deletePassword("genez.io", credential.account);
            });
            
            // save new token
            keytar.setPassword("genez.io", name, token).then(() => {
              console.log("You are now logged in!");
              res.setHeader("Access-Control-Allow-Origin", "*");
              res.setHeader("Access-Control-Allow-Headers", "Content-Type");
              res.setHeader("Access-Control-Allow-Methods", "POST");
              res.setHeader("Access-Control-Allow-Credentials", "true");
              res.writeHead(200);
              res.end("Token received!");
            });
          })
          .catch((error) => {
            console.log(error);
          });
      });
      const httpTerminator = createHttpTerminator({ server });
      httpTerminator.terminate();
    });

<<<<<<< HEAD
    server.listen(8000, "localhost", () => {
      console.log("Waiting for browser to login...");
=======
    server.listen(PORT, "localhost", () => {
      console.log("Waiting for token...");
>>>>>>> 7e7c3265
    });
  });

program
  .command("deploy")
  .description(
    "Deploy the functions mentioned in the genezio.yaml file to Genezio infrastructure."
  )
  .action(async () => {
    await deployFunctions().catch((error: Error) => {
      console.error(error.message);
    });
  });

program
  .command("generateSdk")
  .argument(
    "<env>",
    'The environment used to make requests. Available options: "local" or "production".'
  )
  .description("Generate the SDK.")
  .action(async (env) => {
    switch (env) {
      case "local":
        await generateSdks(env)
          .then(() => {
            console.log("Your SDK was successfully generated!");
          })
          .catch((error: Error) => {
            console.error(`${error}`);
          });
        break;
      case "production":
        await deployFunctions().catch((error: Error) => {
          console.error(error);
        });
        break;
      default:
        console.error(
          `Wrong env value ${env}. Available options: "local" or "production".`
        );
    }
  });

program
  .command("local")
  .description("Run a local environment for your functions.")
  .action(async () => {
    try {
      const configurationFileContentUTF8 = await readUTF8File("./genezio.yaml");
      const configurationFileContent = await parse(
        configurationFileContentUTF8
      );
      const cwd = process.cwd();
      if (
        !(await fileExists(path.join(cwd, configurationFileContent.sdk.path)))
      )
        await generateSdks("local")
          .then(() => {
            console.log("Your SDK was successfully generated!");
          })
          .catch((error: Error) => {
            console.error(`${error}`);
          });

      const server = new Server();

      const runServer = async () => {
        const handlers = await server.generateHandlersFromFiles();
        server.start(handlers);
      };

      runServer();

      // Watch for changes in the classes and update the handlers
      const watchPaths = [path.join(cwd, "/**/*")];
      const ignoredPaths = "**/node_modules/*";

      const startWatching = () => {
        chokidar
          .watch(watchPaths, {
            ignored: ignoredPaths,
            ignoreInitial: true
          })
          .on("all", async () => {
            console.clear();
            console.log("\x1b[36m%s\x1b[0m", "Change detected, reloading...");
            await server.terminate();
            runServer();
          });
      };
      startWatching();
    } catch (error) {
      console.error(`${error}`);
    }
  });

program.parse();<|MERGE_RESOLUTION|>--- conflicted
+++ resolved
@@ -33,13 +33,8 @@
   .command("login")
   .description("Authenticate with Genezio platform to deploy your code.")
   .action(async () => {
-<<<<<<< HEAD
-    const browserUrl = `${process.env.REACT_APP_BASE_URL}/cli/login?redirect_url=http://localhost:${process.env.LOCAL_PORT}`;
-    console.log(`Opening browser to ${browserUrl}`);
-=======
     const browserUrl = `${REACT_APP_BASE_URL}/cli/login?redirect_url=http://localhost:${PORT}`
     console.log(browserUrl)
->>>>>>> 7e7c3265
     open(browserUrl);
     console.log(asciiCapybara);
     let token = "";
@@ -83,13 +78,8 @@
       httpTerminator.terminate();
     });
 
-<<<<<<< HEAD
     server.listen(8000, "localhost", () => {
       console.log("Waiting for browser to login...");
-=======
-    server.listen(PORT, "localhost", () => {
-      console.log("Waiting for token...");
->>>>>>> 7e7c3265
     });
   });
 
