<<<<<<< HEAD
import FormData from 'form-data'
import fs from 'fs'
import axios from 'axios'
import { getFileDetails, readToken } from '../utils/file'
import { GENERATE_SDK_API_URL } from '../variables'


export default async function generateSdk(filePaths: string[], runtime: string, env: string, language: string, urlMap?: any) {
    const form = new FormData()
    form.append("runtime", runtime)
    form.append("env", env)

    const authToken = await readToken().catch(() => undefined);

    if (!authToken) {
      throw new Error(
        "You are not logged in. Run 'genezio login' before you deploy your function."
      );
    }

    if (urlMap) {
        form.append("urlMap", JSON.stringify(urlMap))
    }

    filePaths.forEach((filePath) => {
        const { name } = getFileDetails(filePath)

        form.append(name, fs.createReadStream(filePath))
    })

    const response: any = await axios({
        method: "post",
        url: `${GENERATE_SDK_API_URL}/${language}/generateSdk`,
        data: form,
        headers: {...form.getHeaders(), Authorization: `Bearer ${authToken}` }
    }).catch((error: Error) => {
        throw error
    });

    if (response.data?.error?.message) {
        throw new Error(response.data.error.message)
    }

    return response.data;
=======
import FormData from "form-data";
import fs from "fs";
import axios from "axios";
import { getFileDetails, readToken } from "../utils/file";
import { GENERATE_SDK_API_URL } from "../variables";

export default async function generateSdk(
  configurationFileContent: any,
  env: string,
  urlMap?: any
) {
  const classes = configurationFileContent.classes;
  const runtime = configurationFileContent.sdk.runtime;

  const form = new FormData();
  form.append("runtime", runtime);
  form.append("env", env);
  form.append(
    "configurationFileContent",
    JSON.stringify(configurationFileContent)
  );

  const authToken = await readToken().catch(() => undefined);

  if (!authToken) {
    throw new Error(
      "You are not logged in. Run 'genezio login' before you deploy your function."
    );
  }

  if (urlMap) {
    form.append("urlMap", JSON.stringify(urlMap));
  }

  classes.forEach((classElem: any) => {
    const filePath = classElem.path;
    const { name } = getFileDetails(filePath);

    form.append(name, fs.createReadStream(filePath));
  });

  const response: any = await axios({
    method: "post",
    url: `${GENERATE_SDK_API_URL}/js/generateSdk`,
    data: form,
    headers: { ...form.getHeaders(), Authorization: `Bearer ${authToken}` }
  }).catch((error: Error) => {
    throw error;
  });

  if (response.data?.error?.message) {
    throw new Error(response.data.error.message);
  }

  return response.data;
>>>>>>> b7fdaa6d
}<|MERGE_RESOLUTION|>--- conflicted
+++ resolved
@@ -1,49 +1,3 @@
-<<<<<<< HEAD
-import FormData from 'form-data'
-import fs from 'fs'
-import axios from 'axios'
-import { getFileDetails, readToken } from '../utils/file'
-import { GENERATE_SDK_API_URL } from '../variables'
-
-
-export default async function generateSdk(filePaths: string[], runtime: string, env: string, language: string, urlMap?: any) {
-    const form = new FormData()
-    form.append("runtime", runtime)
-    form.append("env", env)
-
-    const authToken = await readToken().catch(() => undefined);
-
-    if (!authToken) {
-      throw new Error(
-        "You are not logged in. Run 'genezio login' before you deploy your function."
-      );
-    }
-
-    if (urlMap) {
-        form.append("urlMap", JSON.stringify(urlMap))
-    }
-
-    filePaths.forEach((filePath) => {
-        const { name } = getFileDetails(filePath)
-
-        form.append(name, fs.createReadStream(filePath))
-    })
-
-    const response: any = await axios({
-        method: "post",
-        url: `${GENERATE_SDK_API_URL}/${language}/generateSdk`,
-        data: form,
-        headers: {...form.getHeaders(), Authorization: `Bearer ${authToken}` }
-    }).catch((error: Error) => {
-        throw error
-    });
-
-    if (response.data?.error?.message) {
-        throw new Error(response.data.error.message)
-    }
-
-    return response.data;
-=======
 import FormData from "form-data";
 import fs from "fs";
 import axios from "axios";
@@ -57,6 +11,7 @@
 ) {
   const classes = configurationFileContent.classes;
   const runtime = configurationFileContent.sdk.runtime;
+  const language = configurationFileContent.sdk.language;
 
   const form = new FormData();
   form.append("runtime", runtime);
@@ -87,7 +42,7 @@
 
   const response: any = await axios({
     method: "post",
-    url: `${GENERATE_SDK_API_URL}/js/generateSdk`,
+    url: `${GENERATE_SDK_API_URL}/${language}/generateSdk`,
     data: form,
     headers: { ...form.getHeaders(), Authorization: `Bearer ${authToken}` }
   }).catch((error: Error) => {
@@ -99,5 +54,4 @@
   }
 
   return response.data;
->>>>>>> b7fdaa6d
 }