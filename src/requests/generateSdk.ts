--- conflicted
+++ resolved
@@ -9,13 +9,7 @@
   configuration: ProjectConfiguration,
   urlMap?: any
 ) {
-<<<<<<< HEAD
-  const classes = configurationFileContent.classes;
-  const runtime = configurationFileContent.sdk.runtime;
-  const language = configurationFileContent.sdk.language;
-=======
   const classes = configuration.classes;
->>>>>>> 05d39a53
 
   const form = new FormData();
   form.append(
@@ -44,7 +38,7 @@
 
   const response: any = await axios({
     method: "post",
-    url: `${GENERATE_SDK_API_URL}/${language}/generateSdk`,
+    url: `${GENERATE_SDK_API_URL}/js/generateSdk`,
     data: form,
     timeout: 100000,
     headers: { ...form.getHeaders(), Authorization: `Bearer ${authToken}` }
