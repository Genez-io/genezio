import log from "loglevel";
import path from "path";
import { AstGeneratorOutput, File } from "../models/genezioModels";
import { AstGeneratorInput } from "../models/genezioAst";
import JsAstGenerator from "./astGenerator/JsAstGenerator";
import TsAstGenerator from "./astGenerator/TsAstGenerator";
import { exit } from "process";
import DartAstGenerator from "./astGenerator/DartAstGenerator";


/**
 * Asynchronously generates an abstract syntax tree (AST) from a file using specified plugins.
 *
 * @param {File} file - The file to generate an AST from.
 * @param {string[]|undefined} plugins - An optional array of plugins to use for generating the AST.
 * @returns {Promise<AstGeneratorOutput>} A Promise that resolves with the generated AST.
 * @throws {Error} If there was an error generating the AST.
 */
export async function generateAst(
  input: AstGeneratorInput,
  plugins: string[] | undefined,
): Promise<AstGeneratorOutput> {
  const extension = path.extname(input.class.path).replace(".", "");
  let pluginsImported: any = [];
  

  if (plugins) {
    pluginsImported = plugins?.map(async plugin => {
      return await import(plugin).catch((err: any) => {
        log.error(`Plugin(${plugin}) not found. Install it with npm install ${plugin}`);
        exit(1);
      });
    });
  }

  pluginsImported.push(JsAstGenerator);
  pluginsImported.push(TsAstGenerator);
  pluginsImported.push(DartAstGenerator);

  const plugin = pluginsImported.find((plugin: any) => {
    return plugin.supportedExtensions.includes(extension);
  });

  if (!plugin) {
    throw new Error(`Class language(${extension}) not supported`);
  }

  const astGeneratorClass = new plugin.AstGenerator();

<<<<<<< HEAD
  return await astGeneratorClass.generateAst(input)
=======
  return await astGeneratorClass.generateAst({
    file: file,
  }).catch((err: any) => {
    throw {...err, path: file.path};
  });
>>>>>>> 35008a86
}<|MERGE_RESOLUTION|>--- conflicted
+++ resolved
@@ -47,13 +47,8 @@
 
   const astGeneratorClass = new plugin.AstGenerator();
 
-<<<<<<< HEAD
   return await astGeneratorClass.generateAst(input)
-=======
-  return await astGeneratorClass.generateAst({
-    file: file,
-  }).catch((err: any) => {
-    throw {...err, path: file.path};
-  });
->>>>>>> 35008a86
+    .catch((err: any) => {
+      throw {...err, path: input.class.path};
+    });
 }