--- conflicted
+++ resolved
@@ -1,24 +1,15 @@
 import Mustache from "mustache";
-<<<<<<< HEAD
-import { AstNodeType, ClassDefinition, CustomNodeType, Node, PromiseType, SdkGeneratorInput, SdkGeneratorInterface, SdkGeneratorOutput, StructLiteral, TypeAlias } from "../../models/genezioAst";
-=======
 import { 
     AstNodeType,
     ClassDefinition,
     SdkGeneratorInput,
     SdkGeneratorInterface,
     SdkGeneratorOutput,
-    TypeAlias,
-    StringType,
-    IntegerType,
-    DoubleType,
-    BooleanType,
+    StructLiteral,
+    CustomAstNodeType,
+    PromiseType,
     Node,
-    AnyType,
-    FloatType,
-    CustomAstNodeType
 } from "../../models/genezioModels";
->>>>>>> dfa85926
 import { TriggerType } from "../../models/yamlProjectConfiguration";
 import { dartSdk } from "../templates/dartSdk";
 
@@ -140,11 +131,6 @@
 `;
 
 class SdkGenerator implements SdkGeneratorInterface {
-<<<<<<< HEAD
-=======
-    externalTypes: Node[] = [];
-
->>>>>>> dfa85926
     async generateSdk(
         sdkGeneratorInput: SdkGeneratorInput
     ): Promise<SdkGeneratorOutput> {
@@ -162,18 +148,6 @@
             if (classInfo.program.body === undefined) {
                 continue;
             }
-<<<<<<< HEAD
-=======
-            for (const elem of classInfo.program.body) {
-                if (elem.type === AstNodeType.ClassDefinition) {
-                  classDefinition = elem as ClassDefinition;
-                }
-            }
-
-            if (classDefinition === undefined) {
-                continue;
-            }
->>>>>>> dfa85926
 
             const view: any = {
                 otherClasses: [],
@@ -276,7 +250,6 @@
     }
 
     getParamType(elem: Node): string {
-<<<<<<< HEAD
         switch (elem.type) {
             case AstNodeType.StringLiteral:
                 return "String";
@@ -289,47 +262,11 @@
             case AstNodeType.AnyLiteral:
                 return "Object";
             case AstNodeType.CustomNodeLiteral:
-                return (elem as CustomNodeType).rawValue;
-            case AstNodeType.PromiseLiteral:
-                return this.getParamType((elem as PromiseType).rawType);
+                return (elem as CustomAstNodeType).rawValue;
+            case AstNodeType.PromiseType:
+                return this.getParamType((elem as PromiseType).generic);
             default:
                 return "Object";
-=======
-        if (elem.type === AstNodeType.CustomNodeLiteral) {
-            return (elem as CustomAstNodeType).rawValue;
-        } else if (elem.type === AstNodeType.StringLiteral) {
-          return "String";
-        } else if (elem.type === AstNodeType.IntegerLiteral) {
-          return "int";
-        } else if (elem.type === AstNodeType.DoubleLiteral) {
-          return "double";
-        } else if (elem.type === AstNodeType.BooleanLiteral) {
-          return "bool";
-        } else if (elem.type === AstNodeType.AnyLiteral) {
-          return "Object";
-        }
-        return "Object";
-    }
-
-    // TODO: create types for all external types
-    async generateExternalTypes(type: Node) {
-        // check if type is already in externalTypes
-        if (
-            this.externalTypes.find((e: Node) => {
-            if (e.type === AstNodeType.TypeAlias) {
-                return (e as TypeAlias).name === (type as TypeAlias).name;
-            }
-            return false;
-            })
-        ) {
-            return;
-        }
-
-        this.externalTypes.push(type);
-        const externalType = "";
-        if (type.type === AstNodeType.TypeAlias) {
-            const localType: TypeAlias = type as TypeAlias;
->>>>>>> dfa85926
         }
     }
 }
