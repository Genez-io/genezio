import Mustache from "mustache";
import {
  AstNodeType,
  ClassDefinition,
  SdkGeneratorInput,
  SdkGeneratorInterface,
  SdkGeneratorOutput,
  TypeAlias,
  Node,
  UnionType,
  CustomAstNodeType,
  ArrayType,
  PropertyDefinition,
  Enum,
  TypeLiteral,
  StructLiteral,
  PromiseType,
  MethodDefinition,
  ParameterDefinition,
  ModelView,
<<<<<<< HEAD
  IndexModel,
=======
  MapType,
>>>>>>> 247f0e88
} from "../../models/genezioModels.js";
import { TriggerType } from "../../models/yamlProjectConfiguration.js";
import { nodeSdkTs } from "../templates/nodeSdkTs.js";
import path from "path";
import { mainTsConfig } from "../templates/tsconfigs/mainTsconfig.js";
import { esmTsconfig } from "../templates/tsconfigs/esmTsconfig.js";
import { cjsTsconfig } from "../templates/tsconfigs/cjsTsconfig.js";

const TYPESCRIPT_RESERVED_WORDS = [
  "abstract",
  "as",
  "asserts",
  "async",
  "await",
  "boolean",
  "break",
  "case",
  "catch",
  "class",
  "const",
  "constructor",
  "continue",
  "declare",
  "default",
  "delete",
  "do",
  "else",
  "enum",
  "export",
  "extends",
  "false",
  "finally",
  "for",
  "from",
  "function",
  "get",
  "if",
  "implements",
  "import",
  "in",
  "infer",
  "instanceof",
  "interface",
  "is",
  "keyof",
  "let",
  "module",
  "namespace",
  "never",
  "new",
  "null",
  "number",
  "object",
  "of",
  "package",
  "private",
  "protected",
  "public",
  "readonly",
  "require",
  "global",
  "return",
  "set",
  "static",
  "string",
  "super",
  "switch",
  "symbol",
  "this",
  "throw",
  "true",
  "try",
  "type",
  "typeof",
  "unique",
  "unknown",
  "var",
  "void",
  "while",
  "with",
  "yield",
  "async",
  "await",
  "of",
];

const indexTemplate = `/**
* This is an auto generated code. This code should not be modified since the file can be overwritten
* if new genezio commands are executed.
*/

{{#imports}}
import { {{#models}}{{{name}}}{{^last}}, {{/last}}{{/models}} } from "./{{{path}}}";
{{/imports}}

export { {{#exports}}{{{name}}}{{^last}}, {{/last}}{{/exports}} };
`;

const modelTemplate = `/**
* This is an auto generated code. This code should not be modified since the file can be overwritten
* if new genezio commands are executed.
*/

{{#imports}}
import { {{#models}}{{{name}}}{{^last}}, {{/last}}{{/models}} } from "./{{{path}}}";
{{/imports}}

{{#externalTypes}}
export {{{type}}}
{{/externalTypes}}
`;

const template = `/**
* This is an auto generated code. This code should not be modified since the file can be overwritten
* if new genezio commands are executed.
*/

import { Remote } from "./remote";
{{#imports}}
import { {{#models}}{{{name}}}{{^last}}, {{/last}}{{/models}} } from "./{{{path}}}";
{{/imports}}

{{#externalTypes}}
export {{{type}}}
{{/externalTypes}}

export class {{{className}}} {
  static remote = new Remote("{{{_url}}}");

  {{#methods}}
  static async {{{name}}}({{#parameters}}{{{name}}}{{^last}}, {{/last}}{{/parameters}}){{{returnType}}} {
    return await {{{className}}}.remote.call({{{methodCaller}}}{{#sendParameters}}{{{name}}}{{^last}}, {{/last}}{{/sendParameters}});
  }
  {{/methods}}
}

export { Remote };
`;

class SdkGenerator implements SdkGeneratorInterface {
  async generateSdk(
    sdkGeneratorInput: SdkGeneratorInput
  ): Promise<SdkGeneratorOutput> {
    const generateSdkOutput: SdkGeneratorOutput = {
      files: [],
    };

    const modelViews: ModelView[] = [];
    const indexModel: IndexModel = {
      imports: [],
      exports: [],
    };

    for (const classInfo of sdkGeneratorInput.classesInfo) {
      const externalTypes: Node[] = [];
      const _url = "%%%link_to_be_replace%%%";
      const classConfiguration = classInfo.classConfiguration;

      let classDefinition: ClassDefinition | undefined = undefined;

      if (classInfo.program.body === undefined) {
        continue;
      }
      for (const elem of classInfo.program.body) {
        if (elem.type === AstNodeType.ClassDefinition) {
          classDefinition = elem as ClassDefinition;
        } else {
          externalTypes.push(elem);
        }
      }

      if (classDefinition === undefined) {
        continue;
      }

      this.addClassItemsToIndex(
        indexModel,
        classInfo.program.body,
        classDefinition.path ?? "",
        classDefinition.name
      );

      const view: any = {
        className: classDefinition.name,
        _url: _url,
        methods: [],
        externalTypes: [],
        imports: [],
      };

      let exportClassChecker = false;

      for (const methodDefinition of classDefinition.methods) {
        const methodConfigurationType = classConfiguration.getMethodType(
          methodDefinition.name
        );

        if (
          methodConfigurationType !== TriggerType.jsonrpc ||
          classConfiguration.type !== TriggerType.jsonrpc
        ) {
          continue;
        }

        exportClassChecker = true;

        const methodView: any = {
          name: methodDefinition.name,
          parameters: [],
          returnType: this.getReturnType(methodDefinition.returnType),
          methodCaller:
            methodDefinition.params.length === 0
              ? `"${classDefinition.name}.${methodDefinition.name}"`
              : `"${classDefinition.name}.${methodDefinition.name}", `,
        };

        methodView.parameters = methodDefinition.params.map((e) => {
          return {
            name:
              (TYPESCRIPT_RESERVED_WORDS.includes(e.name)
                ? e.name + "_"
                : e.name) +
              (e.optional ? "?" : "") +
              ": " +
              this.getParamType(e.paramType) +
              (e.defaultValue
                ? " = " +
                  (e.defaultValue.type === AstNodeType.StringLiteral
                    ? "'" + e.defaultValue.value + "'"
                    : e.defaultValue.value)
                : ""),
            last: false,
          };
        });

        methodView.sendParameters = methodDefinition.params.map((e) => {
          return {
            name: TYPESCRIPT_RESERVED_WORDS.includes(e.name)
              ? e.name + "_"
              : e.name,
            last: false,
          };
        });

        if (methodView.parameters.length > 0) {
          methodView.parameters[methodView.parameters.length - 1].last = true;
          methodView.sendParameters[methodView.sendParameters.length - 1].last =
            true;
        }

        view.methods.push(methodView);
      }

      for (const externalType of externalTypes) {
        if (externalType.path) {
          let currentView: ModelView | undefined = undefined;
          for (const parentType of externalTypes) {
            const isUsed = this.isExternalTypeUsedByOtherType(
              externalType,
              parentType
            );
            if (
              isUsed &&
              parentType.path &&
              parentType.path !== externalType.path
            ) {
              currentView = this.addViewIfNotExists(
                modelViews,
                parentType,
                view,
                classInfo
              );
            }
            if (
              currentView &&
              !classInfo.classConfiguration.path.includes(externalType.path)
            ) {
              this.addImportToCurrentView(currentView, externalType);
            }
          }
          if (
            this.isExternalTypeUsedInMethod(
              externalType,
              classDefinition.methods
            )
          ) {
            currentView = view;
            if (
              currentView &&
              !classInfo.classConfiguration.path.includes(externalType.path)
            ) {
              this.addImportToCurrentView(currentView, externalType);
            }
          }

          currentView = this.addViewIfNotExists(
            modelViews,
            externalType,
            view,
            classInfo
          );
          if (
            !currentView?.externalTypes.find(
              (e) => e.name === (externalType as any).name
            )
          ) {
            currentView?.externalTypes.push({
              type: this.generateExternalType(externalType),
              name: (externalType as any).name,
            });
          }
        }
      }

      for (const modelView of modelViews) {
        for (const importType of modelView.imports) {
          if (importType.models.length > 0) {
            importType.models[importType.models.length - 1].last = true;
          }
        }
      }

      for (const importType of view.imports) {
        if (importType.models.length > 0) {
          importType.models[importType.models.length - 1].last = true;
        }
      }

      if (!exportClassChecker) {
        continue;
      }

      const rawSdkClassName = `${classDefinition.name}.sdk.ts`;
      const sdkClassName =
        rawSdkClassName.charAt(0).toLowerCase() + rawSdkClassName.slice(1);

      generateSdkOutput.files.push({
        path: sdkClassName,
        data: Mustache.render(template, view),
        className: classDefinition.name,
      });

      for (const modelView of modelViews) {
        generateSdkOutput.files.push({
          path: modelView.path + ".ts",
          data: Mustache.render(modelTemplate, modelView),
          className: "",
        });
      }
    }

    // generate remote.js
    generateSdkOutput.files.push({
      className: "Remote",
      path: "remote.ts",
      data: nodeSdkTs.replace("%%%url%%%", "undefined"),
<<<<<<< HEAD
    });

    // generate index.ts
    if (indexModel.exports.length > 0) {
      indexModel.exports[indexModel.exports.length - 1].last = true;
    }
    for (const importStatement of indexModel.imports) {
      if (importStatement.models.length > 0) {
        importStatement.models[importStatement.models.length - 1].last = true;
      }
    }
    generateSdkOutput.files.push({
      className: "index.ts",
      path: "index.ts",
      data: Mustache.render(indexTemplate, indexModel),
    });

    // generate tsconfig files
    generateSdkOutput.files.push({
      className: "tsconfig.json",
      path: "tsconfig.json",
      data: mainTsConfig,
    });
    generateSdkOutput.files.push({
      className: "tsconfig.esm.json",
      path: "tsconfig.esm.json",
      data: esmTsconfig,
    });
    generateSdkOutput.files.push({
      className: "tsconfig.cjs.json",
      path: "tsconfig.cjs.json",
      data: cjsTsconfig,
=======
>>>>>>> 247f0e88
    });

    return generateSdkOutput;
  }

  getReturnType(returnType: Node): string {
    if (!returnType || returnType.type === AstNodeType.VoidLiteral) {
      return "";
    }

    let value = this.getParamType(returnType);
    if (returnType.type !== AstNodeType.PromiseType) {
      value = `Promise<${value}>`;
    }

    return `: ${value}`;
  }

  getParamType(elem: Node): string {
    if (elem.type === AstNodeType.CustomNodeLiteral) {
      return (elem as CustomAstNodeType).rawValue;
    } else if (elem.type === AstNodeType.StringLiteral) {
      return "string";
    } else if (
      elem.type === AstNodeType.IntegerLiteral ||
      elem.type === AstNodeType.FloatLiteral ||
      elem.type === AstNodeType.DoubleLiteral
    ) {
      return "number";
    } else if (elem.type === AstNodeType.BooleanLiteral) {
      return "boolean";
    } else if (elem.type === AstNodeType.AnyLiteral) {
      return "any";
    } else if (elem.type === AstNodeType.ArrayType) {
      return `Array<${this.getParamType((elem as ArrayType).generic)}>`;
    } else if (elem.type === AstNodeType.PromiseType) {
      return `Promise<${this.getParamType((elem as PromiseType).generic)}>`;
    } else if (elem.type === AstNodeType.Enum) {
      return (elem as Enum).name;
    } else if (elem.type === AstNodeType.TypeAlias) {
      return (elem as TypeAlias).name;
    } else if (elem.type === AstNodeType.UnionType) {
      return (elem as UnionType).params
        .map((e: Node) => this.getParamType(e))
        .join(" | ");
    } else if (elem.type === AstNodeType.TypeLiteral) {
      return `{${(elem as TypeLiteral).properties
        .map((e: PropertyDefinition) => {
          if (e.type.type === AstNodeType.MapType) {
            return `[key: ${this.getParamType(
              (e.type as MapType).genericKey
            )}]: ${this.getParamType((e.type as MapType).genericValue)}`;
          } else {
            return `${e.name}${e.optional ? "?" : ""}: ${this.getParamType(
              e.type
            )}`;
          }
        })
        .join(", ")}}`;
    } else if (elem.type === AstNodeType.DateType) {
      return "Date";
    }
    return "any";
  }

  generateExternalType(type: Node): string {
    if (type.type === AstNodeType.TypeAlias) {
      const typeAlias = type as TypeAlias;
      return `type ${typeAlias.name} = ${this.getParamType(
        typeAlias.aliasType
      )};`;
    } else if (type.type === AstNodeType.Enum) {
      const enumType = type as Enum;
      return `enum ${enumType.name} {${enumType.cases
        .map((c) => {
          if (c.type === AstNodeType.StringLiteral) {
            return `${c.name} = "${c.value}"`;
          } else if (c.type === AstNodeType.DoubleLiteral) {
            if (c.value !== undefined && c.value !== null) {
              return `${c.name} = ${c.value}`;
            } else {
              return `${c.name}`;
            }
          }
        })
        .join(", ")}}`;
    } else if (type.type === AstNodeType.StructLiteral) {
      const typeAlias = type as StructLiteral;
      return `type ${typeAlias.name} = ${this.getParamType(
        typeAlias.typeLiteral
      )};`;
    }
    return "";
  }

  isExternalTypeUsedByOtherType(externalType: Node, type: Node): boolean {
    if (type.type === AstNodeType.TypeAlias) {
      const typeAlias = type as TypeAlias;
      return this.isExternalTypeUsedByOtherType(
        externalType,
        typeAlias.aliasType
      );
    } else if (type.type === AstNodeType.Enum) {
      return false;
    } else if (type.type === AstNodeType.StructLiteral) {
      const typeAlias = type as StructLiteral;
      return this.isExternalTypeUsedByOtherType(
        externalType,
        typeAlias.typeLiteral
      );
    } else if (type.type === AstNodeType.ArrayType) {
      return this.isExternalTypeUsedByOtherType(
        externalType,
        (type as ArrayType).generic
      );
    } else if (type.type === AstNodeType.PromiseType) {
      return this.isExternalTypeUsedByOtherType(
        externalType,
        (type as PromiseType).generic
      );
    } else if (type.type === AstNodeType.UnionType) {
      return (type as UnionType).params.some((e: Node) =>
        this.isExternalTypeUsedByOtherType(externalType, e)
      );
    } else if (type.type === AstNodeType.TypeLiteral) {
      return (type as TypeLiteral).properties.some((e: PropertyDefinition) =>
        this.isExternalTypeUsedByOtherType(externalType, e.type)
      );
    } else if (type.type === AstNodeType.DateType) {
      return false;
    } else if (type.type === AstNodeType.CustomNodeLiteral) {
      if ((type as CustomAstNodeType).rawValue === (externalType as any).name) {
        return true;
      }
      return false;
    } else if (type.type === AstNodeType.StringLiteral) {
      return false;
    } else if (
      type.type === AstNodeType.IntegerLiteral ||
      type.type === AstNodeType.FloatLiteral ||
      type.type === AstNodeType.DoubleLiteral
    ) {
      return false;
    } else if (type.type === AstNodeType.BooleanLiteral) {
      return false;
    } else if (type.type === AstNodeType.AnyLiteral) {
      return false;
    }
    return false;
  }

  isExternalTypeUsedInMethod(
    externalType: Node,
    methods: MethodDefinition[]
  ): boolean {
    return methods.some(
      (m) =>
        this.isExternalTypeUsedByOtherType(externalType, m.returnType) ||
        m.params.some((p: ParameterDefinition) =>
          this.isExternalTypeUsedByOtherType(externalType, p.paramType)
        )
    );
  }

  addImportToCurrentView(currentView: ModelView, externalType: Node) {
    let found = false;
    for (const importType of currentView.imports) {
      if (
        importType.path === externalType.path &&
        !importType.models.find(
          (e: any) => e.name === (externalType as any).name
        )
      ) {
        importType.models.push({ name: (externalType as any).name });
        found = true;
        break;
      }
    }
    if (!found) {
      let relativePath = path.relative(
        currentView.path || ".",
        externalType.path || "."
      );
      if (relativePath.substring(0, 3) == "../") {
        relativePath = relativePath.substring(3);
      }
      if (!currentView.imports.find((e: any) => e.path === relativePath)) {
        currentView.imports.push({
          path: relativePath.replace(/\\/g, "/"),
          models: [{ name: (externalType as any).name }],
<<<<<<< HEAD
        });
      }
    }
  }

  addClassItemsToIndex(
    indexModel: IndexModel,
    classItems: Node[],
    classPath: string,
    className: string
  ) {
    for (const originalClassItem of classItems) {
      const classItem = { ...originalClassItem };
      if (classItem.path === classPath) {
        const rawSdkClassPath = `${className}.sdk`;
        const sdkClassPath =
          rawSdkClassPath.charAt(0).toLowerCase() + rawSdkClassPath.slice(1);
        classItem.path = sdkClassPath;
      }
      const index = indexModel.imports.findIndex(
        (i) => i.path === classItem.path
      );
      if (index !== -1) {
        if (
          indexModel.imports[index].models.find(
            (i) => i.name === (classItem as any).name
          )
        ) {
          continue;
        } else {
          indexModel.imports[index].models.push({
            name: (classItem as any).name,
          });
          indexModel.exports.push({ name: (classItem as any).name });
        }
      } else {
        indexModel.imports.push({
          path: classItem.path || "",
          models: [{ name: (classItem as any).name }],
=======
>>>>>>> 247f0e88
        });
        indexModel.exports.push({ name: (classItem as any).name });
      }
    }
  }

  addViewIfNotExists(
    modelViews: ModelView[],
    type: Node,
    classView: any,
    classInfo: any
  ) {
    let found = false;
    let currentView: ModelView | undefined = undefined;
    for (const modelView of modelViews) {
      if (modelView.path === type.path) {
        currentView = modelView;
        found = true;
        break;
      }
    }
    if (!found) {
      if (!classInfo.classConfiguration.path.includes(type.path)) {
        currentView = {
          path: type.path || "",
          externalTypes: [],
          imports: [],
        };
        modelViews.push(currentView);
      } else {
        currentView = classView;
      }
    }
    return currentView;
  }
}

const supportedLanguages = ["ts", "typescript"];

export default { SdkGenerator, supportedLanguages };<|MERGE_RESOLUTION|>--- conflicted
+++ resolved
@@ -18,11 +18,8 @@
   MethodDefinition,
   ParameterDefinition,
   ModelView,
-<<<<<<< HEAD
   IndexModel,
-=======
   MapType,
->>>>>>> 247f0e88
 } from "../../models/genezioModels.js";
 import { TriggerType } from "../../models/yamlProjectConfiguration.js";
 import { nodeSdkTs } from "../templates/nodeSdkTs.js";
@@ -379,7 +376,6 @@
       className: "Remote",
       path: "remote.ts",
       data: nodeSdkTs.replace("%%%url%%%", "undefined"),
-<<<<<<< HEAD
     });
 
     // generate index.ts
@@ -412,8 +408,6 @@
       className: "tsconfig.cjs.json",
       path: "tsconfig.cjs.json",
       data: cjsTsconfig,
-=======
->>>>>>> 247f0e88
     });
 
     return generateSdkOutput;
@@ -604,7 +598,6 @@
         currentView.imports.push({
           path: relativePath.replace(/\\/g, "/"),
           models: [{ name: (externalType as any).name }],
-<<<<<<< HEAD
         });
       }
     }
@@ -644,8 +637,6 @@
         indexModel.imports.push({
           path: classItem.path || "",
           models: [{ name: (classItem as any).name }],
-=======
->>>>>>> 247f0e88
         });
         indexModel.exports.push({ name: (classItem as any).name });
       }
