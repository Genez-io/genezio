import Mustache from "mustache";
import {
  AstNodeType,
  ClassDefinition,
  SdkGeneratorInput,
  SdkGeneratorInterface,
  SdkGeneratorOutput,
  TypeAlias,
  Node,
  UnionType,
  CustomAstNodeType,
  ArrayType,
  PropertyDefinition,
  Enum,
  TypeLiteral,
  StructLiteral,
<<<<<<< HEAD
  PromiseType,
  MethodDefinition,
  ParameterDefinition,
  ModelView
} from "../../models/genezioModels";
import { TriggerType } from "../../models/yamlProjectConfiguration";
import { nodeSdkTs } from "../templates/nodeSdkTs";
import path from "path";
=======
  PromiseType
 } from "../../models/genezioModels.js";
import { TriggerType } from "../../models/yamlProjectConfiguration.js";
import { nodeSdkTs } from "../templates/nodeSdkTs.js";
>>>>>>> c85c448b

const TYPESCRIPT_RESERVED_WORDS = [
  "abstract",
  "as",
  "asserts",
  "async",
  "await",
  "boolean",
  "break",
  "case",
  "catch",
  "class",
  "const",
  "constructor",
  "continue",
  "declare",
  "default",
  "delete",
  "do",
  "else",
  "enum",
  "export",
  "extends",
  "false",
  "finally",
  "for",
  "from",
  "function",
  "get",
  "if",
  "implements",
  "import",
  "in",
  "infer",
  "instanceof",
  "interface",
  "is",
  "keyof",
  "let",
  "module",
  "namespace",
  "never",
  "new",
  "null",
  "number",
  "object",
  "of",
  "package",
  "private",
  "protected",
  "public",
  "readonly",
  "require",
  "global",
  "return",
  "set",
  "static",
  "string",
  "super",
  "switch",
  "symbol",
  "this",
  "throw",
  "true",
  "try",
  "type",
  "typeof",
  "unique",
  "unknown",
  "var",
  "void",
  "while",
  "with",
  "yield",
  "async",
  "await",
  "of"
];

const modelTemplate = `/**
* This is an auto generated code. This code should not be modified since the file can be overwriten
* if new genezio commands are executed.
*/

{{#imports}}
import { {{#models}}{{{name}}}{{^last}}, {{/last}}{{/models}} } from "./{{{path}}}";
{{/imports}}

{{#externalTypes}}
export {{{type}}}
{{/externalTypes}}
`

const template = `/**
* This is an auto generated code. This code should not be modified since the file can be overwriten
* if new genezio commands are executed.
*/

import { Remote } from "./remote";
{{#imports}}
import { {{#models}}{{{name}}}{{^last}}, {{/last}}{{/models}} } from "./{{{path}}}";
{{/imports}}

{{#externalTypes}}
export {{{type}}}
{{/externalTypes}}

export class {{{className}}} {
  static remote = new Remote("{{{_url}}}");

  {{#methods}}
  static async {{{name}}}({{#parameters}}{{{name}}}{{^last}}, {{/last}}{{/parameters}}){{{returnType}}} {
    return await {{{className}}}.remote.call({{{methodCaller}}}{{#sendParameters}}{{{name}}}{{^last}}, {{/last}}{{/sendParameters}});
  }
  {{/methods}}
}

export { Remote };
`;

class SdkGenerator implements SdkGeneratorInterface {
  async generateSdk(
    sdkGeneratorInput: SdkGeneratorInput
  ): Promise<SdkGeneratorOutput> {
    const generateSdkOutput: SdkGeneratorOutput = {
      files: []
    };

    const modelViews: ModelView[] = [];

    for (const classInfo of sdkGeneratorInput.classesInfo) {
      const externalTypes: Node[] = [];
      const _url = "%%%link_to_be_replace%%%";
      const classConfiguration = classInfo.classConfiguration;

      let classDefinition: ClassDefinition | undefined = undefined;

      if (classInfo.program.body === undefined) {
        continue;
      }
      for (const elem of classInfo.program.body) {
        if (elem.type === AstNodeType.ClassDefinition) {
          classDefinition = elem as ClassDefinition;
        } else {
          externalTypes.push(elem);
        }
      }

      if (classDefinition === undefined) {
        continue;
      }

      const view: any = {
        className: classDefinition.name,
        _url: _url,
        methods: [],
        externalTypes: [],
        imports: [],
      };


      let exportClassChecker = false;

      for (const methodDefinition of classDefinition.methods) {
        const methodConfigurationType = classConfiguration.getMethodType(methodDefinition.name);

        if (methodConfigurationType !== TriggerType.jsonrpc
          || classConfiguration.type !== TriggerType.jsonrpc
        ) {
          continue;
        }

        exportClassChecker = true;

        const methodView: any = {
          name: methodDefinition.name,
          parameters: [],
          returnType: this.getReturnType(methodDefinition.returnType),
          methodCaller: methodDefinition.params.length === 0 ?
            `"${classDefinition.name}.${methodDefinition.name}"`
            : `"${classDefinition.name}.${methodDefinition.name}", `
        };

        methodView.parameters = methodDefinition.params.map((e) => {
          return {
            name: (TYPESCRIPT_RESERVED_WORDS.includes(e.name) ? e.name + "_" : e.name) + (e.optional ? "?" : "") + ": " + this.getParamType(e.paramType) + (e.defaultValue ? " = " + (e.defaultValue.type === AstNodeType.StringLiteral ? "'" + e.defaultValue.value + "'" : e.defaultValue.value) : ""),
            last: false
          }
        });

        methodView.sendParameters = methodDefinition.params.map((e) => {
          return {
            name: (TYPESCRIPT_RESERVED_WORDS.includes(e.name) ? e.name + "_" : e.name),
            last: false
          }
        });

        if (methodView.parameters.length > 0) {
          methodView.parameters[methodView.parameters.length - 1].last = true;
          methodView.sendParameters[methodView.sendParameters.length - 1].last = true;
        }

        view.methods.push(methodView);
      }

      for (const externalType of externalTypes) {
        if (externalType.path) {
          let currentView: ModelView | undefined = undefined;
          for (const parentType of externalTypes) {
            const isUsed = this.isExternalTypeUsedByOtherType(externalType, parentType);
            if (isUsed && parentType.path && parentType.path !== externalType.path) {
              currentView = this.addViewIfNotExists(modelViews, parentType, view, classInfo);
            }
            if (currentView && !classInfo.classConfiguration.path.includes(externalType.path)) {
              this.addImportToCurrentView(currentView, externalType);
            }
          }
          if (this.isExternalTypeUsedInMethod(externalType, classDefinition.methods)) {
            currentView = view;
            if (currentView && !classInfo.classConfiguration.path.includes(externalType.path)) {
              this.addImportToCurrentView(currentView, externalType);
            }
          }

          currentView = this.addViewIfNotExists(modelViews, externalType, view, classInfo);
          if (!currentView?.externalTypes.find((e) => e.name === (externalType as any).name)) {
            currentView?.externalTypes.push({ type: this.generateExternalType(externalType), name: (externalType as any).name });
          }
        }
      }

      for (const modelView of modelViews) {
        for (const importType of modelView.imports) {
          if (importType.models.length > 0) {
            importType.models[importType.models.length - 1].last = true;
          }
        }
      }

      for (const importType of view.imports) {
        if (importType.models.length > 0) {
          importType.models[importType.models.length - 1].last = true;
        }
      }

      if (!exportClassChecker) {
        continue;
      }

      const rawSdkClassName = `${classDefinition.name}.sdk.ts`;
      const sdkClassName = rawSdkClassName.charAt(0).toLowerCase() + rawSdkClassName.slice(1)

      generateSdkOutput.files.push({
        path: sdkClassName,
        data: Mustache.render(template, view),
        className: classDefinition.name
      });


      for (const modelView of modelViews) {
        generateSdkOutput.files.push({
          path: modelView.path + ".ts",
          data: Mustache.render(modelTemplate, modelView),
          className: ''
        });
      }
    }

    // generate remote.js
    generateSdkOutput.files.push({
      className: "Remote",
      path: "remote.ts",
      data: nodeSdkTs.replace("%%%url%%%", "undefined")
    });

    return generateSdkOutput;
  }

  getReturnType(returnType: Node): string {
    if (!returnType || returnType.type === AstNodeType.VoidLiteral) {
      return "";
    }

    let value = this.getParamType(returnType);
    if (returnType.type !== AstNodeType.PromiseType) {
      value = `Promise<${value}>`;
    }

    return `: ${value}`;
  }

  getParamType(elem: Node): string {
    if (elem.type === AstNodeType.CustomNodeLiteral) {
      return (elem as CustomAstNodeType).rawValue;
    } else if (elem.type === AstNodeType.StringLiteral) {
      return "string";
    } else if (elem.type === AstNodeType.IntegerLiteral || elem.type === AstNodeType.FloatLiteral || elem.type === AstNodeType.DoubleLiteral) {
      return "number";
    } else if (elem.type === AstNodeType.BooleanLiteral) {
      return "boolean";
    } else if (elem.type === AstNodeType.AnyLiteral) {
      return "any";
    } else if (elem.type === AstNodeType.ArrayType) {
      return `Array<${this.getParamType((elem as ArrayType).generic)}>`;
    } else if (elem.type === AstNodeType.PromiseType) {
      return `Promise<${this.getParamType((elem as PromiseType).generic)}>`;
    } else if (elem.type === AstNodeType.Enum) {
      return (elem as Enum).name;
    } else if (elem.type === AstNodeType.TypeAlias) {
      return (elem as TypeAlias).name;
    } else if (elem.type === AstNodeType.UnionType) {
      return (elem as UnionType).params
        .map((e: Node) => this.getParamType(e))
        .join(" | ");
    } else if (elem.type === AstNodeType.TypeLiteral) {
      return `{${(elem as TypeLiteral).properties.map((e: PropertyDefinition) => `${e.name}${e.optional ? '?' : ''}: ${this.getParamType(e.type)}`).join(", ")}}`;
    } else if (elem.type === AstNodeType.DateType) {
      return "Date";
    }
    return "any";
  }

  generateExternalType(type: Node): string {
    if (type.type === AstNodeType.TypeAlias) {
      const typeAlias = type as TypeAlias;
      return `type ${typeAlias.name} = ${this.getParamType(typeAlias.aliasType)};`;
    } else if (type.type === AstNodeType.Enum) {
      const enumType = type as Enum;
      return `enum ${enumType.name} {${enumType.cases.map((c) => {
        if (c.type === AstNodeType.StringLiteral) {
          return `${c.name} = "${c.value}"`;
        } else if (c.type === AstNodeType.DoubleLiteral) {
          if (c.value !== undefined && c.value !== null) {
            return `${c.name} = ${c.value}`;
          } else {
            return `${c.name}`;
          }
        }
      }).join(", ")}}`;
    } else if (type.type === AstNodeType.StructLiteral) {
      const typeAlias = type as StructLiteral;
      return `type ${typeAlias.name} = ${this.getParamType(typeAlias.typeLiteral)};`;
    }
    return "";
  }

  isExternalTypeUsedByOtherType(externalType: Node, type: Node): boolean {
    if (type.type === AstNodeType.TypeAlias) {
      const typeAlias = type as TypeAlias;
      return this.isExternalTypeUsedByOtherType(externalType, typeAlias.aliasType);
    } else if (type.type === AstNodeType.Enum) {
      return false;
    } else if (type.type === AstNodeType.StructLiteral) {
      const typeAlias = type as StructLiteral;
      return this.isExternalTypeUsedByOtherType(externalType, typeAlias.typeLiteral);
    } else if (type.type === AstNodeType.ArrayType) {
      return this.isExternalTypeUsedByOtherType(externalType, (type as ArrayType).generic);
    } else if (type.type === AstNodeType.PromiseType) {
      return this.isExternalTypeUsedByOtherType(externalType, (type as PromiseType).generic);
    } else if (type.type === AstNodeType.UnionType) {
      return (type as UnionType).params.some((e: Node) => this.isExternalTypeUsedByOtherType(externalType, e));
    } else if (type.type === AstNodeType.TypeLiteral) {
      return (type as TypeLiteral).properties.some((e: PropertyDefinition) => this.isExternalTypeUsedByOtherType(externalType, e.type));
    } else if (type.type === AstNodeType.DateType) {
      return false;
    } else if (type.type === AstNodeType.CustomNodeLiteral) {
      if ((type as CustomAstNodeType).rawValue === (externalType as any).name) {
        return true;
      }
      return false;
    } else if (type.type === AstNodeType.StringLiteral) {
      return false;
    } else if (type.type === AstNodeType.IntegerLiteral || type.type === AstNodeType.FloatLiteral || type.type === AstNodeType.DoubleLiteral) {
      return false;
    } else if (type.type === AstNodeType.BooleanLiteral) {
      return false;
    } else if (type.type === AstNodeType.AnyLiteral) {
      return false;
    }
    return false;
  }

  isExternalTypeUsedInMethod(externalType: Node, methods: MethodDefinition[]): boolean {
    return methods.some((m) => this.isExternalTypeUsedByOtherType(externalType, m.returnType) || m.params.some((p: ParameterDefinition) => this.isExternalTypeUsedByOtherType(externalType, p.paramType)));
  }

  addImportToCurrentView(currentView: ModelView, externalType: Node) {
    let found = false;
    for (const importType of currentView.imports) {
      if (importType.path === externalType.path && !importType.models.find((e: any) => e.name === (externalType as any).name)) {
        importType.models.push({ name: (externalType as any).name });
        found = true;
        break;
      }
    }
    if (!found) {
      let relativePath = path.relative(currentView.path || ".", externalType.path || ".");
      if (relativePath.substring(0, 3) == "../") {
        relativePath = relativePath.substring(3);
      }
      if (!currentView.imports.find((e: any) => e.path === relativePath)) {
        currentView.imports.push({
          path: relativePath,
          models: [{ name: (externalType as any).name }],
        });
      }
    }
  }

  addViewIfNotExists(modelViews: ModelView[], type: Node, classView: any, classInfo: any) {
    let found = false;
    let currentView: ModelView | undefined = undefined;
    for (const modelView of modelViews) {
      if (modelView.path === type.path) {
        currentView = modelView;
        found = true;
        break;
      }
    }
    if (!found) {
      if (!classInfo.classConfiguration.path.includes(type.path)) {
        currentView = {
          path: type.path || "",
          externalTypes: [],
          imports: [],
        };
        modelViews.push(currentView);
      } else {
        currentView = classView;
      }
    }
    return currentView;
  }
}

const supportedLanguages = ["ts", "typescript"];


export default { SdkGenerator, supportedLanguages }<|MERGE_RESOLUTION|>--- conflicted
+++ resolved
@@ -14,21 +14,14 @@
   Enum,
   TypeLiteral,
   StructLiteral,
-<<<<<<< HEAD
   PromiseType,
   MethodDefinition,
   ParameterDefinition,
   ModelView
-} from "../../models/genezioModels";
-import { TriggerType } from "../../models/yamlProjectConfiguration";
-import { nodeSdkTs } from "../templates/nodeSdkTs";
-import path from "path";
-=======
-  PromiseType
- } from "../../models/genezioModels.js";
+} from "../../models/genezioModels.js";
 import { TriggerType } from "../../models/yamlProjectConfiguration.js";
 import { nodeSdkTs } from "../templates/nodeSdkTs.js";
->>>>>>> c85c448b
+import path from "path";
 
 const TYPESCRIPT_RESERVED_WORDS = [
   "abstract",
