--- conflicted
+++ resolved
@@ -43,10 +43,6 @@
        method: 'POST',
        headers: {
            'Content-Type': 'application/json',
-<<<<<<< HEAD
-           
-=======
->>>>>>> 66eb9106
        },
        agent: agent,
    };
