--- conflicted
+++ resolved
@@ -41,15 +41,9 @@
                 `${colors.green(
                     "To install the SDK in your client, run this command in your client's root:",
                 )}\n${colors.magenta(
-<<<<<<< HEAD
                     `${packageManager.command} add @genezio-sdk/${projectConfiguration.name}@1.0.0`,
                 )}\n\n${colors.green("Then import your classes like this:")}\n${colors.magenta(
                     `import { ${className} } from "@genezio-sdk/${projectConfiguration.name}"`,
-=======
-                    `${packageManager.command} add @genezio-sdk/${projectConfiguration.name}_${projectConfiguration.region}@1.0.0-${projectConfiguration.stage}`,
-                )}\n\n${colors.green("Then import your classes like this:")}\n${colors.magenta(
-                    `import { ${className} } from "@genezio-sdk/${projectConfiguration.name}_${projectConfiguration.region}"`,
->>>>>>> 6ee983e4
                 )}`,
                 {
                     padding: 1,
@@ -63,11 +57,7 @@
         log.info(
             boxen(
                 `${colors.green("Import your classes like this:")}\n${colors.magenta(
-<<<<<<< HEAD
                     `import { ${className} } from "@genezio-sdk/${projectConfiguration.name}"`,
-=======
-                    `import { ${className} } from "@genezio-sdk/${projectConfiguration.name}_${projectConfiguration.region}"`,
->>>>>>> 6ee983e4
                 )}`,
                 {
                     padding: 1,
