--- conflicted
+++ resolved
@@ -4,9 +4,8 @@
   MethodDefinition,
   Node,
   ParameterDefinition,
-  Node,
   SdkGeneratorClassesInfoInput
-} from "../../models/genezioAst";
+} from "../../models/genezioModels";
 
 
 
@@ -15,11 +14,7 @@
 ): AstSummaryClass[] {
   const classes: AstSummaryClass[] = classesInfo
     .filter((classConfiguration: SdkGeneratorClassesInfoInput) => {
-<<<<<<< HEAD
-      const body: [ClassDefinition | Node] | undefined =
-=======
       const body: (ClassDefinition | Node)[] | undefined =
->>>>>>> dfa85926
         classConfiguration.program.body;
       // filter if body is undefined
       if (body === undefined) {
@@ -28,11 +23,7 @@
       return true;
     })
     .map((classConfiguration: SdkGeneratorClassesInfoInput) => {
-<<<<<<< HEAD
-      const body: [ClassDefinition | Node] | undefined =
-=======
       const body: (ClassDefinition | Node)[] | undefined =
->>>>>>> dfa85926
         classConfiguration.program.body;
 
       // get the class definition
