--- conflicted
+++ resolved
@@ -8,12 +8,10 @@
 import { default as fsExtra } from "fs-extra";
 import packageManager from "../../packageManagers/packageManager.js";
 import { listFilesWithExtension } from "../../utils/file.js";
-<<<<<<< HEAD
 import { fileURLToPath } from "url";
-=======
 import { doAdaptiveLogAction } from "../../utils/logging.js";
 
->>>>>>> 6ee983e4
+
 const compilerWorkerScript = `const { parentPort, workerData } = require("worker_threads");
 
 const { compilerOptions, fileNames, typescriptPath } = workerData;
