--- conflicted
+++ resolved
@@ -75,13 +75,6 @@
     const modulePath = path.resolve(sdkPath, "..", "genezio-sdk");
     const writePackagePromise = writeToFile(modulePath, "package.json", packageJson, true);
     workers.push(writePackagePromise);
-<<<<<<< HEAD
-=======
-    if (environment === GenezioCommand.local) {
-        const commandPromise = packageManager.link([], modulePath);
-        workers.push(commandPromise);
-    }
->>>>>>> 88ea204e
     await Promise.all(workers);
     if (environment === GenezioCommand.deploy) {
         await packageManager.publish(modulePath);
