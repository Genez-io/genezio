import { YAMLContext, parse as parseYaml, stringify as stringifyYaml } from "yaml-transmute";
import zod from "zod";
import nativeFs from "fs";
import { IFs } from "memfs";
import { neonDatabaseRegions, legacyRegions, mongoDatabaseRegions } from "../../utils/configs.js";
import { GENEZIO_CONFIGURATION_FILE_NOT_FOUND, UserError, zodFormatError } from "../../errors.js";
import {
    AuthenticationDatabaseType,
    DatabaseType,
    FunctionType,
    InstanceSize,
    Language,
} from "./models.js";
import {
    DEFAULT_ARCHITECTURE,
    DEFAULT_NODE_RUNTIME,
    DEFAULT_PYTHON_RUNTIME,
    supportedArchitectures,
    supportedNodeRuntimes,
    supportedPythonRuntimes,
} from "../../models/projectOptions.js";
import { PackageManagerType } from "../../packageManagers/packageManager.js";
import { TriggerType } from "./models.js";
import { isValidCron } from "cron-validator";
import { tryV2Migration } from "./migration.js";
import yaml, { YAMLParseError } from "yaml";
import { DeepRequired } from "../../utils/types.js";

export type RawYamlProjectConfiguration = ReturnType<typeof parseGenezioConfig>;
export type YAMLBackend = NonNullable<YamlProjectConfiguration["backend"]>;
export type YAMLLanguage = NonNullable<YAMLBackend["language"]>;
export type YamlClass = NonNullable<YAMLBackend["classes"]>[number];
export type YamlFunction = NonNullable<YAMLBackend["functions"]>[number];
export type YamlMethod = NonNullable<YamlClass["methods"]>[number];
export type YamlFrontend = NonNullable<YamlProjectConfiguration["frontend"]>[number];
export type YamlContainer = NonNullable<YamlProjectConfiguration["container"]>;
type YamlScripts = NonNullable<YAMLBackend["scripts"]> | NonNullable<YamlFrontend["scripts"]>;
export type YamlScript = YamlScripts[keyof YamlScripts];

export type YamlProjectConfiguration = ReturnType<typeof fillDefaultGenezioConfig>;
export type YamlDatabase = NonNullable<
    NonNullable<YamlProjectConfiguration["services"]>["databases"]
>[number];

function parseGenezioConfig(config: unknown) {
    const languageSchema = zod.object({
        name: zod.nativeEnum(Language),
        runtime: zod.enum([...supportedNodeRuntimes, ...supportedPythonRuntimes]).optional(),
        architecture: zod.enum(supportedArchitectures).optional(),
        packageManager: zod.nativeEnum(PackageManagerType).optional(),
    });

    const scriptSchema = zod.array(zod.string()).or(zod.string()).optional();

    const environmentSchema = zod.record(zod.string(), zod.string());

    const methodSchema = zod
        .object({
            name: zod.string(),
            type: zod.literal(TriggerType.jsonrpc).or(zod.literal(TriggerType.http)),
            auth: zod.boolean().optional(),
        })
        .or(
            zod
                .object({
                    name: zod.string(),
                    type: zod.literal(TriggerType.cron),
                    cronString: zod.string(),
                    auth: zod.boolean().optional(),
                })
                .refine(({ type, cronString }) => {
                    if (type === TriggerType.cron && cronString && !isValidCron(cronString)) {
                        return false;
                    }

                    return true;
                }, "The cronString is not valid. Check https://crontab.guru/ for more information.")
                .refine(({ type, cronString }) => {
                    const cronParts = cronString?.split(" ");
                    if (
                        type === TriggerType.cron &&
                        cronParts &&
                        cronParts[2] != "*" &&
                        cronParts[4] != "*"
                    ) {
                        return false;
                    }

                    return true;
                }, "The day of the month and day of the week cannot be specified at the same time."),
        );

    const classSchema = zod.object({
        name: zod.string().optional(),
        path: zod.string(),
        type: zod.nativeEnum(TriggerType).optional(),
        methods: zod.array(methodSchema).optional(),
        timeout: zod.number().optional(),
        storageSize: zod.number().optional(),
        instanceSize: zod.nativeEnum(InstanceSize).optional(),
        maxConcurrentRequestsPerInstance: zod.number().optional(),
    });

    const functionsSchema = zod
        .object({
            name: zod.string().refine((value) => {
                const nameRegex = new RegExp("^[a-zA-Z][-a-zA-Z0-9]*$");
                return nameRegex.test(value);
            }, "Must start with a letter and contain only letters, numbers and dashes."),
            path: zod.string(),
            // handler is mandatory only if type is AWS
            handler: zod.string().optional(),
            entry: zod.string().refine((value) => {
                return (
                    value.split(".").length === 2 &&
                    ["js", "mjs", "cjs", "py"].includes(value.split(".")[1])
                );
            }, "The handler should be in the format 'file.extension'. example: index.js / index.mjs / index.cjs / index.py"),
            type: zod.nativeEnum(FunctionType).default(FunctionType.aws),
            timeout: zod.number().optional(),
            storageSize: zod.number().optional(),
            instanceSize: zod.nativeEnum(InstanceSize).optional(),
            maxConcurrentRequestsPerInstance: zod.number().optional(),
        })
        .refine(
            ({ type, handler }) => !(type === FunctionType.aws && !handler),
            "The handler is mandatory for type aws functions.",
        );

    const databaseSchema = zod
        .object({
            name: zod.string(),
            type: zod.literal(DatabaseType.neon),
            region: zod
                .enum(neonDatabaseRegions.map((r) => r.value) as [string, ...string[]])
                .optional(),
        })
        .or(
            zod.object({
                name: zod.string(),
                type: zod.literal(DatabaseType.mongo),
                region: zod
                    .enum(mongoDatabaseRegions.map((r) => r.value) as [string, ...string[]])
                    .optional(),
            }),
        );

    const redirectUrlSchema = zod.string();

    const authEmailSettings = zod.object({
        resetPassword: zod
            .object({
                redirectUrl: redirectUrlSchema,
            })
            .optional(),
        emailVerification: zod
            .object({
                redirectUrl: redirectUrlSchema,
            })
            .optional(),
    });

    const authenticationSchema = zod.object({
        database: zod
            .object({
                type: zod.nativeEnum(AuthenticationDatabaseType),
                uri: zod.string(),
            })
            .or(zod.object({ name: zod.string() })),
        providers: zod
            .object({
                email: zod.boolean().optional(),
                web3: zod.boolean().optional(),
                google: zod
                    .object({
                        clientId: zod.string(),
                        clientSecret: zod.string(),
                    })
                    .optional(),
            })
            .optional(),
        settings: authEmailSettings.optional(),
    });

    const servicesSchema = zod.object({
        databases: zod.array(databaseSchema).optional(),
        email: zod.boolean().optional(),
        authentication: authenticationSchema.optional(),
    });

    const backendSchema = zod.object({
        path: zod.string(),
        language: languageSchema,
        environment: environmentSchema.optional(),
        scripts: zod
            .object({
                deploy: scriptSchema,
                local: scriptSchema,
            })
            .optional(),
        classes: zod.array(classSchema).optional(),
        functions: zod.array(functionsSchema).optional(),
    });

    const frontendSchema = zod.object({
        name: zod.string().optional(),
        path: zod.string(),
        sdk: zod
            .object({
                language: zod.nativeEnum(Language),
                path: zod.string().optional(),
            })
            .optional(),
        subdomain: zod.string().optional(),
        publish: zod.string().optional(),
        environment: environmentSchema.optional(),
        scripts: zod
            .object({
                build: scriptSchema,
                start: scriptSchema,
                deploy: scriptSchema,
            })
            .optional(),
        redirects: zod
            .object({
                from: zod.string(),
                to: zod.string(),
                status: zod
                    .number()
                    .default(301)
                    .refine(
                        (status) =>
                            status === 301 ||
                            status === 302 ||
                            status === 303 ||
                            status === 307 ||
                            status === 308,
                        "The redirect status code should be 301, 302, 303, 307 or 308.",
                    ),
            })
            .array()
            .optional(),
        rewrites: zod
            .object({
                from: zod.string(),
                to: zod.string(),
            })
            .array()
            .optional(),
    });

    // Define SSR frameworks schema
    const ssrFrameworkSchema = zod.object({
        path: zod.string(),
        packageManager: zod.nativeEnum(PackageManagerType).optional(),
        scripts: zod
            .object({
                deploy: scriptSchema,
                build: scriptSchema,
                start: scriptSchema,
            })
            .optional(),
        environment: environmentSchema.optional(),
        subdomain: zod.string().optional(),
    });

    // Define container schema
    const containerSchema = zod.object({
        path: zod.string(),
<<<<<<< HEAD
        timeout: zod.number().optional(),
        storageSize: zod.number().optional(),
        instanceSize: zod.nativeEnum(InstanceSize).optional(),
        maxConcurrentRequestsPerInstance: zod.number().optional(),
=======
        environment: environmentSchema.optional(),
>>>>>>> 9be677a9
    });

    const v2Schema = zod.object({
        name: zod.string().refine((value) => {
            const nameRegex = new RegExp("^[a-zA-Z][-a-zA-Z0-9]*$");
            return nameRegex.test(value);
        }, "Must start with a letter and contain only letters, numbers and dashes."),
        region: zod.enum(legacyRegions.map((r) => r.value) as [string, ...string[]]).optional(),
        yamlVersion: zod.number(),
        backend: backendSchema.optional(),
        services: servicesSchema.optional(),
        frontend: zod.array(frontendSchema).or(frontendSchema).optional(),
        nextjs: ssrFrameworkSchema.optional(),
        nuxt: ssrFrameworkSchema.optional(),
        nitro: ssrFrameworkSchema.optional(),
        container: containerSchema.optional(),
    });

    const parsedConfig = v2Schema.parse(config);

    return parsedConfig;
}

function fillDefaultGenezioConfig(config: RawYamlProjectConfiguration) {
    const defaultConfig = structuredClone(config);
    defaultConfig.region ??= "us-east-1";

    if (defaultConfig.backend) {
        switch (defaultConfig.backend.language.name) {
            case Language.ts:
            case Language.js:
                defaultConfig.backend.language.packageManager ??= PackageManagerType.npm;
                defaultConfig.backend.language.runtime ??= DEFAULT_NODE_RUNTIME;
                defaultConfig.backend.language.architecture ??= DEFAULT_ARCHITECTURE;
                break;
            case Language.python:
                defaultConfig.backend.language.packageManager ??= PackageManagerType.pip;
                defaultConfig.backend.language.runtime ??= DEFAULT_PYTHON_RUNTIME;
                defaultConfig.backend.language.architecture ??= DEFAULT_ARCHITECTURE;
                break;
        }
    }

    if (defaultConfig.frontend && !Array.isArray(defaultConfig.frontend)) {
        defaultConfig.frontend = [defaultConfig.frontend];
    }

    return defaultConfig as DeepRequired<
        typeof defaultConfig,
        | "region"
        | "backend.language.packageManager"
        | "backend.language.runtime"
        | "backend.language.architecture"
    > & {
        frontend: typeof defaultConfig.frontend;
    };
}

type Variables = Partial<{
    projectName: string;
    stage: string;
}>;

function replaceVariableInScript(script: YamlScript, variables: Variables): YamlScript {
    if (!script) {
        return script;
    }

    if (Array.isArray(script)) {
        return script.map((s) => replaceVariableInScript(s, variables)) as YamlScript;
    } else {
        let newScript = script;
        if (variables.projectName) {
            newScript = newScript.replaceAll(/\${{\s*projectName\s*}}/g, variables.projectName);
        }
        if (variables.stage) {
            newScript = newScript.replaceAll(/\${{\s*stage\s*}}/g, variables.stage);
        }

        return newScript;
    }
}

function replaceVariables(
    config: RawYamlProjectConfiguration,
    variables: Variables,
): RawYamlProjectConfiguration {
    if (config.backend?.scripts) {
        for (const [key, script] of Object.entries(config.backend.scripts)) {
            config.backend.scripts[key as keyof typeof config.backend.scripts] =
                replaceVariableInScript(script, variables);
        }
    }

    if (config.frontend) {
        if (Array.isArray(config.frontend)) {
            for (const frontend of config.frontend) {
                if (frontend.scripts) {
                    for (const [key, script] of Object.entries(frontend.scripts)) {
                        frontend.scripts[key as keyof typeof frontend.scripts] =
                            replaceVariableInScript(script, variables);
                    }
                }
            }
        } else {
            if (config.frontend.scripts) {
                for (const [key, script] of Object.entries(config.frontend.scripts)) {
                    config.frontend.scripts[key as keyof typeof config.frontend.scripts] =
                        replaceVariableInScript(script, variables);
                }
            }
        }
    }

    return config;
}

export class YamlConfigurationIOController {
    ctx: YAMLContext | undefined = undefined;
    private cachedConfig: RawYamlProjectConfiguration | undefined = undefined;
    private latestRead: Date | undefined = undefined;

    constructor(
        private filePath: string = "./genezio.yaml",
        private variables: Variables = { stage: "prod" },
        private fs: typeof nativeFs | IFs = nativeFs,
    ) {}

    /**
     * Reads the YAML project configuration from the file.
     *
     * @param fillDefaults - Whether to fill default values in the configuration. Default is true.
     * Set it to false if you want to read the real configuration just to write it back slightly modified.
     * This way you can avoid saving the default values in the file.
     * @param cache - Whether to cache the configuration. Default is true. Subsequent reads will not
     * impact performance if the configuration is not externaly changed. The cache is invalidated when
     * the file is externally modified.
     * @returns A Promise that resolves to the parsed YAML project configuration.
     */
    async read(fillDefaults?: true, cache?: boolean): Promise<YamlProjectConfiguration>;
    /**
     * Reads the YAML project configuration from the file.
     *
     * @param fillDefaults - Whether to fill default values in the configuration. Default is true.
     * Set it to false if you want to read the real configuration just to write it back slightly modified.
     * This way you can avoid saving the default values in the file.
     * @param cache - Whether to cache the configuration. Default is true. Subsequent reads will not
     * impact performance if the configuration is not externaly changed. The cache is invalidated when
     * the file is externally modified.
     * @returns A Promise that resolves to the parsed YAML project configuration.
     */
    async read(fillDefaults?: false, cache?: boolean): Promise<RawYamlProjectConfiguration>;

    async read(
        fillDefaults: boolean = true,
        cache: boolean = true,
    ): Promise<YamlProjectConfiguration | RawYamlProjectConfiguration> {
        let lastModified: Date;
        try {
            lastModified = this.fs.statSync(this.filePath).mtime;
        } catch {
            throw new UserError(GENEZIO_CONFIGURATION_FILE_NOT_FOUND);
        }

        if (this.cachedConfig && cache && this.latestRead && this.latestRead >= lastModified) {
            if (fillDefaults) {
                return fillDefaultGenezioConfig(
                    replaceVariables(structuredClone(this.cachedConfig), this.variables),
                );
            }

            return structuredClone(this.cachedConfig);
        }

        const fileContent = (await this.fs.promises.readFile(this.filePath, "utf8")) as string;
        this.latestRead = new Date();

        let rawConfig: unknown, ctx: YAMLContext | undefined;
        try {
            [rawConfig, ctx] = parseYaml(fileContent);
        } catch (e) {
            if (e instanceof YAMLParseError) {
                throw new UserError(
                    `There was a problem parsing your YAML configuration!\n${e.message}`,
                );
            }
            throw e;
        }

        let genezioConfig: RawYamlProjectConfiguration;
        try {
            genezioConfig = parseGenezioConfig(rawConfig);
        } catch (e) {
            let v2RawConfig: RawYamlProjectConfiguration | undefined = undefined;
            if (!("yamlVersion" in (rawConfig as { yamlVerson: string }))) {
                v2RawConfig = await tryV2Migration(rawConfig);
            }
            if (v2RawConfig) {
                genezioConfig = parseGenezioConfig(v2RawConfig);
                await this.fs.promises.writeFile(this.filePath, yaml.stringify(genezioConfig));
            } else {
                if (e instanceof zod.ZodError) {
                    throw new UserError(
                        `There was a problem parsing your YAML configuration!\n${zodFormatError(e)}`,
                    );
                }
                throw new UserError(`There was a problem parsing your YAML configuration!\n${e}`);
            }
        }

        this.variables.projectName = genezioConfig.name;

        // Cache the context and the checked config
        this.ctx = ctx;
        this.cachedConfig = structuredClone(genezioConfig);

        // Fill default values
        if (fillDefaults) {
            return fillDefaultGenezioConfig(replaceVariables(genezioConfig, this.variables));
        }

        return genezioConfig;
    }

    async write(data: RawYamlProjectConfiguration) {
        this.fs.writeFileSync(this.filePath, stringifyYaml(data, this.ctx));
        this.latestRead = new Date();
        this.cachedConfig = structuredClone(data);
    }
}

export default new YamlConfigurationIOController();<|MERGE_RESOLUTION|>--- conflicted
+++ resolved
@@ -267,14 +267,11 @@
     // Define container schema
     const containerSchema = zod.object({
         path: zod.string(),
-<<<<<<< HEAD
         timeout: zod.number().optional(),
         storageSize: zod.number().optional(),
         instanceSize: zod.nativeEnum(InstanceSize).optional(),
         maxConcurrentRequestsPerInstance: zod.number().optional(),
-=======
         environment: environmentSchema.optional(),
->>>>>>> 9be677a9
     });
 
     const v2Schema = zod.object({
