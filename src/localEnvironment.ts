--- conflicted
+++ resolved
@@ -94,13 +94,9 @@
           console.clear();
           console.log("\x1b[36m%s\x1b[0m", "Change detected, reloading...");
           await server.close();
-<<<<<<< HEAD
+
+          watch.close();
           resolve({});
-=======
-
-          watch.close()
-          resolve({})
->>>>>>> 18f7a63d
         });
     };
     startWatching();
@@ -148,54 +144,58 @@
   return app.listen(PORT_LOCAL_ENVIRONMENT);
 }
 
-<<<<<<< HEAD
-// export function startCrons(crons: any) {
-//   for (const cron of crons) {
-//     const path = cron.path
-//     // eslint-disable-next-line @typescript-eslint/no-var-requires
-//     const module = require(path
-=======
-  console.log("Listening...")
-  return app.listen(PORT_LOCAL_ENVIRONMENT)
-}
-
-export async function prepareForLocalEnvironment(projectConfiguration: ProjectConfiguration): Promise<LocalEnvInputParameters> {
-  const functionUrlForFilePath: any = {}
-  const handlers: any = {}
-  const classesInfo: { className: any; methodNames: any; path: string; functionUrl: string; }[] = []
+export async function prepareForLocalEnvironment(
+  projectConfiguration: ProjectConfiguration
+): Promise<LocalEnvInputParameters> {
+  const functionUrlForFilePath: any = {};
+  const handlers: any = {};
+  const classesInfo: {
+    className: any;
+    methodNames: any;
+    path: string;
+    functionUrl: string;
+  }[] = [];
 
   const promises = projectConfiguration.classes.map((element) => {
     switch (element.language) {
       case ".js": {
-        const bundler = new NodeJsBundler()
-
-        return bundler.bundle({ configuration: element, path: element.path }).then((output) => {
-          const className = output.extra?.className
-          const handlerPath = path.join(output.path, "index.js")
-          const baseurl = `http://127.0.0.1:${PORT_LOCAL_ENVIRONMENT}/`
-          const functionUrl = `${baseurl}${className}`
-          functionUrlForFilePath[path.parse(element.path).name] = functionUrl;
-  
-          classesInfo.push({className: output.extra?.className, methodNames: output.extra?.methodNames, path: element.path, functionUrl: baseurl })
-  
-          handlers[className] = {
-            path: handlerPath
-          }
-        })
+        const bundler = new NodeJsBundler();
+
+        return bundler
+          .bundle({ configuration: element, path: element.path })
+          .then((output) => {
+            const className = output.extra?.className;
+            const handlerPath = path.join(output.path, "index.js");
+            const baseurl = `http://127.0.0.1:${PORT_LOCAL_ENVIRONMENT}/`;
+            const functionUrl = `${baseurl}${className}`;
+            functionUrlForFilePath[path.parse(element.path).name] = functionUrl;
+
+            classesInfo.push({
+              className: output.extra?.className,
+              methodNames: output.extra?.methodNames,
+              path: element.path,
+              functionUrl: baseurl
+            });
+
+            handlers[className] = {
+              path: handlerPath
+            };
+          });
       }
       default: {
-        console.error(`Unsupported language ${element.language}. Skipping class ${element.path}`)
-        return Promise.resolve()
+        console.error(
+          `Unsupported language ${element.language}. Skipping class ${element.path}`
+        );
+        return Promise.resolve();
       }
     }
-  })
-
-  await Promise.all(promises)
+  });
+
+  await Promise.all(promises);
 
   return {
     functionUrlForFilePath,
     handlers,
     classesInfo
-  }
-}
->>>>>>> 18f7a63d
+  };
+}