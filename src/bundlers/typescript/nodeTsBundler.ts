--- conflicted
+++ resolved
@@ -4,15 +4,15 @@
 import util from "util";
 import webpackNodeExternals from "webpack-node-externals";
 import {
-  createTemporaryFolder,
-  getAllFilesFromCurrentPath,
-  getFileDetails,
-  writeToFile
+    createTemporaryFolder,
+    getAllFilesFromCurrentPath,
+    getFileDetails,
+    writeToFile
 } from "../../utils/file";
 import {
-  BundlerInput,
-  BundlerInterface,
-  BundlerOutput
+    BundlerInput,
+    BundlerInterface,
+    BundlerOutput
 } from "../bundler.interface";
 import FileDetails from "../../models/fileDetails";
 import { default as fsExtra } from "fs-extra";
@@ -26,16 +26,19 @@
 const exec = util.promisify(require("child_process").exec);
 
 export class NodeTsBundler implements BundlerInterface {
-  #generateTsconfigJson(tempFolderPath: string) {
-    tsconfig.compilerOptions.rootDir = process.cwd();
-    tsconfig.compilerOptions.outDir = path.join(process.cwd(), "build");
-    tsconfig.include = [path.join(process.cwd(), "**/*")];
-    writeToFile(tempFolderPath, "tsconfig.json", JSON.stringify(tsconfig));
-    writeToFile(tempFolderPath, "package.json", packagejson);
-  }
-
-<<<<<<< HEAD
-    async #getNodeModulesTs(folder: string, filePath: string, mode: "development"|"production"): Promise<any> {
+    #generateTsconfigJson(tempFolderPath: string) {
+        tsconfig.compilerOptions.rootDir = process.cwd();
+        tsconfig.compilerOptions.outDir = path.join(process.cwd(), "build");
+        tsconfig.include = [path.join(process.cwd(), "**/*")];
+        writeToFile(tempFolderPath, "tsconfig.json", JSON.stringify(tsconfig));
+        writeToFile(tempFolderPath, "package.json", packagejson);
+    }
+
+    async #getNodeModulesTs(
+        folder: string,
+        filePath: string,
+        mode: "development" | "production"
+    ): Promise<any> {
         const dependencies: string[] = [];
         const { name } = getFileDetails(filePath);
         const outputFile = `${name}-processed.js`;
@@ -44,189 +47,191 @@
             rules: [
                 {
                     test: /\.tsx?$/,
-                    use: [{
-                        loader: "ts-loader",
-                        options: {
-                            configFile: (fs.existsSync("tsconfig.json") ? "./tsconfig.json" : path.join(folder, "tsconfig.json")),
-                            onlyCompileBundledFiles: true
+                    use: [
+                        {
+                            loader: "ts-loader",
+                            options: {
+                                configFile: fs.existsSync("tsconfig.json")
+                                    ? "./tsconfig.json"
+                                    : path.join(folder, "tsconfig.json"),
+                                onlyCompileBundledFiles: true
+                            }
                         }
-                    }],
+                    ],
                     exclude: /really\.html/
                 }
             ]
-        }
+        };
         const plugins = [
             new NodePolyfillPlugin(),
             new AccessDependenciesPlugin(dependencies)
-        ]
-        const resolve = { extensions: ['.tsx', '.ts', '.js'] }
+        ];
+        const resolve = { extensions: [".tsx", ".ts", ".js"] };
+        const resolveLoader = {
+            modules: [path.resolve(__dirname, "../../../", "node_modules")],
+            conditionNames: ["require"]
+        };
+
+        await bundle(
+            "./" + filePath,
+            mode,
+            [],
+            module,
+            plugins,
+            temporaryFolder,
+            outputFile,
+            resolve,
+            resolveLoader
+        );
+
+        const dependenciesInfo = dependencies.map((dependency) => {
+            const relativePath = dependency.split("node_modules" + path.sep)[1];
+            const dependencyName = relativePath?.split(path.sep)[0];
+            const dependencyPath =
+                dependency.split("node_modules" + path.sep)[0] +
+                "node_modules" +
+                path.sep +
+                dependencyName;
+            //dependencyPath.replace(folder, cwd);
+            return {
+                name: dependencyName,
+                path: dependencyPath
+            };
+        });
+
+        // remove duplicates from dependenciesInfo by name
+        const uniqueDependenciesInfo = dependenciesInfo.filter(
+            (v, i, a) => a.findIndex((t) => t.name === v.name) === i
+        );
+
+        return uniqueDependenciesInfo;
+    }
+    async #copyDependencies(dependenciesInfo: any, tempFolderPath: string) {
+        const nodeModulesPath = path.join(tempFolderPath, "node_modules");
+        // copy all dependencies to node_modules folder
+        await Promise.all(
+            dependenciesInfo.map((dependency: any) => {
+                const dependencyPath = path.join(nodeModulesPath, dependency.name);
+                return fsExtra.copy(dependency.path, dependencyPath);
+            })
+        );
+    }
+
+    async #copyNonTsFiles(tempFolderPath: string) {
+        const allNonJsFilesPaths = (await getAllFilesFromCurrentPath()).filter(
+            (file: FileDetails) => {
+                // filter js files, node_modules and folders
+                return (
+                    file.extension !== ".ts" &&
+                    file.extension !== ".js" &&
+                    file.extension !== ".tsx" &&
+                    file.extension !== ".jsx" &&
+                    path.basename(file.path) !== "package.json" &&
+                    path.basename(file.path) !== "package-lock.json" &&
+                    !file.path.includes("node_modules") &&
+                    !fs.lstatSync(file.path).isDirectory()
+                );
+            }
+        );
+
+        // iterare over all non js files and copy them to tmp folder
+        await Promise.all(
+            allNonJsFilesPaths.map((filePath: FileDetails) => {
+                // get folders array
+                const folders = filePath.path.split(path.sep);
+                // remove file name from folders array
+                folders.pop();
+                // create folder structure in tmp folder
+                const folderPath = path.join(tempFolderPath, ...folders);
+                if (!fs.existsSync(folderPath)) {
+                    fs.mkdirSync(folderPath, { recursive: true });
+                }
+                // copy file to tmp folder
+                const fileDestinationPath = path.join(tempFolderPath, filePath.path);
+                return fs.promises.copyFile(filePath.path, fileDestinationPath);
+            })
+        );
+    }
+
+    async #bundleTypescriptCode(
+        folder: string,
+        filePath: string,
+        tempFolderPath: string,
+        mode: "development" | "production"
+    ): Promise<void> {
+        // eslint-disable-next-line no-async-promise-executor
+        const module = {
+            rules: [
+                {
+                    test: /\.tsx?$/,
+                    use: [
+                        {
+                            loader: "ts-loader",
+                            options: {
+                                configFile: fs.existsSync("tsconfig.json")
+                                    ? "./tsconfig.json"
+                                    : path.join(folder, "tsconfig.json"),
+                                onlyCompileBundledFiles: true
+                            }
+                        }
+                    ],
+                    exclude: /really\.html/
+                }
+            ]
+        };
+        const resolve = { extensions: [".tsx", ".ts", ".js"] };
         const resolveLoader = {
             modules: [path.resolve(__dirname, "../../../", "node_modules")]
-=======
-  async #getNodeModulesTs(
-    folder: string,
-    filePath: string,
-    mode: "development" | "production"
-  ): Promise<any> {
-    const dependencies: string[] = [];
-    const { name } = getFileDetails(filePath);
-    const outputFile = `${name}-processed.js`;
-    const temporaryFolder = await createTemporaryFolder();
-    const module = {
-      rules: [
-        {
-          test: /\.tsx?$/,
-          use: [
-            {
-              loader: "ts-loader",
-              options: {
-                configFile: fs.existsSync("tsconfig.json")
-                  ? "./tsconfig.json"
-                  : path.join(folder, "tsconfig.json")
-              }
-            }
-          ],
-          exclude: /really\.html/
->>>>>>> 466f7fa3
+        };
+        const outputFile = `module.js`;
+
+        const output: any = await bundle(
+            "./" + filePath,
+            mode,
+            [webpackNodeExternals()],
+            module,
+            undefined,
+            tempFolderPath,
+            outputFile,
+            resolve,
+            resolveLoader
+        );
+
+        if (output != undefined) {
+            output.forEach((error: any) => {
+                // log error red
+                log.error("\x1b[31m", "Syntax error:");
+
+                if (error.moduleIdentifier?.includes("|")) {
+                    log.info(
+                        "\x1b[37m",
+                        "file: " +
+                        error.moduleIdentifier?.split("|")[1] +
+                        ":" +
+                        error.loc?.split(":")[0]
+                    );
+                } else {
+                    log.info(
+                        "file: " + error.moduleIdentifier + ":" + error.loc?.split(":")[0]
+                    );
+                }
+
+                // get first line of error
+                const firstLine = error.message.split("\n")[0];
+                log.info(firstLine);
+
+                //get message line that contains '>' first character
+                const messageLine: string = error.message
+                    .split("\n")
+                    .filter((line: any) => line.startsWith(">") || line.startsWith("|"))
+                    .join("\n");
+                if (messageLine) {
+                    log.info(messageLine);
+                }
+            });
+            throw "Compilation failed";
         }
-      ]
-    };
-    const plugins = [
-      new NodePolyfillPlugin(),
-      new AccessDependenciesPlugin(dependencies)
-    ];
-    const resolve = { extensions: [".tsx", ".ts", ".js"] };
-    const resolveLoader = {
-      modules: [path.resolve(__dirname, "../../../", "node_modules")],
-      conditionNames: ["require"]
-    };
-
-    await bundle(
-      "./" + filePath,
-      mode,
-      [],
-      module,
-      plugins,
-      temporaryFolder,
-      outputFile,
-      resolve,
-      resolveLoader
-    );
-
-    const dependenciesInfo = dependencies.map((dependency) => {
-      const relativePath = dependency.split("node_modules" + path.sep)[1];
-      const dependencyName = relativePath?.split(path.sep)[0];
-      const dependencyPath =
-        dependency.split("node_modules" + path.sep)[0] +
-        "node_modules" +
-        path.sep +
-        dependencyName;
-      //dependencyPath.replace(folder, cwd);
-      return {
-        name: dependencyName,
-        path: dependencyPath
-      };
-    });
-
-    // remove duplicates from dependenciesInfo by name
-    const uniqueDependenciesInfo = dependenciesInfo.filter(
-      (v, i, a) => a.findIndex((t) => t.name === v.name) === i
-    );
-
-    return uniqueDependenciesInfo;
-  }
-  async #copyDependencies(dependenciesInfo: any, tempFolderPath: string) {
-    const nodeModulesPath = path.join(tempFolderPath, "node_modules");
-    // copy all dependencies to node_modules folder
-    await Promise.all(
-      dependenciesInfo.map((dependency: any) => {
-        const dependencyPath = path.join(nodeModulesPath, dependency.name);
-        return fsExtra.copy(dependency.path, dependencyPath);
-      })
-    );
-  }
-
-  async #copyNonTsFiles(tempFolderPath: string) {
-    const allNonJsFilesPaths = (await getAllFilesFromCurrentPath()).filter(
-      (file: FileDetails) => {
-        // filter js files, node_modules and folders
-        return (
-          file.extension !== ".ts" &&
-          file.extension !== ".js" &&
-          file.extension !== ".tsx" &&
-          file.extension !== ".jsx" &&
-          path.basename(file.path) !== "package.json" &&
-          path.basename(file.path) !== "package-lock.json" &&
-          !file.path.includes("node_modules") &&
-          !fs.lstatSync(file.path).isDirectory()
-        );
-      }
-    );
-
-    // iterare over all non js files and copy them to tmp folder
-    await Promise.all(
-      allNonJsFilesPaths.map((filePath: FileDetails) => {
-        // get folders array
-        const folders = filePath.path.split(path.sep);
-        // remove file name from folders array
-        folders.pop();
-        // create folder structure in tmp folder
-        const folderPath = path.join(tempFolderPath, ...folders);
-        if (!fs.existsSync(folderPath)) {
-          fs.mkdirSync(folderPath, { recursive: true });
-        }
-        // copy file to tmp folder
-        const fileDestinationPath = path.join(tempFolderPath, filePath.path);
-        return fs.promises.copyFile(filePath.path, fileDestinationPath);
-      })
-    );
-  }
-
-  async #bundleTypescriptCode(
-    folder: string,
-    filePath: string,
-    tempFolderPath: string,
-    mode: "development" | "production"
-  ): Promise<void> {
-    // eslint-disable-next-line no-async-promise-executor
-    const module = {
-      rules: [
-        {
-          test: /\.tsx?$/,
-          use: [
-            {
-              loader: "ts-loader",
-              options: {
-                configFile: fs.existsSync("tsconfig.json")
-                  ? "./tsconfig.json"
-                  : path.join(folder, "tsconfig.json"),
-                onlyCompileBundledFiles: true
-              }
-            }
-          ],
-          exclude: /really\.html/
-        }
-      ]
-    };
-    const resolve = { extensions: [".tsx", ".ts", ".js"] };
-    const resolveLoader = {
-      modules: [path.resolve(__dirname, "../../../", "node_modules")]
-    };
-    const outputFile = `module.js`;
-
-    const output: any = await bundle(
-      "./" + filePath,
-      mode,
-      [webpackNodeExternals()],
-      module,
-      undefined,
-      tempFolderPath,
-      outputFile,
-      resolve,
-      resolveLoader
-    );
-
-<<<<<<< HEAD
+
         //await writeToFile(tempFolderPath, "index.js", lambdaHandler);
     }
 
@@ -254,74 +259,31 @@
                 `Warning: We found multiple classes exported from the ${filePath} file. For now, we support only one class per file.`
             );
             log.warn("\x1b[0m", "");
-=======
-    if (output != undefined) {
-      output.forEach((error: any) => {
-        // log error red
-        log.error("\x1b[31m", "Syntax error:");
-
-        if (error.moduleIdentifier?.includes("|")) {
-          log.info(
-            "\x1b[37m",
-            "file: " +
-              error.moduleIdentifier?.split("|")[1] +
-              ":" +
-              error.loc?.split(":")[0]
-          );
-        } else {
-          log.info(
-            "file: " + error.moduleIdentifier + ":" + error.loc?.split(":")[0]
-          );
         }
 
-        // get first line of error
-        const firstLine = error.message.split("\n")[0];
-        log.info(firstLine);
-
-        //get message line that contains '>' first character
-        const messageLine: string = error.message
-          .split("\n")
-          .filter((line: any) => line.startsWith(">") || line.startsWith("|"))
-          .join("\n");
-        if (messageLine) {
-          log.info(messageLine);
->>>>>>> 466f7fa3
+        if (!className) {
+            throw new Error(
+                `No class was found in the ${filePath} file. Make sure you exported the class.`
+            );
         }
-      });
-      throw "Compilation failed";
-    }
-
-    await writeToFile(tempFolderPath, "index.js", lambdaHandler);
-  }
-
-  #getClassDetails(filePath: string, tempFolderPath: string): any {
-    const moduleJsPath = path.join(tempFolderPath, "module.js");
-
-<<<<<<< HEAD
+
         await writeToFile(tempFolderPath, "index.js", lambdaHandler(`"${className}"`));
 
         const methodNames = Object.getOwnPropertyNames(
             module.genezio[className].prototype
         ).filter((x) => x !== "constructor");
-=======
-    // eslint-disable-next-line @typescript-eslint/no-var-requires
-    const module = require(moduleJsPath);
-    const className = Object.keys(module.genezio)[0];
->>>>>>> 466f7fa3
-
-    if (Object.keys(module.genezio).length > 1) {
-      log.warn(
-        "\x1b[33m",
-        `Warning: We found multiple classes exported from the ${filePath} file. For now, we support only one class per file.`
-      );
-      log.warn("\x1b[0m", "");
-    }
-
-<<<<<<< HEAD
+
+        return {
+            className,
+            methodNames
+        };
+    }
+
     async bundle(input: BundlerInput): Promise<BundlerOutput> {
         const auxFolder = await createTemporaryFolder();
         const temporaryFolder = await createTemporaryFolder();
-        const mode = (input.extra ? input.extra["mode"] : undefined) || "production";
+        const mode =
+            (input.extra ? input.extra["mode"] : undefined) || "production";
 
         // 1. Create auxiliary folder and copy the entire project
         this.#generateTsconfigJson(auxFolder);
@@ -329,7 +291,12 @@
         // 2. Run webpack to get dependenciesInfo and the packed file
         const [dependenciesInfo, _] = await Promise.all([
             this.#getNodeModulesTs(auxFolder, input.path, mode),
-            this.#bundleTypescriptCode(auxFolder, input.configuration.path, temporaryFolder, mode)
+            this.#bundleTypescriptCode(
+                auxFolder,
+                input.configuration.path,
+                temporaryFolder,
+                mode
+            )
         ]);
 
         // 3. Remove auxiliary folder
@@ -353,64 +320,5 @@
                 dependenciesInfo
             }
         };
-=======
-    if (!className) {
-      throw new Error(
-        `No class was found in the ${filePath} file. Make sure you exported the class.`
-      );
->>>>>>> 466f7fa3
-    }
-
-    const methodNames = Object.getOwnPropertyNames(
-      module.genezio[className].prototype
-    ).filter((x) => x !== "constructor");
-
-    return {
-      className,
-      methodNames
-    };
-  }
-
-  async bundle(input: BundlerInput): Promise<BundlerOutput> {
-    const auxFolder = await createTemporaryFolder();
-    const temporaryFolder = await createTemporaryFolder();
-    const mode =
-      (input.extra ? input.extra["mode"] : undefined) || "production";
-
-    // 1. Create auxiliary folder and copy the entire project
-    this.#generateTsconfigJson(auxFolder);
-
-    // 2. Run webpack to get dependenciesInfo and the packed file
-    const [dependenciesInfo, _] = await Promise.all([
-      this.#getNodeModulesTs(auxFolder, input.path, mode),
-      this.#bundleTypescriptCode(
-        auxFolder,
-        input.configuration.path,
-        temporaryFolder,
-        mode
-      )
-    ]);
-
-    // 3. Remove auxiliary folder
-    fs.rmSync(auxFolder, { recursive: true, force: true });
-
-    // 4. Copy non js files and node_modules
-    await Promise.all([
-      this.#copyNonTsFiles(temporaryFolder),
-      this.#copyDependencies(dependenciesInfo, temporaryFolder)
-    ]);
-
-    // 5. Get class name
-    const classDetails = this.#getClassDetails(input.path, temporaryFolder);
-
-    return {
-      ...input,
-      path: temporaryFolder,
-      extra: {
-        className: classDetails.className,
-        methodNames: classDetails.methodNames,
-        dependenciesInfo
-      }
-    };
-  }
+    }
 }