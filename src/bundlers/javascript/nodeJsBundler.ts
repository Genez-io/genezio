import { webpack } from "webpack";
import path from "path";
import fs from "fs";
import webpackNodeExternals from "webpack-node-externals";
import {
  createTemporaryFolder,
  getAllFilesFromCurrentPath,
  getFileDetails,
  writeToFile
} from "../../utils/file";
import {
  BundlerInput,
  BundlerInterface,
  BundlerOutput,
  AccessDependenciesPlugin
} from "../bundler.interface";
import FileDetails from "../../models/fileDetails";
import { default as fsExtra } from "fs-extra";
import { lambdaHandler } from "../../utils/lambdaHander";
import log from "loglevel";
import { exit } from "process";
import NodePolyfillPlugin from "node-polyfill-webpack-plugin";
import { bundle } from "../../utils/webpack";

export class NodeJsBundler implements BundlerInterface {
  async #getNodeModulesJs(
    filePath: string,
    mode: "development" | "production"
  ): Promise<any> {
    const { name } = getFileDetails(filePath);
    const outputFile = `${name}-processed.js`;
    const temporaryFolder = await createTemporaryFolder();
    const dependencies: string[] = [];

    await bundle(
      "./" + filePath,
      mode,
      [],
      undefined,
      [new NodePolyfillPlugin(), new AccessDependenciesPlugin(dependencies)],
      temporaryFolder,
      outputFile,
      {
        conditionNames: ["require"]
      }
      // eslint-disable-next-line @typescript-eslint/no-empty-function
    );

    const dependenciesInfo = dependencies.map((dependency) => {
      const relativePath = dependency.split("node_modules" + path.sep)[1];
      const dependencyName = relativePath?.split(path.sep)[0];
      const dependencyPath =
        dependency.split("node_modules" + path.sep)[0] +
        "node_modules" +
        path.sep +
        dependencyName;
      return {
        name: dependencyName,
        path: dependencyPath
      };
    });

    // remove duplicates from dependenciesInfo by name
    const uniqueDependenciesInfo = dependenciesInfo.filter(
      (v, i, a) => a.findIndex((t) => t.name === v.name) === i
    );

    return uniqueDependenciesInfo;
  }

  async #copyDependencies(dependenciesInfo: any, tempFolderPath: string) {
    const nodeModulesPath = path.join(tempFolderPath, "node_modules");
    // copy all dependencies to node_modules folder
    await Promise.all(
      dependenciesInfo.map((dependency: any) => {
        const dependencyPath = path.join(nodeModulesPath, dependency.name);
        return fsExtra.copy(dependency.path, dependencyPath);
      })
    );
  }

  async #copyNonJsFiles(tempFolderPath: string) {
    const allNonJsFilesPaths = (await getAllFilesFromCurrentPath()).filter(
      (file: FileDetails) => {
        // filter js files, node_modules and folders
        return (
          file.extension !== ".js" &&
          path.basename(file.path) !== "package.json" &&
          path.basename(file.path) !== "package-lock.json" &&
          !file.path.includes("node_modules") &&
          !fs.lstatSync(file.path).isDirectory()
        );
      }
    );

    // iterare over all non js files and copy them to tmp folder
    await Promise.all(
      allNonJsFilesPaths.map((filePath: FileDetails) => {
        // get folders array
        const folders = filePath.path.split(path.sep);
        // remove file name from folders array
        folders.pop();
        // create folder structure in tmp folder
        const folderPath = path.join(tempFolderPath, ...folders);
        if (!fs.existsSync(folderPath)) {
          fs.mkdirSync(folderPath, { recursive: true });
        }
        // copy file to tmp folder
        const fileDestinationPath = path.join(tempFolderPath, filePath.path);
        return fs.promises.copyFile(filePath.path, fileDestinationPath);
      })
    );
  }

  async #bundleJavascriptCode(
    filePath: string,
    tempFolderPath: string,
    mode: "development" | "production"
  ): Promise<void> {
    const outputFile = `module.js`;

    // eslint-disable-next-line no-async-promise-executor
    const output: any = await bundle(
      "./" + filePath,
      mode,
      [webpackNodeExternals()],
      {
        rules: [
          {
            test: /\.html$/,
            loader: "dumb-loader",
            exclude: /really\.html/
          }
        ]
      },
      undefined,
      tempFolderPath,
      outputFile
    );

    if (output != undefined) {
      output.forEach((error: any) => {
        // log error red
        log.error("\x1b[31m", "Syntax error:");

        if (error.moduleIdentifier?.includes("|")) {
          log.info(
            "\x1b[37m",
            "file: " +
              error.moduleIdentifier?.split("|")[1] +
              ":" +
              error.loc?.split(":")[0]
          );
        } else {
          log.info(
            "file: " + error.moduleIdentifier + ":" + error.loc?.split(":")[0]
          );
        }

        // get first line of error
        const firstLine = error.message.split("\n")[0];
        log.info(firstLine);

        //get message line that contains '>' first character
        const messageLine: string = error.message
          .split("\n")
          .filter((line: any) => line.startsWith(">") || line.startsWith("|"))
          .join("\n");
        if (messageLine) {
          log.info(messageLine);
        }
      });
      throw "Compilation failed";
    }

    await writeToFile(tempFolderPath, "index.js", lambdaHandler);
  }

  #getClassDetails(filePath: string, tempFolderPath: string): any {
    const moduleJsPath = path.join(tempFolderPath, "module.js");

    // eslint-disable-next-line @typescript-eslint/no-var-requires
    const module = require(moduleJsPath);
    const className = Object.keys(module.genezio)[0];

<<<<<<< HEAD
    async #bundleJavascriptCode(
        filePath: string,
        tempFolderPath: string,
        mode: "development"|"production"
    ): Promise<void> {
        const outputFile = `module.js`;

        // eslint-disable-next-line no-async-promise-executor
        await bundle("./" + filePath, mode, [webpackNodeExternals()], {
            rules: [
                {
                    test: /\.html$/,
                    loader: "dumb-loader",
                    exclude: /really\.html/
                }
            ]
        }, undefined, tempFolderPath, outputFile)

        await writeToFile(tempFolderPath, "index.js", lambdaHandler("Object.keys(handler.genezio)[0]"));
=======
    if (Object.keys(module.genezio).length > 1) {
      log.warn(
        "\x1b[33m",
        `Warning: We found multiple classes exported from the ${filePath} file. For now, we support only one class per file.`
      );
      log.warn("\x1b[0m", "");
>>>>>>> 466f7fa3
    }

    if (!className) {
      throw new Error(
        `No class was found in the ${filePath} file. Make sure you exported the class.`
      );
    }

    const methodNames = Object.getOwnPropertyNames(
      module.genezio[className].prototype
    ).filter((x) => x !== "constructor");

    return {
      className,
      methodNames
    };
  }

  async bundle(input: BundlerInput): Promise<BundlerOutput> {
    const temporaryFolder = await createTemporaryFolder();
    const mode =
      (input.extra ? input.extra["mode"] : undefined) || "production";

    // 1. Run webpack to get dependenciesInfo and the packed file
    const [dependenciesInfo, _] = await Promise.all([
      this.#getNodeModulesJs(input.path, mode),
      this.#bundleJavascriptCode(
        input.configuration.path,
        temporaryFolder,
        mode
      )
    ]);

    // 2. Copy non js files and node_modules
    await Promise.all([
      this.#copyNonJsFiles(temporaryFolder),
      this.#copyDependencies(dependenciesInfo, temporaryFolder)
    ]);

    // 3. Get class name
    const classDetails = this.#getClassDetails(input.path, temporaryFolder);

    return {
      ...input,
      path: temporaryFolder,
      extra: {
        className: classDetails.className,
        methodNames: classDetails.methodNames,
        dependenciesInfo
      }
    };
  }
}<|MERGE_RESOLUTION|>--- conflicted
+++ resolved
@@ -173,7 +173,7 @@
       throw "Compilation failed";
     }
 
-    await writeToFile(tempFolderPath, "index.js", lambdaHandler);
+    await writeToFile(tempFolderPath, "index.js", lambdaHandler("Object.keys(handler.genezio)[0]"));
   }
 
   #getClassDetails(filePath: string, tempFolderPath: string): any {
@@ -183,34 +183,12 @@
     const module = require(moduleJsPath);
     const className = Object.keys(module.genezio)[0];
 
-<<<<<<< HEAD
-    async #bundleJavascriptCode(
-        filePath: string,
-        tempFolderPath: string,
-        mode: "development"|"production"
-    ): Promise<void> {
-        const outputFile = `module.js`;
-
-        // eslint-disable-next-line no-async-promise-executor
-        await bundle("./" + filePath, mode, [webpackNodeExternals()], {
-            rules: [
-                {
-                    test: /\.html$/,
-                    loader: "dumb-loader",
-                    exclude: /really\.html/
-                }
-            ]
-        }, undefined, tempFolderPath, outputFile)
-
-        await writeToFile(tempFolderPath, "index.js", lambdaHandler("Object.keys(handler.genezio)[0]"));
-=======
     if (Object.keys(module.genezio).length > 1) {
       log.warn(
         "\x1b[33m",
         `Warning: We found multiple classes exported from the ${filePath} file. For now, we support only one class per file.`
       );
       log.warn("\x1b[0m", "");
->>>>>>> 466f7fa3
     }
 
     if (!className) {
