--- conflicted
+++ resolved
@@ -448,20 +448,10 @@
             mode === "production"
                 ? this.#copyDependencies(input.extra.dependenciesInfo, temporaryFolder, mode, cwd)
                 : Promise.resolve(),
-<<<<<<< HEAD
-            writeToFile(
-                temporaryFolder,
-                "index.mjs",
-                handlerGenerator(
-                    `${socketsEnabled ? "socket-" : ""}${input.configuration.name}"`,
+            writeToFile(temporaryFolder, "index.mjs", handlerGenerator(input.configuration.name,
                     await getUser()
                         .then((user) => user?.subscriptionLimits.executionTime)
-                        .catch(() => 30),
-                ),
-            ),
-=======
-            writeToFile(temporaryFolder, "index.mjs", handlerGenerator(input.configuration.name)),
->>>>>>> a5932915
+                        .catch(() => 30),)),
             ...(isDeployedToCluster
                 ? [
                       writeToFile(temporaryFolder, "local.mjs", clusterWrapperCode, true),
