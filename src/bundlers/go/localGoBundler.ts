--- conflicted
+++ resolved
@@ -1,12 +1,5 @@
 import path from "path";
-<<<<<<< HEAD
-import Mustache from "mustache";
-import { default as fsExtra } from "fs-extra";
 import { log } from "../../utils/logging.js";
-import { $ } from "execa";
-=======
-import log from "loglevel";
->>>>>>> 81cce6a7
 import { template } from "./localGoMain.js";
 import { GoBundler } from "./goBundlerBase.js";
 import { BundlerInput } from "../bundler.interface.js";
@@ -49,9 +42,9 @@
         }
 
         input.extra = {
-                ...input.extra,
-                startingCommand: path.join(input.path, "main"),
-                commandParameters: [],
+            ...input.extra,
+            startingCommand: path.join(input.path, "main"),
+            commandParameters: [],
         };
     }
 }