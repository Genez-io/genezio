--- conflicted
+++ resolved
@@ -23,25 +23,10 @@
 import { generateSdk } from "../generateSdk/sdkGeneratorHandler.js";
 import { SdkGeneratorResponse } from "../models/sdkGeneratorResponse.js";
 import inquirer, { Answers } from "inquirer";
-<<<<<<< HEAD
+import { GenezioSdkOptions, SourceType } from "../models/commandOptions.js";
 import { sdkGeneratorApiHandler } from "../generateSdk/generateSdkApi.js";
 
-enum SourceType {
-    local,
-    remote,
-}
-
-export type GenerateSdkOptions = {
-    source: SourceType;
-    language: string;
-    path: string;
-    stage: string;
-    region: string;
-    url: string;
-    logLevel?: string;
-};
-
-export async function generateSdkCommand(projectName: string, options: GenerateSdkOptions) {
+export async function generateSdkCommand(projectName: string, options: GenezioSdkOptions) {
     switch (options.source) {
         case SourceType.local:
             await generateLocalSdkCommand(options);
@@ -55,7 +40,7 @@
     }
 }
 
-export async function generateLocalSdkCommand(options: GenerateSdkOptions) {
+export async function generateLocalSdkCommand(options: GenezioSdkOptions) {
     let configuration: YamlProjectConfiguration = await YamlProjectConfiguration.create({
         language: options.language,
         sdk: {
@@ -91,17 +76,12 @@
     await writeSdkToDisk(sdkResponse, configuration.sdk!.language, configuration.sdk!.path);
 }
 
-export async function generateRemoteSdkCommand(projectName: string, options: any) {
-=======
-import { GenezioSdkOptions } from "../models/commandOptions.js";
-
-export async function generateSdkCommand(projectName: string, options: GenezioSdkOptions) {
+export async function generateRemoteSdkCommand(projectName: string, options: GenezioSdkOptions) {
     await GenezioTelemetry.sendEvent({
         eventType: TelemetryEventTypes.GENEZIO_GENERATE_SDK,
         commandOptions: JSON.stringify(options),
     });
 
->>>>>>> 09b51c00
     const language = options.language;
     const sdkPath = options.path;
     const stage = options.stage;
@@ -124,14 +104,14 @@
             },
         );
     } else {
-        let source = options.source;
+        let config = options.config;
         // check if path ends in .genezio.yaml or else append it
-        if (!source.endsWith("genezio.yaml")) {
-            source = path.join(source, "genezio.yaml");
+        if (!config.endsWith("genezio.yaml")) {
+            config = path.join(config, "genezio.yaml");
         }
         let configuration: YamlProjectConfiguration | undefined;
         try {
-            configuration = await getProjectConfiguration(source);
+            configuration = await getProjectConfiguration(config);
         } catch (error) {
             if (
                 error instanceof Error &&
@@ -170,7 +150,7 @@
                         name: answers["project"].name,
                         region: answers["project"].region,
                     });
-                    await configuration.writeToFile(source);
+                    await configuration.writeToFile(config);
                 } else {
                     exit(1);
                 }
