--- conflicted
+++ resolved
@@ -243,11 +243,7 @@
 
     await writeSdk({
         language,
-<<<<<<< HEAD
         packageName: `@genezio-sdk/${projectName}`,
-=======
-        packageName: `@genezio-sdk/${projectName}_${region}`,
->>>>>>> 6ee983e4
         packageVersion: `1.0.0-${stage}`,
         sdkResponse: sdkGeneratorResponse,
         classUrls,
