--- conflicted
+++ resolved
@@ -2,13 +2,7 @@
 import log from "loglevel";
 import path from "path";
 import { exit } from "process";
-import { BundlerInterface } from "../bundlers/bundler.interface.js";
-import { BundlerComposer } from "../bundlers/bundlerComposer.js";
-import { DartBundler } from "../bundlers/dart/dartBundler.js";
-import { NodeJsBinaryDependenciesBundler } from "../bundlers/node/nodeJsBinaryDependenciesBundler.js";
-import { NodeJsBundler } from "../bundlers/node/nodeJsBundler.js";
 import { REACT_APP_BASE_URL } from "../constants.js";
-import { KotlinBundler } from "../bundlers/kotlin/kotlinBundler.js";
 import { GENEZIO_NOT_AUTH_ERROR_MSG, GENEZIO_NO_CLASSES_FOUND } from "../errors.js";
 import { sdkGeneratorApiHandler } from "../generateSdk/generateSdkApi.js";
 import { ProjectConfiguration } from "../models/projectConfiguration.js";
@@ -40,10 +34,8 @@
 import { SelfHostedAwsAdapter } from "../cloudAdapter/aws/selfHostedAwsAdapter.js";
 import { CloudAdapter, GenezioCloudInput } from "../cloudAdapter/cloudAdapter.js";
 import { CloudProviderIdentifier } from "../models/cloudProviderIdentifier.js";
-import { TypeCheckerBundler } from "../bundlers/node/typeCheckerBundler.js";
 import { GenezioDeployOptions } from "../models/commandOptions.js";
 import { GenezioTelemetry, TelemetryEventTypes } from "../telemetry/telemetry.js";
-import { TsRequiredDepsBundler } from "../bundlers/node/typescriptRequiredDepsBundler.js";
 import { setEnvironmentVariables } from "../requests/setEnvironmentVariables.js";
 import colors from "colors";
 import { getEnvironmentVariables } from "../requests/getEnvironmentVariables.js";
@@ -53,12 +45,8 @@
 import { interruptLocalProcesses } from "../utils/localInterrupt.js";
 import { Status } from "../requests/models.js";
 import { loginCommand } from "./login.js";
-<<<<<<< HEAD
-import { GoBundler } from "../bundlers/go/goBundler.js";
-=======
 import { bundle } from "../bundlers/utils.js";
 import { isDependencyVersionCompatible } from "../utils/dependencyChecker.js";
->>>>>>> 16323de7
 
 export async function deployCommand(options: GenezioDeployOptions) {
     await interruptLocalProcesses();
@@ -87,7 +75,7 @@
     const packageJsonPath = path.join(backendCwd, "package.json");
     if (isDependencyVersionCompatible(packageJsonPath, "@genezio/types", "1.0.0") === false) {
         log.error(
-            `You are currently using an older version of @genezio/types, which is not compatible with this version of the genezio CLI. To solve this, please update the @genezio/types package on your backend component using the following command: npm install @genezio/types@^1.0.0`
+            `You are currently using an older version of @genezio/types, which is not compatible with this version of the genezio CLI. To solve this, please update the @genezio/types package on your backend component using the following command: npm install @genezio/types@^1.0.0`,
         );
         exit(1);
     }
@@ -306,58 +294,6 @@
     printAdaptiveLog("Bundling your code", "start");
     const bundlerResult: Promise<GenezioCloudInput>[] = projectConfiguration.classes.map(
         async (element) => {
-<<<<<<< HEAD
-            if (!(await fileExists(element.path))) {
-                printAdaptiveLog("Bundling your code and uploading it", "error");
-                log.error(`\`${element.path}\` file does not exist at the indicated path.`);
-
-                throw new Error(`\`${element.path}\` file does not exist at the indicated path.`);
-            }
-
-            let bundler: BundlerInterface;
-
-            switch (element.language) {
-                case ".ts": {
-                    const requiredDepsBundler = new TsRequiredDepsBundler();
-                    const typeCheckerBundler = new TypeCheckerBundler();
-                    const standardBundler = new NodeJsBundler();
-                    const binaryDepBundler = new NodeJsBinaryDependenciesBundler();
-                    bundler = new BundlerComposer([
-                        requiredDepsBundler,
-                        typeCheckerBundler,
-                        standardBundler,
-                        binaryDepBundler,
-                    ]);
-                    break;
-                }
-                case ".js": {
-                    const standardBundler = new NodeJsBundler();
-                    const binaryDepBundler = new NodeJsBinaryDependenciesBundler();
-                    bundler = new BundlerComposer([standardBundler, binaryDepBundler]);
-                    break;
-                }
-                case ".dart": {
-                    bundler = new DartBundler();
-                    break;
-                }
-                case ".kt": {
-                    bundler = new KotlinBundler();
-                    break;
-                }
-                case ".go": {
-                    bundler = new GoBundler();
-                    break;
-                }
-                default:
-                    log.error(`Unsupported ${element.language}`);
-                    throw new Error(`Unsupported ${element.language}`);
-            }
-
-            debugLogger.debug(`The bundling process has started for file ${element.path}...`);
-
-            // eslint-disable-next-line @typescript-eslint/no-non-null-assertion
-=======
->>>>>>> 16323de7
             const ast = sdkResponse.sdkGeneratorInput.classesInfo.find(
                 (classInfo) => classInfo.classConfiguration.path === element.path,
             )!.program;
