import { AxiosError } from "axios";
import { log } from "../utils/logging.js";
import path from "path";
import { exit } from "process";
import {
    DASHBOARD_URL,
    RECOMMENTDED_GENEZIO_TYPES_VERSION_RANGE,
    REQUIRED_GENEZIO_TYPES_VERSION_RANGE,
} from "../constants.js";
import { GENEZIO_NO_CLASSES_FOUND, UserError } from "../errors.js";
import {
    mapYamlClassToSdkClassConfiguration,
    sdkGeneratorApiHandler,
} from "../generateSdk/generateSdkApi.js";
import { ProjectConfiguration } from "../models/projectConfiguration.js";
import { SdkHandlerResponse } from "../models/sdkGeneratorResponse.js";
import { getNoMethodClasses } from "../utils/getNoMethodClasses.js";
import {
    fileExists,
    createTemporaryFolder,
    zipDirectory,
    isDirectoryEmpty,
    directoryContainsIndexHtmlFiles,
    directoryContainsHtmlFiles,
    deleteFolder,
    getBundleFolderSizeLimit,
    readEnvironmentVariablesFile,
    zipFile,
    writeToFile,
} from "../utils/file.js";
import { printAdaptiveLog, debugLogger, doAdaptiveLogAction } from "../utils/logging.js";
import { GenezioCommand, reportSuccess, reportSuccessFunctions } from "../utils/reporter.js";
import { generateRandomSubdomain } from "../utils/yaml.js";
import cliProgress from "cli-progress";
import { YAMLBackend, YamlProjectConfiguration } from "../yamlProjectConfiguration/v2.js";
import { GenezioCloudAdapter } from "../cloudAdapter/genezio/genezioAdapter.js";
import { SelfHostedAwsAdapter } from "../cloudAdapter/aws/selfHostedAwsAdapter.js";
import {
    CloudAdapter,
    GenezioCloudInput,
    GenezioCloudInputType,
    GenezioCloudOutput,
} from "../cloudAdapter/cloudAdapter.js";
import { CloudProviderIdentifier } from "../models/cloudProviderIdentifier.js";
import { GenezioDeployOptions } from "../models/commandOptions.js";
import { GenezioTelemetry, TelemetryEventTypes } from "../telemetry/telemetry.js";
import { setEnvironmentVariables } from "../requests/setEnvironmentVariables.js";
import colors from "colors";
import { getEnvironmentVariables } from "../requests/getEnvironmentVariables.js";
import { getProjectEnvFromProject } from "../requests/getProjectInfo.js";
import { interruptLocalProcesses } from "../utils/localInterrupt.js";
import { Status } from "../requests/models.js";
import { bundle } from "../bundlers/utils.js";
import {
    checkExperimentalDecorators,
    isDependencyVersionCompatible,
} from "../utils/jsProjectChecker.js";
import { YamlConfigurationIOController } from "../yamlProjectConfiguration/v2.js";
import { FunctionProviderType, Language } from "../yamlProjectConfiguration/models.js";
import { runScript } from "../utils/scripts.js";
import { scanClassesForDecorators } from "../utils/configuration.js";
import configIOController, { YamlFrontend } from "../yamlProjectConfiguration/v2.js";
import { ClusterCloudAdapter } from "../cloudAdapter/cluster/clusterAdapter.js";
import { writeSdk } from "../generateSdk/sdkWriter/sdkWriter.js";
import { reportSuccessForSdk } from "../generateSdk/sdkSuccessReport.js";
import { isLoggedIn } from "../utils/accounts.js";
import { loginCommand } from "./login.js";
<<<<<<< HEAD
import { AwsFunctionHandlerProvider } from "../functionHandlerProvider/providers/AwsFunctionHandlerProvider.js";
import fsExtra from "fs-extra/esm";
=======
import { getLinkedFrontendsForProject } from "../utils/linkDatabase.js";
import { getCloudProvider } from "../requests/getCloudProvider.js";
>>>>>>> 242cc650

export async function deployCommand(options: GenezioDeployOptions) {
    await interruptLocalProcesses();

    const configIOController = new YamlConfigurationIOController(options.config, {
        stage: options.stage,
    });
    const configuration = await configIOController.read();

    const backendCwd = configuration.backend?.path || process.cwd();

    // We need to check if the user is using an older version of @genezio/types
    // because we migrated the decorators implemented in the @genezio/types package to the stage 3 implementation.
    // Otherwise, the user will get an error at runtime. This check can be removed in the future once no one is using version
    // 0.1.* of @genezio/types.
    if (
        configuration.backend?.language.name === Language.ts ||
        configuration.backend?.language.name === Language.js
    ) {
        const packageJsonPath = path.join(backendCwd, "package.json");
        if (
            isDependencyVersionCompatible(
                packageJsonPath,
                "@genezio/types",
                REQUIRED_GENEZIO_TYPES_VERSION_RANGE,
            ) === false
        ) {
            throw new UserError(
                `You are currently using an older version of @genezio/types, which is not compatible with this version of the genezio CLI. To solve this, please update the @genezio/types package on your backend component using the following command: npm install @genezio/types@${RECOMMENTDED_GENEZIO_TYPES_VERSION_RANGE}`,
            );
        }

        checkExperimentalDecorators(backendCwd);
    }

    let deployClassesResult;
    backend: if (configuration.backend && !options.frontend) {
        if (configuration.backend.classes?.length === 0) {
            log.error(
                "No classes were found in your genezio.yaml. Add some to be able to deploy your backend.",
            );
            break backend;
        }

        await doAdaptiveLogAction("Running backend deploy scripts", async () => {
            await runScript(configuration.backend?.scripts?.deploy, backendCwd);
        }).catch(async (error) => {
            await GenezioTelemetry.sendEvent({
                eventType: TelemetryEventTypes.GENEZIO_PRE_BACKEND_DEPLOY_SCRIPT_ERROR,
                commandOptions: JSON.stringify(options),
            });
            throw error;
        });

        await GenezioTelemetry.sendEvent({
            eventType: TelemetryEventTypes.GENEZIO_BACKEND_DEPLOY_START,
            commandOptions: JSON.stringify(options),
        });
        deployClassesResult = await deployClasses(configuration, options).catch(
            async (error: AxiosError<Status>) => {
                await GenezioTelemetry.sendEvent({
                    eventType: TelemetryEventTypes.GENEZIO_BACKEND_DEPLOY_ERROR,
                    errorTrace: error.toString(),
                    commandOptions: JSON.stringify(options),
                });
                throw error;
            },
        );
        await GenezioTelemetry.sendEvent({
            eventType: TelemetryEventTypes.GENEZIO_BACKEND_DEPLOY_END,
            commandOptions: JSON.stringify(options),
        });
    }

    const frontendUrls = [];
    if (configuration.frontend && !options.backend) {
        const frontends = configuration.frontend;

        for (const [index, frontend] of frontends.entries()) {
            try {
                await doAdaptiveLogAction(
                    `Running frontend ${index + 1} deploy script`,
                    async () => {
                        return await runScript(
                            frontend.scripts?.deploy,
                            frontend.path || process.cwd(),
                        );
                    },
                );
            } catch (error) {
                await GenezioTelemetry.sendEvent({
                    eventType: TelemetryEventTypes.GENEZIO_PRE_FRONTEND_DEPLOY_SCRIPT_ERROR,
                    commandOptions: JSON.stringify(options),
                });
                throw error;
            }

            await GenezioTelemetry.sendEvent({
                eventType: TelemetryEventTypes.GENEZIO_FRONTEND_DEPLOY_START,
                commandOptions: JSON.stringify(options),
            });

            log.info("Deploying your frontend to the genezio infrastructure...");
            const frontendUrl = await deployFrontend(
                configuration.name,
                configuration.region,
                frontend,
                index,
                options,
            ).catch(async (error) => {
                if (error instanceof Error) {
                    if (error.message == "No frontend entry in genezio configuration file.") {
                        log.error(error.message);
                        exit(0);
                    }
                    await GenezioTelemetry.sendEvent({
                        eventType: TelemetryEventTypes.GENEZIO_FRONTEND_DEPLOY_ERROR,
                        errorTrace: error.toString(),
                        commandOptions: JSON.stringify(options),
                    });
                    throw error;
                }
            });
            if (frontendUrl) frontendUrls.push(frontendUrl);

            await GenezioTelemetry.sendEvent({
                eventType: TelemetryEventTypes.GENEZIO_FRONTEND_DEPLOY_END,
                commandOptions: JSON.stringify(options),
            });
        }
    }
    if (deployClassesResult) {
        log.info(
            colors.cyan(
                `App Dashboard URL: ${DASHBOARD_URL}/project/${deployClassesResult.projectId}/${deployClassesResult.projectEnvId}`,
            ),
        );
    }
    if (frontendUrls.length > 0) {
        for (let i = 0; i < frontendUrls.length; i++) {
            log.info(colors.cyan(`Frontend URL: ${frontendUrls[0]}`));
        }
    }
}

export async function deployClasses(
    configuration: YamlProjectConfiguration,
    options: GenezioDeployOptions,
) {
    const backend: YAMLBackend = configuration.backend!;
    backend.classes = await scanClassesForDecorators(backend);

    if (backend.classes.length === 0 && backend.functions?.length === 0) {
        throw new UserError(GENEZIO_NO_CLASSES_FOUND(backend.language.name));
    }

    const sdkLanguages: Language[] = [];
    // Add configuration frontends that contain the SDK field
    sdkLanguages.push(
        ...((configuration.frontend || [])
            .map((f) => f.sdk?.language)
            .filter((f) => f !== undefined) as Language[]),
    );
    // Add linked frontends
    sdkLanguages.push(
        ...(await getLinkedFrontendsForProject(configuration.name)).map((f) => f.language),
    );

    const sdkResponse: SdkHandlerResponse = await sdkGeneratorApiHandler(
        sdkLanguages,
        mapYamlClassToSdkClassConfiguration(backend.classes, backend.language.name, backend.path),
        backend.path,
        /* packageName= */ `@genezio-sdk/${configuration.name}`,
    ).catch((error) => {
        // TODO: this is not very generic error handling. The SDK should throw Genezio errors, not babel.
        if (error.code === "BABEL_PARSER_SYNTAX_ERROR") {
            log.error("Syntax error:");
            log.error(`Reason Code: ${error.reasonCode}`);
            log.error(`File: ${error.path}:${error.loc.line}:${error.loc.column}`);
        }

        throw error;
    });
    const cloudProvider = await getCloudProvider(configuration.name);
    const projectConfiguration = new ProjectConfiguration(
        configuration,
        cloudProvider,
        sdkResponse,
    );

    const classesWithNoMethods = getNoMethodClasses(projectConfiguration.classes);
    if (classesWithNoMethods.length) {
        const errorClasses = classesWithNoMethods.join(", ");
        throw new UserError(
            `Unable to deploy classes [${errorClasses}] as they do not have any methods.`,
        );
    }

    new cliProgress.MultiBar(
        {
            clearOnComplete: false,
            hideCursor: true,
            format: "Uploading {filename}: {bar} | {value}% | {eta_formatted}",
        },
        cliProgress.Presets.shades_grey,
    );

    printAdaptiveLog("Bundling your code\n", "start");
    const bundlerResult: Promise<GenezioCloudInput>[] = projectConfiguration.classes.map(
        async (element) => {
            const ast = sdkResponse.classesInfo.find(
                (classInfo) => classInfo.classConfiguration.path === element.path,
            )!.program;
            const output = await bundle(
                projectConfiguration,
                ast,
                element,
                options.installDeps,
                options.disableOptimization,
            );

            // eslint-disable-next-line @typescript-eslint/no-non-null-assertion
            // check if the unzipped folder is smaller than 250MB
            const unzippedBundleSize: number = await getBundleFolderSizeLimit(output.path);
            debugLogger.debug(
                `The unzippedBundleSize for class ${element.path} is ${unzippedBundleSize}.`,
            );

            // .jar files cannot be parsed by AWS Lambda, skip this step for AWS Lambda
            if (element.language === "kt") {
                debugLogger.debug("Skipping ZIP due to .jar file");
                debugLogger.debug(path.join(output.path, "app-standalone.jar"));
                return {
                    type: GenezioCloudInputType.CLASS,
                    name: element.name,
                    archivePath: path.join(output.path, "app-standalone.jar"),
                    filePath: element.path,
                    methods: element.methods,
                    unzippedBundleSize,
                };
            }

            const archivePathTempFolder = await createTemporaryFolder();
            const archivePath = path.join(archivePathTempFolder, `genezioDeploy.zip`);

            debugLogger.debug(`Zip the directory ${output.path}.`);
            if (element.language === "go") {
                await zipFile(path.join(output.path, "bootstrap"), archivePath);
            } else {
                await zipDirectory(output.path, archivePath);
            }

            await deleteFolder(output.path);

            return {
                type: GenezioCloudInputType.CLASS as GenezioCloudInputType.CLASS,
                name: element.name,
                archivePath: archivePath,
                filePath: element.path,
                methods: element.methods,
                dependenciesInfo: output.extra.dependenciesInfo,
                allNonJsFilesPaths: output.extra.allNonJsFilesPaths,
                unzippedBundleSize: unzippedBundleSize,
            };
        },
    );

    const functionsResultArray: Promise<GenezioCloudInput>[] = projectConfiguration.functions.map(
        async (element) => {
            if (element.language !== "js" && element.language !== "ts") {
                throw new UserError(
                    `The language ${element.language} is not supported for functions. Only JavaScript and TypeScript are supported.`,
                );
            }
            const handlerProvider = getFunctionHandlerProvider(element.provider);

            const handlerContent = await handlerProvider.getHandler(element);

            // create temporary folder
            const tmpFolderPath = await createTemporaryFolder();
            const archivePath = path.join(await createTemporaryFolder(), `genezioDeploy.zip`);

            // copy everything to the temporary folder
            await fsExtra.copy(path.join(backend.path, element.path), tmpFolderPath);

            const unzippedBundleSize = await getBundleFolderSizeLimit(tmpFolderPath);

            // add the handler to the temporary folder
            await writeToFile(path.join(tmpFolderPath), "index.mjs", handlerContent);

            debugLogger.debug(`Zip the directory ${tmpFolderPath}.`);

            // zip the temporary folder
            await zipDirectory(tmpFolderPath, archivePath);

            debugLogger.debug(`Zip created at path: ${archivePath}.`);

            await deleteFolder(tmpFolderPath);

            return {
                type: GenezioCloudInputType.FUNCTION as GenezioCloudInputType.FUNCTION,
                name: element.name,
                archivePath: archivePath,
                unzippedBundleSize: unzippedBundleSize,
            };
        },
    );

    const cloudAdapterDeployInput = await Promise.all([
        ...bundlerResult,
        ...functionsResultArray,
    ]).catch((error) => {
        printAdaptiveLog("Bundling your code\n", "error");
        throw error;
    });

    printAdaptiveLog("Bundling your code\n", "end");

    projectConfiguration.astSummary.classes = projectConfiguration.astSummary.classes.map((c) => {
        // remove cwd from path and the extension
        return {
            ...c,
            path: path.relative(process.cwd(), c.path).replace(/\.[^/.]+$/, ""),
        };
    });

    projectConfiguration.classes = projectConfiguration.classes.map((c) => {
        // remove cwd from path and the extension
        return {
            ...c,
            path: path.relative(process.cwd(), c.path).replace(/\.[^/.]+$/, ""),
        };
    });

    // check if user is logged in
    if (projectConfiguration.cloudProvider !== CloudProviderIdentifier.SELF_HOSTED_AWS) {
        if (!(await isLoggedIn())) {
            debugLogger.debug("No auth token found. Starting automatic authentication...");
            await loginCommand("", false);
        }
    }

    // TODO: Enable cloud adapter setting for every class
<<<<<<< HEAD
    const cloudAdapter = getCloudAdapter(
        configuration.backend?.cloudProvider || CloudProviderIdentifier.GENEZIO_CLOUD,
    );
    const result = await cloudAdapter.deploy(cloudAdapterDeployInput, projectConfiguration, {
=======
    const cloudAdapter = getCloudAdapter(cloudProvider);
    const result = await cloudAdapter.deploy(bundlerResultArray, projectConfiguration, {
>>>>>>> 242cc650
        stage: options.stage,
    });

    if (
        sdkResponse.generatorResponses.length > 0 &&
        sdkResponse.generatorResponses[0].files.length <= 0
    ) {
        log.info(colors.cyan("Your backend code was successfully deployed!"));
        return;
    } else {
        log.info(
            colors.cyan(
                `Your backend code was ${result.classes.length > 0 ? "deployed and the SDK was successfully generated" : "successfully deployed"}`,
            ),
        );
    }
    if (result.classes.length > 0) {
        await handleSdk(configuration, result, sdkResponse, options);
        reportSuccess(result.classes);
    }

    if (result.functions.length > 0) {
        reportSuccessFunctions(result.functions);
    }

    const projectId = result.projectId;
    const projectEnvId = result.projectEnvId;
    if (projectId) {
        // Deploy environment variables if --upload-env is true
        if (options.env) {
            const envFile = path.join(process.cwd(), options.env);
            debugLogger.debug(`Loading environment variables from ${envFile}.`);

            if (!(await fileExists(envFile))) {
                // There is no need to exit the process here, as the project has been deployed
                log.error(`File ${envFile} does not exists. Please provide the correct path.`);
                await GenezioTelemetry.sendEvent({
                    eventType: TelemetryEventTypes.GENEZIO_DEPLOY_ERROR,
                    errorTrace: `File ${envFile} does not exists`,
                });
            } else {
                // Read environment variables from .env file
                const envVars = await readEnvironmentVariablesFile(envFile);
                const projectEnv = await getProjectEnvFromProject(projectId, options.stage);

                if (!projectEnv) {
                    throw new UserError("Project environment not found.");
                }

                // Upload environment variables to the project
                await setEnvironmentVariables(projectId, projectEnv.id, envVars)
                    .then(async () => {
                        debugLogger.debug(
                            `Environment variables from ${envFile} uploaded to project ${projectId}`,
                        );
                        log.info(
                            `The environment variables were uploaded to the project successfully.`,
                        );
                        await GenezioTelemetry.sendEvent({
                            eventType: TelemetryEventTypes.GENEZIO_DEPLOY_LOAD_ENV_VARS,
                        });
                    })
                    .catch(async (error: AxiosError) => {
                        log.error(`Loading environment variables failed with: ${error.message}`);
                        log.error(
                            `Try to set the environment variables using the dashboard ${colors.cyan(
                                DASHBOARD_URL,
                            )}`,
                        );
                        await GenezioTelemetry.sendEvent({
                            eventType: TelemetryEventTypes.GENEZIO_DEPLOY_ERROR,
                            errorTrace: error.toString(),
                        });
                    });
            }
        } else {
            const cwd = projectConfiguration.workspace?.backend
                ? path.resolve(projectConfiguration.workspace.backend)
                : process.cwd();
            const envFile = path.join(cwd, ".env");
            if (await fileExists(envFile)) {
                // read envVars from file
                const envVars = await readEnvironmentVariablesFile(envFile);
                const projectEnv = await getProjectEnvFromProject(projectId, options.stage);

                if (!projectEnv) {
                    throw new UserError("Project environment not found.");
                }

                // get remoteEnvVars from project
                const remoteEnvVars = await getEnvironmentVariables(projectId, projectEnv.id);

                // check if all envVars from file are in remoteEnvVars
                const missingEnvVars = envVars.filter(
                    (envVar) =>
                        !remoteEnvVars.find((remoteEnvVar) => remoteEnvVar.name === envVar.name),
                );

                // Print missing env vars
                if (missingEnvVars.length > 0) {
                    log.info(
                        `${colors.yellow(
                            "Warning: The following environment variables are not set on your project: ",
                        )}`,
                    );
                    missingEnvVars.forEach((envVar) => {
                        log.info(`${colors.yellow(envVar.name)}`);
                    });

                    const relativeEnvFilePath = path.join(
                        ".",
                        path.relative(path.resolve(process.cwd()), path.resolve(envFile)),
                    );

                    log.info("");
                    log.info(
                        `${colors.yellow("Go to the dashboard ")}${colors.cyan(
                            DASHBOARD_URL,
                        )} ${colors.yellow(
                            "to set your environment variables or run ",
                        )} ${colors.cyan(`genezio deploy --env ${relativeEnvFilePath}`)}`,
                    );
                    log.info("");
                }
            }
        }

        return {
            projectId: projectId,
            projectEnvId: projectEnvId,
        };
    }
}

export async function deployFrontend(
    name: string,
    region: string,
    frontend: YamlFrontend,
    index: number,
    options: GenezioDeployOptions,
): Promise<string | undefined> {
    const stage: string = options.stage || "";

    if (!frontend.publish) {
        log.info(
            `Skipping frontend deployment for \`${frontend.path}\` because it has no publish folder in the YAML configuration. Check https://genezio.com/docs/project-structure/genezio-configuration-file for more details.`,
        );

        return;
    }

    try {
        await doAdaptiveLogAction(`Building frontend ${index + 1}`, async () => {
            await runScript(frontend.scripts?.build, frontend.path);
        });
    } catch (error) {
        if (error instanceof Error) log.error(new Error(error.message));
        log.info(`Skipping frontend ${index + 1} deployment because the build script failed.`);
        return;
    }

    // check if subdomain contains only numbers, letters and hyphens
    if (frontend.subdomain && !frontend.subdomain.match(/^[a-z0-9-]+$/)) {
        throw new UserError(`The subdomain can only contain letters, numbers and hyphens.`);
    }

    // check if the publish folder exists
    const frontendPath = path.join(frontend.path, frontend.publish);
    if (!(await fileExists(frontendPath))) {
        throw new UserError(
            `The publish folder ${colors.cyan(
                `${frontendPath}`,
            )} does not exist. Please run the build command first or add a \`deploy\` script in the genezio.yaml file.`,
        );
    }

    // check if the publish folder is empty
    if (await isDirectoryEmpty(frontendPath)) {
        throw new UserError(
            `The publish folder ${colors.cyan(
                `${frontendPath}`,
            )} is empty. Please run the build command first or add a \`deploy\` script in the genezio.yaml file.`,
        );
    }

    // check if there are any .html files in the publish folder
    if (!(await directoryContainsHtmlFiles(frontendPath))) {
        log.info("WARNING: No .html files found in the publish folder");
    } else if (!(await directoryContainsIndexHtmlFiles(frontendPath))) {
        // check if there is no index.html file in the publish folder
        log.info("WARNING: No index.html file found in the publish folder");
    }

    if (!options.subdomain && !frontend.subdomain) {
        log.info(
            "No subdomain specified in the genezio.yaml configuration file or as an option flag. We will provide a random one for you.",
        );

        // write the configuration in yaml file
        const yamlConfigIOController = new YamlConfigurationIOController(options.config);
        const yamlConfig = await yamlConfigIOController.read(/* fillDefaults= */ false);

        if (yamlConfig.frontend) {
            const subdomain = generateRandomSubdomain();

            if (Array.isArray(yamlConfig.frontend)) {
                yamlConfig.frontend[index].subdomain = subdomain;
            } else {
                yamlConfig.frontend.subdomain = subdomain;
            }

            frontend.subdomain = subdomain;
        } else {
            throw new UserError("No frontend entry in genezio configuration file.");
        }

        await configIOController.write(yamlConfig);
    }

    frontend.subdomain = options.subdomain || frontend.subdomain;

    const cloudAdapter = getCloudAdapter(CloudProviderIdentifier.GENEZIO_CLOUD);
    const url = await cloudAdapter.deployFrontend(name, region, frontend, stage);
    return url;
}

async function handleSdk(
    configuration: YamlProjectConfiguration,
    result: GenezioCloudOutput,
    sdk: SdkHandlerResponse,
    options: GenezioDeployOptions,
) {
    const frontends = configuration.frontend;

    const sdkLocations: Array<{ path: string; language: Language }> = [];

    for (const frontend of frontends || []) {
        if (frontend.sdk) {
            sdkLocations.push({
                path: path.join(frontend.path, frontend.sdk.path || "sdk"),
                language: frontend.sdk.language,
            });
        }
    }

    const linkedFrontends = await getLinkedFrontendsForProject(configuration.name);
    linkedFrontends.forEach((f) =>
        sdkLocations.push({
            path: f.path,
            language: f.language,
        }),
    );

    for (const sdkLocation of sdkLocations) {
        const sdkResponse = sdk.generatorResponses.find(
            (response) => response.sdkGeneratorInput.language === sdkLocation.language,
        );

        if (!sdkResponse) {
            throw new UserError("Could not find the SDK for the frontend.");
        }

        const classUrls = result.classes.map((c) => ({
            name: c.className,
            cloudUrl: c.functionUrl,
        }));
        await writeSdk({
            language: sdkLocation.language,
            packageName: `@genezio-sdk/${configuration.name}`,
            packageVersion: `1.0.0-${options.stage}`,
            sdkResponse,
            classUrls,
            publish: true,
            installPackage: true,
            outputPath: sdkLocation.path,
        });

        reportSuccessForSdk(sdkLocation.language, sdkResponse, GenezioCommand.deploy, {
            name: configuration.name,
            stage: options.stage || "prod",
        });
    }
}

function getCloudAdapter(provider: CloudProviderIdentifier): CloudAdapter {
    switch (provider) {
        case CloudProviderIdentifier.GENEZIO_AWS:
        case CloudProviderIdentifier.GENEZIO_UNIKERNEL:
            return new GenezioCloudAdapter();
        case CloudProviderIdentifier.GENEZIO_CLOUD:
            return new GenezioCloudAdapter();
        case CloudProviderIdentifier.GENEZIO_CLUSTER:
            return new ClusterCloudAdapter();
        case CloudProviderIdentifier.SELF_HOSTED_AWS:
            return new SelfHostedAwsAdapter();
        default:
            throw new UserError(`Unsupported cloud provider: ${provider}`);
    }
<<<<<<< HEAD
}

function getFunctionHandlerProvider(provider: FunctionProviderType): AwsFunctionHandlerProvider {
    switch (provider) {
        case FunctionProviderType.aws:
            return new AwsFunctionHandlerProvider();
        default:
            throw new UserError(`Unsupported function provider: ${provider}`);
    }
}

// If the cloud provider defined in the configuration file is `genezio`,
// we will randomly change it to in order to test out our experimental runtime.
export async function performCloudProviderABTesting(
    projectName: string,
    projectRegion: string,
    projectCloudProvider: CloudProviderIdentifier,
): Promise<CloudProviderIdentifier> {
    // Skip the AB testing if the project is already deployed
    const isAlreadyDeployed = await isProjectDeployed(projectName, projectRegion);

    // We won't perform AB testing if the cloud provider is set for runtime, self-hosted or cluster.
    if (!isAlreadyDeployed && projectCloudProvider === CloudProviderIdentifier.GENEZIO_AWS) {
        const randomCloudProvider = getRandomCloudProvider();

        if (randomCloudProvider !== CloudProviderIdentifier.GENEZIO_AWS) {
            debugLogger.debug(
                "You've been visited by the AB testing fairy! 🧚‍♂️ Your cloud provider is now set to",
                randomCloudProvider,
            );
            debugLogger.debug(
                "To disable AB testing, run `DISABLE_AB_TESTING=true genezio deploy`.",
            );
            randomCloudProvider;
        }
        return randomCloudProvider;
    }

    return projectCloudProvider;
=======
>>>>>>> 242cc650
}<|MERGE_RESOLUTION|>--- conflicted
+++ resolved
@@ -65,13 +65,10 @@
 import { reportSuccessForSdk } from "../generateSdk/sdkSuccessReport.js";
 import { isLoggedIn } from "../utils/accounts.js";
 import { loginCommand } from "./login.js";
-<<<<<<< HEAD
 import { AwsFunctionHandlerProvider } from "../functionHandlerProvider/providers/AwsFunctionHandlerProvider.js";
 import fsExtra from "fs-extra/esm";
-=======
 import { getLinkedFrontendsForProject } from "../utils/linkDatabase.js";
 import { getCloudProvider } from "../requests/getCloudProvider.js";
->>>>>>> 242cc650
 
 export async function deployCommand(options: GenezioDeployOptions) {
     await interruptLocalProcesses();
@@ -415,15 +412,8 @@
     }
 
     // TODO: Enable cloud adapter setting for every class
-<<<<<<< HEAD
-    const cloudAdapter = getCloudAdapter(
-        configuration.backend?.cloudProvider || CloudProviderIdentifier.GENEZIO_CLOUD,
-    );
+    const cloudAdapter = getCloudAdapter(cloudProvider);
     const result = await cloudAdapter.deploy(cloudAdapterDeployInput, projectConfiguration, {
-=======
-    const cloudAdapter = getCloudAdapter(cloudProvider);
-    const result = await cloudAdapter.deploy(bundlerResultArray, projectConfiguration, {
->>>>>>> 242cc650
         stage: options.stage,
     });
 
@@ -722,7 +712,6 @@
         default:
             throw new UserError(`Unsupported cloud provider: ${provider}`);
     }
-<<<<<<< HEAD
 }
 
 function getFunctionHandlerProvider(provider: FunctionProviderType): AwsFunctionHandlerProvider {
@@ -732,36 +721,4 @@
         default:
             throw new UserError(`Unsupported function provider: ${provider}`);
     }
-}
-
-// If the cloud provider defined in the configuration file is `genezio`,
-// we will randomly change it to in order to test out our experimental runtime.
-export async function performCloudProviderABTesting(
-    projectName: string,
-    projectRegion: string,
-    projectCloudProvider: CloudProviderIdentifier,
-): Promise<CloudProviderIdentifier> {
-    // Skip the AB testing if the project is already deployed
-    const isAlreadyDeployed = await isProjectDeployed(projectName, projectRegion);
-
-    // We won't perform AB testing if the cloud provider is set for runtime, self-hosted or cluster.
-    if (!isAlreadyDeployed && projectCloudProvider === CloudProviderIdentifier.GENEZIO_AWS) {
-        const randomCloudProvider = getRandomCloudProvider();
-
-        if (randomCloudProvider !== CloudProviderIdentifier.GENEZIO_AWS) {
-            debugLogger.debug(
-                "You've been visited by the AB testing fairy! 🧚‍♂️ Your cloud provider is now set to",
-                randomCloudProvider,
-            );
-            debugLogger.debug(
-                "To disable AB testing, run `DISABLE_AB_TESTING=true genezio deploy`.",
-            );
-            randomCloudProvider;
-        }
-        return randomCloudProvider;
-    }
-
-    return projectCloudProvider;
-=======
->>>>>>> 242cc650
 }