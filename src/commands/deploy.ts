import { AxiosError } from "axios";
import log from "loglevel";
import path from "path";
import { exit } from "process";
import { BundlerInterface } from "../bundlers/bundler.interface";
import { BundlerComposer } from "../bundlers/bundlerComposer";
import { DartBundler } from "../bundlers/dart/dartBundler";
import { NodeJsBinaryDependenciesBundler } from "../bundlers/javascript/nodeJsBinaryDependenciesBundler";
import { NodeJsBundler } from "../bundlers/javascript/nodeJsBundler";
import { NodeTsBinaryDependenciesBundler } from "../bundlers/typescript/nodeTsBinaryDependenciesBundler";
import { NodeTsBundler } from "../bundlers/typescript/nodeTsBundler";
import { REACT_APP_BASE_URL, FRONTEND_DOMAIN } from "../constants";
import {
  GENEZIO_NOT_AUTH_ERROR_MSG,
  GENEZIO_NO_CLASSES_FOUND
} from "../errors";
import { sdkGeneratorApiHandler } from "../generateSdk/generateSdkApi";
import { ProjectConfiguration } from "../models/projectConfiguration";
import { SdkGeneratorResponse } from "../models/sdkGeneratorResponse";
import { deployRequest } from "../requests/deployCode";
import { getFrontendPresignedURL } from "../requests/getFrontendPresignedURL";
import { getPresignedURL } from "../requests/getPresignedURL";
import { uploadContentToS3 } from "../requests/uploadContentToS3";
import { getAuthToken } from "../utils/accounts";
import { getProjectConfiguration } from "../utils/configuration";
import {
  fileExists,
  createTemporaryFolder,
  zipDirectory,
  zipDirectoryToDestinationPath,
  isDirectoryEmpty,
  directoryContainsIndexHtmlFiles,
  directoryContainsHtmlFiles,
  deleteFolder
} from "../utils/file";
import { printAdaptiveLog, debugLogger } from "../utils/logging";
import { runNewProcess } from "../utils/process";
import { reportSuccess } from "../utils/reporter";
import { replaceUrlsInSdk, writeSdkToDisk } from "../utils/sdk";
import { generateRandomSubdomain } from "../utils/yaml";
import { GenezioCloudAdapter } from "../cloudAdapter/genezioAdapter";
import { SelfHostedAwsAdapter } from "../cloudAdapter/selfHostedAwsAdapter";
import { CloudAdapter } from "../cloudAdapter/cloudAdapter";


export async function deployCommand(options: any) {
  // check if user is logged in
  const authToken = await getAuthToken();
  if (!authToken) {
    log.error(GENEZIO_NOT_AUTH_ERROR_MSG);
    exit(1);
  }

  let configuration
  
  try {
    configuration = await getProjectConfiguration();
  } catch (error: any) {
    log.error(error.message);
    exit(1);
  }

  if (!options.frontend || options.backend) {
    if (configuration.scripts?.preBackendDeploy) {
      log.info("Running preBackendDeploy script...");
      const output = await runNewProcess(
        configuration.scripts?.preBackendDeploy
      );
      if (!output) {
        log.error("preBackendDeploy script failed.");
        exit(1);
      }
    }

    await deployClasses().catch((error: AxiosError) => {
      switch (error.response?.status) {
        case 401:
          log.error(GENEZIO_NOT_AUTH_ERROR_MSG);
          break;
        case 500:
          log.error(error.message);
          if (error.response?.data) {
            const data: any = error.response?.data;
            log.error(data.error?.message);
          }
          break;
        case 400:
          log.error(error.message);
          if (error.response?.data) {
            const data: any = error.response?.data;
            log.error(data.error?.message);
          }
          break;
        default:
          if (error.message) {
            log.error(error.message);
          }
          break;
      }
      exit(1);
    });

    if (configuration.scripts?.postBackendDeploy) {
      log.info("Running postBackendDeploy script...");
      log.info(configuration.scripts?.postBackendDeploy);
      const output = await runNewProcess(
        configuration.scripts?.postBackendDeploy
      );
      if (!output) {
        log.error("postBackendDeploy script failed.");
        exit(1);
      }
    }
  }

  if (!options.backend || options.frontend) {
    if (configuration.scripts?.preFrontendDeploy) {
      log.info("Running preFrontendDeploy script...");
      log.info(configuration.scripts?.preFrontendDeploy);
      const output = await runNewProcess(
        configuration.scripts?.preFrontendDeploy
      );
      if (!output) {
        log.error("preFrontendDeploy script failed.");
        exit(1);
      }
    }

    log.info("Deploying your frontend to genezio infrastructure...");
    let url;
    try {
      url = await deployFrontend()
    } catch (error: any) {
      log.error(error.message);
      if (error.message == "No frontend entry in genezio configuration file.") {
        exit(0);
      }
      exit(1);
    }
    log.info("\x1b[36m%s\x1b[0m", `Frontend successfully deployed at ${url}.`);

    if (configuration.scripts?.postFrontendDeploy) {
      log.info("Running postFrontendDeploy script...");
      log.info(configuration.scripts?.postFrontendDeploy);
      const output = await runNewProcess(
        configuration.scripts?.postFrontendDeploy
      );
      if (!output) {
        log.error("postFrontendDeploy script failed.");
        exit(1);
      }
    }
  }
}

export async function deployClasses() {
  const configuration = await getProjectConfiguration();

  if (configuration.classes.length === 0) {
    throw new Error(GENEZIO_NO_CLASSES_FOUND);
  }

  const sdkResponse: SdkGeneratorResponse = await sdkGeneratorApiHandler(configuration).catch((error) => {
    // TODO: this is not very generic error handling. The SDK should throw Genezio errors, not babel.
    if (error.code === "BABEL_PARSER_SYNTAX_ERROR") {
      log.error("Syntax error:");
      log.error(`Reason Code: ${error.reasonCode}`);
      log.error(`File: ${error.path}:${error.loc.line}:${error.loc.column}`);

      throw error;
    }

    throw error;
  });
  const projectConfiguration = new ProjectConfiguration(
    configuration,
    sdkResponse
  );

  printAdaptiveLog("Bundling your code", "start");
  const bundlerResult = projectConfiguration.classes.map(
    async (element) => {
      if (!(await fileExists(element.path))) {
        printAdaptiveLog("Bundling your code and uploading it", "error");
        log.error(
          `\`${element.path}\` file does not exist at the indicated path.`
        );

        throw new Error(`\`${element.path}\` file does not exist at the indicated path.`);
      }

      let bundler: BundlerInterface;

      switch (element.language) {
        case ".ts": {
          const standardBundler = new NodeTsBundler();
          const binaryDepBundler = new NodeTsBinaryDependenciesBundler();
          bundler = new BundlerComposer([standardBundler, binaryDepBundler]);
          break;
        }
        case ".js": {
          const standardBundler = new NodeJsBundler();
          const binaryDepBundler = new NodeJsBinaryDependenciesBundler();
          bundler = new BundlerComposer([standardBundler, binaryDepBundler]);
          break;
        }
        case ".dart": {
          bundler = new DartBundler();
          break;
        }
        default:
          log.error(`Unsupported ${element.language}`);
          throw new Error(`Unsupported ${element.language}`);
      }

      debugLogger.debug(
        `The bundling process has started for file ${element.path}...`
      );

      const ast = sdkResponse.sdkGeneratorInput.classesInfo.find(
        (classInfo) => classInfo.classConfiguration.path === element.path
      )!.program;

      const output = await bundler.bundle({
        projectConfiguration: projectConfiguration,
        genezioConfigurationFilePath: process.cwd(),
        ast: ast,
        configuration: element,
        path: element.path,
        extra: {
          mode: "production"
        }
      });
      debugLogger.debug(
        `The bundling process finished successfully for file ${element.path}.`
      );

      const archivePath = path.join(
        await createTemporaryFolder("genezio-"),
        `genezioDeploy.zip`
      );

      debugLogger.debug(`Zip the directory ${output.path}.`);
      await zipDirectory(output.path, archivePath);
      debugLogger.debug(
        `Get the presigned URL for class name ${element.name}.`
      );

<<<<<<< HEAD
      // clean up temporary folder
      await deleteFolder(output.path);

      return {
        name: element.name,
        archivePath: archivePath,
        path: element.path
      };
    }
  );
=======
      return { name: element.name, archivePath: archivePath, filePath: element.path, methods: element.methods };
    });
>>>>>>> 7902b313

  const bundlerResultArray = await Promise.all(bundlerResult);

  printAdaptiveLog("Bundling your code", "end");

  const cloudAdapter = getCloudProvider(projectConfiguration.cloudProvider || "aws");
  const result = await cloudAdapter.deploy(bundlerResultArray, projectConfiguration);

<<<<<<< HEAD
    // clean up temporary folder
    await deleteFolder(path.dirname(element.archivePath));

    debugLogger.debug(
      `Done uploading the content to S3 for file ${element.path}.`
    );
  });
=======
  reportSuccess(result.classes, sdkResponse);
>>>>>>> 7902b313

  await replaceUrlsInSdk(sdkResponse, result.classes.map((c: any) => ({
    name: c.className,
    cloudUrl: c.functionUrl
  })));
  await writeSdkToDisk(sdkResponse, configuration.sdk.language, configuration.sdk.path)

  const projectId = result.classes[0].projectId;
  if (projectId) {
    console.log(
      `Your backend project has been deployed and is available at ${REACT_APP_BASE_URL}/project/${projectId}`
    );
  }
}

export async function deployFrontend(): Promise<string> {
  const configuration = await getProjectConfiguration();

  if (configuration.frontend) {
    // check if the build folder exists
    if (!(await fileExists(configuration.frontend.path))) {
      throw new Error(
        `The build folder does not exist. Please run the build command first or add a preFrontendDeploy script in the genezio.yaml file.`
      );
    }

    // check if the build folder is empty
    if (await isDirectoryEmpty(configuration.frontend.path)) {
      throw new Error(
        `The build folder is empty. Please run the build command first or add a preFrontendDeploy script in the genezio.yaml file.`
      );
    }

    // check if there are any .html files in the build folder
    if (!(await directoryContainsHtmlFiles(configuration.frontend.path))) {
      log.info("WARNING: No .html files found in the build folder");
    } else if (
      !(await directoryContainsIndexHtmlFiles(configuration.frontend.path))
    ) {
      // check if there is no index.html file in the build folder
      log.info("WARNING: No index.html file found in the build folder");
    }

    if (!configuration.frontend.subdomain) {
      log.info(
        "No subdomain specified in the genezio.yaml configuration file. We will provide a random one for you."
      );
      configuration.frontend.subdomain = generateRandomSubdomain();

      // write the configuration in yaml file
      await configuration.addSubdomain(configuration.frontend.subdomain);
    }

    debugLogger.debug("Getting presigned URL...");
    const result = await getFrontendPresignedURL(
      configuration.frontend.subdomain,
      configuration.name
    );

    if (!result.presignedURL) {
      throw new Error(
        "An error occured (missing presignedUrl). Please try again!"
      );
    }

    if (!result.userId) {
      throw new Error("An error occured (missing userId). Please try again!");
    }

    const archivePath = path.join(
      await createTemporaryFolder("genezio-"),
      `${configuration.frontend.subdomain}.zip`
    );
    debugLogger.debug("Creating temporary folder", archivePath);

    await zipDirectoryToDestinationPath(
      configuration.frontend.path,
      configuration.frontend.subdomain,
      archivePath
    );
    debugLogger.debug("Content of the folder zipped. Uploading to S3.");
    await uploadContentToS3(
      result.presignedURL,
      archivePath,
      undefined,
      result.userId
    );
    debugLogger.debug("Uploaded to S3.");
    
    // clean up temporary folder
    await deleteFolder(path.dirname(archivePath));
  } else {
    throw new Error("No frontend entry in genezio configuration file.");
  }

  return `https://${configuration.frontend.subdomain}.${FRONTEND_DOMAIN}`
}

function getCloudProvider(provider: string): CloudAdapter {
  switch (provider) {
    case "aws":
    case "managedAws":
    case "genezio":
      return new GenezioCloudAdapter();
    case "selfHostedAws":
      return new SelfHostedAwsAdapter();
    default:
      throw new Error(`Unsupported cloud provider: ${provider}`);
  }
}<|MERGE_RESOLUTION|>--- conflicted
+++ resolved
@@ -246,21 +246,11 @@
         `Get the presigned URL for class name ${element.name}.`
       );
 
-<<<<<<< HEAD
       // clean up temporary folder
       await deleteFolder(output.path);
 
-      return {
-        name: element.name,
-        archivePath: archivePath,
-        path: element.path
-      };
-    }
-  );
-=======
       return { name: element.name, archivePath: archivePath, filePath: element.path, methods: element.methods };
     });
->>>>>>> 7902b313
 
   const bundlerResultArray = await Promise.all(bundlerResult);
 
@@ -269,17 +259,10 @@
   const cloudAdapter = getCloudProvider(projectConfiguration.cloudProvider || "aws");
   const result = await cloudAdapter.deploy(bundlerResultArray, projectConfiguration);
 
-<<<<<<< HEAD
-    // clean up temporary folder
-    await deleteFolder(path.dirname(element.archivePath));
-
-    debugLogger.debug(
-      `Done uploading the content to S3 for file ${element.path}.`
-    );
-  });
-=======
+  // clean up temporary folder
+  await deleteFolder(path.dirname(element.archivePath));
+
   reportSuccess(result.classes, sdkResponse);
->>>>>>> 7902b313
 
   await replaceUrlsInSdk(sdkResponse, result.classes.map((c: any) => ({
     name: c.className,
