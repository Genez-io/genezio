--- conflicted
+++ resolved
@@ -2,11 +2,11 @@
 import log from "loglevel";
 import path from "path";
 import { exit } from "process";
-<<<<<<< HEAD
-import { REACT_APP_BASE_URL } from "../constants.js";
-=======
-import { REACT_APP_BASE_URL, RECOMMENTDED_GENEZIO_TYPES_VERSION_RANGE, REQUIRED_GENEZIO_TYPES_VERSION_RANGE } from "../constants.js";
->>>>>>> 0a9bda61
+import {
+    REACT_APP_BASE_URL,
+    RECOMMENTDED_GENEZIO_TYPES_VERSION_RANGE,
+    REQUIRED_GENEZIO_TYPES_VERSION_RANGE,
+} from "../constants.js";
 import { GENEZIO_NOT_AUTH_ERROR_MSG, GENEZIO_NO_CLASSES_FOUND } from "../errors.js";
 import { sdkGeneratorApiHandler } from "../generateSdk/generateSdkApi.js";
 import { ProjectConfiguration } from "../models/projectConfiguration.js";
@@ -77,13 +77,15 @@
     // Otherwise, the user will get an error at runtime. This check can be removed in the future once no one is using version
     // 0.1.* of @genezio/types.
     const packageJsonPath = path.join(backendCwd, "package.json");
-    if (isDependencyVersionCompatible(packageJsonPath, "@genezio/types", REQUIRED_GENEZIO_TYPES_VERSION_RANGE) === false) {
+    if (
+        isDependencyVersionCompatible(
+            packageJsonPath,
+            "@genezio/types",
+            REQUIRED_GENEZIO_TYPES_VERSION_RANGE,
+        ) === false
+    ) {
         log.error(
-<<<<<<< HEAD
-            `You are currently using an older version of @genezio/types, which is not compatible with this version of the genezio CLI. To solve this, please update the @genezio/types package on your backend component using the following command: npm install @genezio/types@^1.0.0`,
-=======
-            `You are currently using an older version of @genezio/types, which is not compatible with this version of the genezio CLI. To solve this, please update the @genezio/types package on your backend component using the following command: npm install @genezio/types@${RECOMMENTDED_GENEZIO_TYPES_VERSION_RANGE}`
->>>>>>> 0a9bda61
+            `You are currently using an older version of @genezio/types, which is not compatible with this version of the genezio CLI. To solve this, please update the @genezio/types package on your backend component using the following command: npm install @genezio/types@${RECOMMENTDED_GENEZIO_TYPES_VERSION_RANGE}`,
         );
         exit(1);
     }
