import { AxiosError } from "axios";
import { log } from "../utils/logging.js";
import path from "path";
import { exit } from "process";
import {
    DASHBOARD_URL,
    RECOMMENTDED_GENEZIO_TYPES_VERSION_RANGE,
    REQUIRED_GENEZIO_TYPES_VERSION_RANGE,
} from "../constants.js";
import { GENEZIO_NO_CLASSES_FOUND, UserError } from "../errors.js";
import {
    mapYamlClassToSdkClassConfiguration,
    sdkGeneratorApiHandler,
} from "../generateSdk/generateSdkApi.js";
import { ProjectConfiguration } from "../models/projectConfiguration.js";
import { SdkHandlerResponse } from "../models/sdkGeneratorResponse.js";
import { getNoMethodClasses } from "../utils/getNoMethodClasses.js";
import {
    fileExists,
    createTemporaryFolder,
    zipDirectory,
    isDirectoryEmpty,
    directoryContainsIndexHtmlFiles,
    directoryContainsHtmlFiles,
    deleteFolder,
    getBundleFolderSizeLimit,
    readEnvironmentVariablesFile,
    zipFile,
} from "../utils/file.js";
import { printAdaptiveLog, debugLogger, doAdaptiveLogAction } from "../utils/logging.js";
import { GenezioCommand, reportSuccess } from "../utils/reporter.js";
import { generateRandomSubdomain } from "../utils/yaml.js";
import cliProgress from "cli-progress";
import { YAMLBackend, YamlProjectConfiguration } from "../yamlProjectConfiguration/v2.js";
import { GenezioCloudAdapter } from "../cloudAdapter/genezio/genezioAdapter.js";
import { SelfHostedAwsAdapter } from "../cloudAdapter/aws/selfHostedAwsAdapter.js";
import {
    CloudAdapter,
    GenezioCloudInput,
    GenezioCloudOutput,
} from "../cloudAdapter/cloudAdapter.js";
import { CloudProviderIdentifier } from "../models/cloudProviderIdentifier.js";
import { GenezioDeployOptions } from "../models/commandOptions.js";
import { GenezioTelemetry, TelemetryEventTypes } from "../telemetry/telemetry.js";
import { setEnvironmentVariables } from "../requests/setEnvironmentVariables.js";
import colors from "colors";
import { getEnvironmentVariables } from "../requests/getEnvironmentVariables.js";
import { getProjectEnvFromProject } from "../requests/getProjectInfo.js";
import { interruptLocalProcesses } from "../utils/localInterrupt.js";
import { Status } from "../requests/models.js";
import { bundle } from "../bundlers/utils.js";
import {
    checkExperimentalDecorators,
    isDependencyVersionCompatible,
} from "../utils/jsProjectChecker.js";
import { YamlConfigurationIOController } from "../yamlProjectConfiguration/v2.js";
import { Language } from "../yamlProjectConfiguration/models.js";
import { runScript } from "../utils/scripts.js";
import { scanClassesForDecorators } from "../utils/configuration.js";
import configIOController, { YamlFrontend } from "../yamlProjectConfiguration/v2.js";
import { ClusterCloudAdapter } from "../cloudAdapter/cluster/clusterAdapter.js";
import { writeSdk } from "../generateSdk/sdkWriter/sdkWriter.js";
import { reportSuccessForSdk } from "../generateSdk/sdkSuccessReport.js";
import { isLoggedIn } from "../utils/accounts.js";
import { loginCommand } from "./login.js";
<<<<<<< HEAD
import { getCloudProvider } from "../requests/getCloudProvider.js";
=======
import { getLinkedFrontendsForProject } from "../utils/linkDatabase.js";
>>>>>>> f1bfbc85

export async function deployCommand(options: GenezioDeployOptions) {
    await interruptLocalProcesses();

    const configIOController = new YamlConfigurationIOController(options.config, {
        stage: options.stage,
    });
    const configuration = await configIOController.read();

    const backendCwd = configuration.backend?.path || process.cwd();

    // We need to check if the user is using an older version of @genezio/types
    // because we migrated the decorators implemented in the @genezio/types package to the stage 3 implementation.
    // Otherwise, the user will get an error at runtime. This check can be removed in the future once no one is using version
    // 0.1.* of @genezio/types.
    if (
        configuration.backend?.language.name === Language.ts ||
        configuration.backend?.language.name === Language.js
    ) {
        const packageJsonPath = path.join(backendCwd, "package.json");
        if (
            isDependencyVersionCompatible(
                packageJsonPath,
                "@genezio/types",
                REQUIRED_GENEZIO_TYPES_VERSION_RANGE,
            ) === false
        ) {
            throw new UserError(
                `You are currently using an older version of @genezio/types, which is not compatible with this version of the genezio CLI. To solve this, please update the @genezio/types package on your backend component using the following command: npm install @genezio/types@${RECOMMENTDED_GENEZIO_TYPES_VERSION_RANGE}`,
            );
        }

        checkExperimentalDecorators(backendCwd);
    }

    let deployClassesResult;
    backend: if (configuration.backend && !options.frontend) {
        if (configuration.backend.classes?.length === 0) {
            log.error(
                "No classes were found in your genezio.yaml. Add some to be able to deploy your backend.",
            );
            break backend;
        }

        await doAdaptiveLogAction("Running backend deploy scripts", async () => {
            await runScript(configuration.backend?.scripts?.deploy, backendCwd);
        }).catch(async (error) => {
            await GenezioTelemetry.sendEvent({
                eventType: TelemetryEventTypes.GENEZIO_PRE_BACKEND_DEPLOY_SCRIPT_ERROR,
                commandOptions: JSON.stringify(options),
            });
            throw error;
        });

        await GenezioTelemetry.sendEvent({
            eventType: TelemetryEventTypes.GENEZIO_BACKEND_DEPLOY_START,
            commandOptions: JSON.stringify(options),
        });
        deployClassesResult = await deployClasses(configuration, options).catch(
            async (error: AxiosError<Status>) => {
                await GenezioTelemetry.sendEvent({
                    eventType: TelemetryEventTypes.GENEZIO_BACKEND_DEPLOY_ERROR,
                    errorTrace: error.toString(),
                    commandOptions: JSON.stringify(options),
                });
                throw error;
            },
        );
        await GenezioTelemetry.sendEvent({
            eventType: TelemetryEventTypes.GENEZIO_BACKEND_DEPLOY_END,
            commandOptions: JSON.stringify(options),
        });
    }

    const frontendUrls = [];
    if (configuration.frontend && !options.backend) {
        const frontends = configuration.frontend;

        for (const [index, frontend] of frontends.entries()) {
            try {
                await doAdaptiveLogAction(
                    `Running frontend ${index + 1} deploy script`,
                    async () => {
                        return await runScript(
                            frontend.scripts?.deploy,
                            frontend.path || process.cwd(),
                        );
                    },
                );
            } catch (error) {
                await GenezioTelemetry.sendEvent({
                    eventType: TelemetryEventTypes.GENEZIO_PRE_FRONTEND_DEPLOY_SCRIPT_ERROR,
                    commandOptions: JSON.stringify(options),
                });
                throw error;
            }

            await GenezioTelemetry.sendEvent({
                eventType: TelemetryEventTypes.GENEZIO_FRONTEND_DEPLOY_START,
                commandOptions: JSON.stringify(options),
            });

            log.info("Deploying your frontend to the genezio infrastructure...");
            const frontendUrl = await deployFrontend(
                configuration.name,
                configuration.region,
                frontend,
                index,
                options,
            ).catch(async (error) => {
                if (error instanceof Error) {
                    if (error.message == "No frontend entry in genezio configuration file.") {
                        log.error(error.message);
                        exit(0);
                    }
                    await GenezioTelemetry.sendEvent({
                        eventType: TelemetryEventTypes.GENEZIO_FRONTEND_DEPLOY_ERROR,
                        errorTrace: error.toString(),
                        commandOptions: JSON.stringify(options),
                    });
                    throw error;
                }
            });
            if (frontendUrl) frontendUrls.push(frontendUrl);

            await GenezioTelemetry.sendEvent({
                eventType: TelemetryEventTypes.GENEZIO_FRONTEND_DEPLOY_END,
                commandOptions: JSON.stringify(options),
            });
        }
    }
    if (deployClassesResult) {
        log.info(
            colors.cyan(
                `App Dashboard URL: ${DASHBOARD_URL}/project/${deployClassesResult.projectId}/${deployClassesResult.projectEnvId}`,
            ),
        );
    }
    if (frontendUrls.length > 0) {
        for (let i = 0; i < frontendUrls.length; i++) {
            log.info(colors.cyan(`Frontend URL: ${frontendUrls[0]}`));
        }
    }
}

export async function deployClasses(
    configuration: YamlProjectConfiguration,
    options: GenezioDeployOptions,
) {
    const backend: YAMLBackend = configuration.backend!;
    backend.classes = await scanClassesForDecorators(backend);

    if (backend.classes.length === 0) {
        throw new UserError(GENEZIO_NO_CLASSES_FOUND(backend.language.name));
    }

    const sdkLanguages: Language[] = [];
    // Add configuration frontends that contain the SDK field
    sdkLanguages.push(
        ...((configuration.frontend || [])
            .map((f) => f.sdk?.language)
            .filter((f) => f !== undefined) as Language[]),
    );
    // Add linked frontends
    sdkLanguages.push(
        ...(await getLinkedFrontendsForProject(configuration.name)).map((f) => f.language),
    );

    const sdkResponse: SdkHandlerResponse = await sdkGeneratorApiHandler(
        sdkLanguages,
        mapYamlClassToSdkClassConfiguration(backend.classes, backend.language.name, backend.path),
        backend.path,
        /* packageName= */ `@genezio-sdk/${configuration.name}`,
    ).catch((error) => {
        // TODO: this is not very generic error handling. The SDK should throw Genezio errors, not babel.
        if (error.code === "BABEL_PARSER_SYNTAX_ERROR") {
            log.error("Syntax error:");
            log.error(`Reason Code: ${error.reasonCode}`);
            log.error(`File: ${error.path}:${error.loc.line}:${error.loc.column}`);
        }

        throw error;
    });
    const cloudProvider = await getCloudProvider(configuration.name);
    const projectConfiguration = new ProjectConfiguration(
        configuration,
        cloudProvider,
        sdkResponse,
    );

    const classesWithNoMethods = getNoMethodClasses(projectConfiguration.classes);
    if (classesWithNoMethods.length) {
        const errorClasses = classesWithNoMethods.join(", ");
        throw new UserError(
            `Unable to deploy classes [${errorClasses}] as they do not have any methods.`,
        );
    }

    new cliProgress.MultiBar(
        {
            clearOnComplete: false,
            hideCursor: true,
            format: "Uploading {filename}: {bar} | {value}% | {eta_formatted}",
        },
        cliProgress.Presets.shades_grey,
    );

    printAdaptiveLog("Bundling your code\n", "start");
    const bundlerResult: Promise<GenezioCloudInput>[] = projectConfiguration.classes.map(
        async (element) => {
            const ast = sdkResponse.classesInfo.find(
                (classInfo) => classInfo.classConfiguration.path === element.path,
            )!.program;
            const output = await bundle(
                projectConfiguration,
                ast,
                element,
                options.installDeps,
                options.disableOptimization,
            );

            // eslint-disable-next-line @typescript-eslint/no-non-null-assertion
            // check if the unzipped folder is smaller than 250MB
            const unzippedBundleSize: number = await getBundleFolderSizeLimit(output.path);
            debugLogger.debug(
                `The unzippedBundleSize for class ${element.path} is ${unzippedBundleSize}.`,
            );

            // .jar files cannot be parsed by AWS Lambda, skip this step for AWS Lambda
            if (element.language === "kt") {
                debugLogger.debug("Skipping ZIP due to .jar file");
                debugLogger.debug(path.join(output.path, "app-standalone.jar"));
                return {
                    name: element.name,
                    archivePath: path.join(output.path, "app-standalone.jar"),
                    filePath: element.path,
                    methods: element.methods,
                    unzippedBundleSize,
                };
            }

            const archivePathTempFolder = await createTemporaryFolder();
            const archivePath = path.join(archivePathTempFolder, `genezioDeploy.zip`);

            debugLogger.debug(`Zip the directory ${output.path}.`);
            if (element.language === "go") {
                await zipFile(path.join(output.path, "bootstrap"), archivePath);
            } else {
                await zipDirectory(output.path, archivePath);
            }

            await deleteFolder(output.path);

            return {
                name: element.name,
                archivePath: archivePath,
                filePath: element.path,
                methods: element.methods,
                unzippedBundleSize: unzippedBundleSize,
                dependenciesInfo: output.extra.dependenciesInfo,
                allNonJsFilesPaths: output.extra.allNonJsFilesPaths,
            };
        },
    );

    const bundlerResultArray = await Promise.all(bundlerResult).catch((error) => {
        printAdaptiveLog("Bundling your code\n", "error");
        throw error;
    });

    printAdaptiveLog("Bundling your code\n", "end");

    projectConfiguration.astSummary.classes = projectConfiguration.astSummary.classes.map((c) => {
        // remove cwd from path and the extension
        return {
            ...c,
            path: path.relative(process.cwd(), c.path).replace(/\.[^/.]+$/, ""),
        };
    });

    projectConfiguration.classes = projectConfiguration.classes.map((c) => {
        // remove cwd from path and the extension
        return {
            ...c,
            path: path.relative(process.cwd(), c.path).replace(/\.[^/.]+$/, ""),
        };
    });

    // check if user is logged in
    if (projectConfiguration.cloudProvider !== CloudProviderIdentifier.SELF_HOSTED_AWS) {
        if (!(await isLoggedIn())) {
            debugLogger.debug("No auth token found. Starting automatic authentication...");
            await loginCommand("", false);
        }
    }

    // TODO: Enable cloud adapter setting for every class
    const cloudAdapter = getCloudAdapter(cloudProvider);
    const result = await cloudAdapter.deploy(bundlerResultArray, projectConfiguration, {
        stage: options.stage,
    });

    if (
        sdkResponse.generatorResponses.length > 0 &&
        sdkResponse.generatorResponses[0].files.length <= 0
    ) {
        log.info(colors.cyan("Your backend code was successfully deployed!"));
        return;
    } else {
        log.info(
            colors.cyan("Your backend code was deployed and the SDK was successfully generated"),
        );
    }
    await handleSdk(configuration, result, sdkResponse, options);
    reportSuccess(result.classes);

    const projectId = result.classes[0].projectId;
    const projectEnvId = result.projectEnvId;
    if (projectId) {
        // Deploy environment variables if --upload-env is true
        if (options.env) {
            const envFile = path.join(process.cwd(), options.env);
            debugLogger.debug(`Loading environment variables from ${envFile}.`);

            if (!(await fileExists(envFile))) {
                // There is no need to exit the process here, as the project has been deployed
                log.error(`File ${envFile} does not exists. Please provide the correct path.`);
                await GenezioTelemetry.sendEvent({
                    eventType: TelemetryEventTypes.GENEZIO_DEPLOY_ERROR,
                    errorTrace: `File ${envFile} does not exists`,
                });
            } else {
                // Read environment variables from .env file
                const envVars = await readEnvironmentVariablesFile(envFile);
                const projectEnv = await getProjectEnvFromProject(projectId, options.stage);

                if (!projectEnv) {
                    throw new UserError("Project environment not found.");
                }

                // Upload environment variables to the project
                await setEnvironmentVariables(projectId, projectEnv.id, envVars)
                    .then(async () => {
                        debugLogger.debug(
                            `Environment variables from ${envFile} uploaded to project ${projectId}`,
                        );
                        log.info(
                            `The environment variables were uploaded to the project successfully.`,
                        );
                        await GenezioTelemetry.sendEvent({
                            eventType: TelemetryEventTypes.GENEZIO_DEPLOY_LOAD_ENV_VARS,
                        });
                    })
                    .catch(async (error: AxiosError) => {
                        log.error(`Loading environment variables failed with: ${error.message}`);
                        log.error(
                            `Try to set the environment variables using the dashboard ${colors.cyan(
                                DASHBOARD_URL,
                            )}`,
                        );
                        await GenezioTelemetry.sendEvent({
                            eventType: TelemetryEventTypes.GENEZIO_DEPLOY_ERROR,
                            errorTrace: error.toString(),
                        });
                    });
            }
        } else {
            const cwd = projectConfiguration.workspace?.backend
                ? path.resolve(projectConfiguration.workspace.backend)
                : process.cwd();
            const envFile = path.join(cwd, ".env");
            if (await fileExists(envFile)) {
                // read envVars from file
                const envVars = await readEnvironmentVariablesFile(envFile);
                const projectEnv = await getProjectEnvFromProject(projectId, options.stage);

                if (!projectEnv) {
                    throw new UserError("Project environment not found.");
                }

                // get remoteEnvVars from project
                const remoteEnvVars = await getEnvironmentVariables(projectId, projectEnv.id);

                // check if all envVars from file are in remoteEnvVars
                const missingEnvVars = envVars.filter(
                    (envVar) =>
                        !remoteEnvVars.find((remoteEnvVar) => remoteEnvVar.name === envVar.name),
                );

                // Print missing env vars
                if (missingEnvVars.length > 0) {
                    log.info(
                        `${colors.yellow(
                            "Warning: The following environment variables are not set on your project: ",
                        )}`,
                    );
                    missingEnvVars.forEach((envVar) => {
                        log.info(`${colors.yellow(envVar.name)}`);
                    });

                    const relativeEnvFilePath = path.join(
                        ".",
                        path.relative(path.resolve(process.cwd()), path.resolve(envFile)),
                    );

                    log.info("");
                    log.info(
                        `${colors.yellow("Go to the dashboard ")}${colors.cyan(
                            DASHBOARD_URL,
                        )} ${colors.yellow(
                            "to set your environment variables or run ",
                        )} ${colors.cyan(`genezio deploy --env ${relativeEnvFilePath}`)}`,
                    );
                    log.info("");
                }
            }
        }

        return {
            projectId: projectId,
            projectEnvId: projectEnvId,
        };
    }
}

export async function deployFrontend(
    name: string,
    region: string,
    frontend: YamlFrontend,
    index: number,
    options: GenezioDeployOptions,
): Promise<string | undefined> {
    const stage: string = options.stage || "";

    if (!frontend.publish) {
        log.info(
            `Skipping frontend deployment for \`${frontend.path}\` because it has no publish folder in the YAML configuration. Check https://genezio.com/docs/project-structure/genezio-configuration-file for more details.`,
        );

        return;
    }

    try {
        await doAdaptiveLogAction(`Building frontend ${index + 1}`, async () => {
            await runScript(frontend.scripts?.build, frontend.path);
        });
    } catch (error) {
        if (error instanceof Error) log.error(new Error(error.message));
        log.info(`Skipping frontend ${index + 1} deployment because the build script failed.`);
        return;
    }

    // check if subdomain contains only numbers, letters and hyphens
    if (frontend.subdomain && !frontend.subdomain.match(/^[a-z0-9-]+$/)) {
        throw new UserError(`The subdomain can only contain letters, numbers and hyphens.`);
    }

    // check if the publish folder exists
    const frontendPath = path.join(frontend.path, frontend.publish);
    if (!(await fileExists(frontendPath))) {
        throw new UserError(
            `The publish folder ${colors.cyan(
                `${frontendPath}`,
            )} does not exist. Please run the build command first or add a \`deploy\` script in the genezio.yaml file.`,
        );
    }

    // check if the publish folder is empty
    if (await isDirectoryEmpty(frontendPath)) {
        throw new UserError(
            `The publish folder ${colors.cyan(
                `${frontendPath}`,
            )} is empty. Please run the build command first or add a \`deploy\` script in the genezio.yaml file.`,
        );
    }

    // check if there are any .html files in the publish folder
    if (!(await directoryContainsHtmlFiles(frontendPath))) {
        log.info("WARNING: No .html files found in the publish folder");
    } else if (!(await directoryContainsIndexHtmlFiles(frontendPath))) {
        // check if there is no index.html file in the publish folder
        log.info("WARNING: No index.html file found in the publish folder");
    }

    if (!options.subdomain && !frontend.subdomain) {
        log.info(
            "No subdomain specified in the genezio.yaml configuration file or as an option flag. We will provide a random one for you.",
        );

        // write the configuration in yaml file
        const yamlConfigIOController = new YamlConfigurationIOController(options.config);
        const yamlConfig = await yamlConfigIOController.read(/* fillDefaults= */ false);

        if (yamlConfig.frontend) {
            const subdomain = generateRandomSubdomain();

            if (Array.isArray(yamlConfig.frontend)) {
                yamlConfig.frontend[index].subdomain = subdomain;
            } else {
                yamlConfig.frontend.subdomain = subdomain;
            }

            frontend.subdomain = subdomain;
        } else {
            throw new UserError("No frontend entry in genezio configuration file.");
        }

        await configIOController.write(yamlConfig);
    }

    frontend.subdomain = options.subdomain || frontend.subdomain;

    const cloudAdapter = getCloudAdapter(CloudProviderIdentifier.GENEZIO_CLOUD);
    const url = await cloudAdapter.deployFrontend(name, region, frontend, stage);
    return url;
}

async function handleSdk(
    configuration: YamlProjectConfiguration,
    result: GenezioCloudOutput,
    sdk: SdkHandlerResponse,
    options: GenezioDeployOptions,
) {
    const frontends = configuration.frontend;

    const sdkLocations: Array<{ path: string; language: Language }> = [];

    for (const frontend of frontends || []) {
        if (frontend.sdk) {
            sdkLocations.push({
                path: path.join(frontend.path, frontend.sdk.path || "sdk"),
                language: frontend.sdk.language,
            });
        }
    }

    const linkedFrontends = await getLinkedFrontendsForProject(configuration.name);
    linkedFrontends.forEach((f) =>
        sdkLocations.push({
            path: f.path,
            language: f.language,
        }),
    );

    for (const sdkLocation of sdkLocations) {
        const sdkResponse = sdk.generatorResponses.find(
            (response) => response.sdkGeneratorInput.language === sdkLocation.language,
        );

        if (!sdkResponse) {
            throw new UserError("Could not find the SDK for the frontend.");
        }

        const classUrls = result.classes.map((c) => ({
            name: c.className,
            cloudUrl: c.functionUrl,
        }));
        await writeSdk({
            language: sdkLocation.language,
            packageName: `@genezio-sdk/${configuration.name}`,
            packageVersion: `1.0.0-${options.stage}`,
            sdkResponse,
            classUrls,
            publish: true,
            installPackage: true,
            outputPath: sdkLocation.path,
        });

        reportSuccessForSdk(sdkLocation.language, sdkResponse, GenezioCommand.deploy, {
            name: configuration.name,
            stage: options.stage || "prod",
        });
    }
}

function getCloudAdapter(provider: CloudProviderIdentifier): CloudAdapter {
    switch (provider) {
        case CloudProviderIdentifier.GENEZIO_AWS:
        case CloudProviderIdentifier.GENEZIO_UNIKERNEL:
            return new GenezioCloudAdapter();
        case CloudProviderIdentifier.GENEZIO_CLOUD:
            return new GenezioCloudAdapter();
        case CloudProviderIdentifier.GENEZIO_CLUSTER:
            return new ClusterCloudAdapter();
        case CloudProviderIdentifier.SELF_HOSTED_AWS:
            return new SelfHostedAwsAdapter();
        default:
            throw new UserError(`Unsupported cloud provider: ${provider}`);
    }
}<|MERGE_RESOLUTION|>--- conflicted
+++ resolved
@@ -63,11 +63,8 @@
 import { reportSuccessForSdk } from "../generateSdk/sdkSuccessReport.js";
 import { isLoggedIn } from "../utils/accounts.js";
 import { loginCommand } from "./login.js";
-<<<<<<< HEAD
+import { getLinkedFrontendsForProject } from "../utils/linkDatabase.js";
 import { getCloudProvider } from "../requests/getCloudProvider.js";
-=======
-import { getLinkedFrontendsForProject } from "../utils/linkDatabase.js";
->>>>>>> f1bfbc85
 
 export async function deployCommand(options: GenezioDeployOptions) {
     await interruptLocalProcesses();
