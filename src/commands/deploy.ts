--- conflicted
+++ resolved
@@ -154,10 +154,6 @@
   })
   const projectConfiguration = new ProjectConfiguration(configuration, sdkResponse.astSummary);
 
-<<<<<<< HEAD
-  // printAdaptiveLog("Bundling your code and uploading it", "start");
-  const promisesDeploy: any = projectConfiguration.classes.map(
-=======
   const multibar = new cliProgress.MultiBar({
     clearOnComplete: false,
     hideCursor: true,
@@ -166,7 +162,6 @@
 
   printAdaptiveLog("Bundling your code", "start");
   const bundlerResult: any = projectConfiguration.classes.map(
->>>>>>> 35008a86
     async (element) => {
       if (!(await fileExists(element.path))) {
         printAdaptiveLog("Bundling your code and uploading it", "error");
@@ -256,14 +251,10 @@
 
   // wait for all promises to finish
   await Promise.all(promisesDeploy);
-<<<<<<< HEAD
-  // printAdaptiveLog("Bundling your code and uploading it", "end");
-=======
   multibar.stop()
   // The loading spinner is removing lines and with this we avoid clearing a progress bar.
   // This can be removed only if we find a way to avoid clearing lines.
   log.info("")
->>>>>>> 35008a86
 
   const response = await deployRequest(projectConfiguration)
 
