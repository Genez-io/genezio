import log from "loglevel";
import path from "path";
<<<<<<< HEAD
import { TriggerType } from "../models/yamlProjectConfiguration";
import { getProjectConfiguration } from "../utils/configuration";
import { fileExists, writeToFile } from "../utils/file";
import { supportedExtensions } from "../utils/languages";
=======
import { TriggerType } from "../models/yamlProjectConfiguration.js";
import { getProjectConfiguration } from "../utils/configuration.js";
import { fileExists, writeToFile } from "../utils/file.js";
>>>>>>> 61d09bbf

export async function addClassCommand(classPath: string, classType: string) {
  if (classType === undefined) {
    classType = "jsonrpc";
  } else if (!["http", "jsonrpc"].includes(classType)) {
    throw new Error(
      "Invalid class type. Valid class types are 'http' and 'jsonrpc'."
    );
  }

  if (classPath === undefined || classPath === "") {
    throw new Error("Please provide a path to the class you want to add.");
  }

  const projectConfiguration = await getProjectConfiguration();

  const className = classPath.split(path.sep).pop();

  if (!className) {
    throw new Error("Please provide a valid class path.");
  }

  const classExtension = className.split(".").pop();

  if (!classExtension || className.split(".").length < 2) {
    throw new Error("Please provide a class name with a valid class extension.");
  }
  
  // check if class is supported
  if (!supportedExtensions.includes(classExtension)) {
    const supportedExtensionsString = supportedExtensions
    .slice(0, -1)
    .join(", ") + (supportedExtensions.length > 1 ? " and " : "") + supportedExtensions.slice(-1);
    throw new Error(`Class language(${classExtension}) not supported. Currently supporting: ${supportedExtensionsString}`);
  }

  // check if class already exists
  if (projectConfiguration.classes.length > 0) {
    if (
      projectConfiguration.classes
        .map((c) => c.path.split(path.sep).pop())
        .includes(className)
    ) {
      throw new Error("Class already exists.");
    }
  }

  // create the file if it does not exist
  if (!(await fileExists(classPath))) {
    await writeToFile(".", classPath, "", true).catch((error) => {
      log.error(error.toString());
      throw error;
    });
  }

  projectConfiguration.addClass(classPath, classType as TriggerType, []);
  await projectConfiguration.writeToFile();

  log.info("\x1b[36m%s\x1b[0m", "Class added successfully.");
}<|MERGE_RESOLUTION|>--- conflicted
+++ resolved
@@ -1,15 +1,10 @@
 import log from "loglevel";
 import path from "path";
-<<<<<<< HEAD
-import { TriggerType } from "../models/yamlProjectConfiguration";
-import { getProjectConfiguration } from "../utils/configuration";
-import { fileExists, writeToFile } from "../utils/file";
-import { supportedExtensions } from "../utils/languages";
-=======
+
 import { TriggerType } from "../models/yamlProjectConfiguration.js";
 import { getProjectConfiguration } from "../utils/configuration.js";
 import { fileExists, writeToFile } from "../utils/file.js";
->>>>>>> 61d09bbf
+import { supportedExtensions } from "../utils/languages.js";
 
 export async function addClassCommand(classPath: string, classType: string) {
   if (classType === undefined) {
