import express, { Request, Response } from "express";
import chokidar from "chokidar";
import cors from "cors";
import bodyParser from "body-parser";
import { ChildProcess, spawn } from "child_process";
import path from "path";
import url from "url";
import * as http from "http";
import colors from "colors";
import { createRequire } from "module";
import { ProjectConfiguration, ClassConfiguration } from "../models/projectConfiguration.js";
import {
    RECOMMENTDED_GENEZIO_TYPES_VERSION_RANGE,
    REQUIRED_GENEZIO_TYPES_VERSION_RANGE,
} from "../constants.js";
import { GENEZIO_NO_CLASSES_FOUND, PORT_ALREADY_USED } from "../errors.js";
import {
    mapYamlClassToSdkClassConfiguration,
    sdkGeneratorApiHandler,
} from "../generateSdk/generateSdkApi.js";
import { AstSummary } from "../models/astSummary.js";
import { BundlerInterface } from "../bundlers/bundler.interface.js";
import { NodeJsLocalBundler } from "../bundlers/node/nodeJsLocalBundler.js";
import { BundlerComposer } from "../bundlers/bundlerComposer.js";
import { genezioRequestParser } from "../utils/genezioRequestParser.js";
import { debugLogger, doAdaptiveLogAction } from "../utils/logging.js";
import { rectifyCronString } from "../utils/rectifyCronString.js";
import cron from "node-cron";
import { createTemporaryFolder, fileExists, readUTF8File } from "../utils/file.js";
import { GenezioCommand, reportSuccess as _reportSuccess } from "../utils/reporter.js";
import { SdkGeneratorResponse } from "../models/sdkGeneratorResponse.js";
import { GenezioLocalOptions } from "../models/commandOptions.js";
import { DartBundler } from "../bundlers/dart/localDartBundler.js";
import axios, { AxiosError, AxiosResponse } from "axios";
import { findAvailablePort } from "../utils/findAvailablePort.js";
import { Language, TriggerType } from "../yamlProjectConfiguration/models.js";
import { PackageManagerType } from "../packageManagers/packageManager.js";
import {
    YamlConfigurationIOController,
    YamlFrontend,
    YamlProjectConfiguration,
} from "../yamlProjectConfiguration/v2.js";
import hash from "hash-it";
import { GenezioTelemetry, TelemetryEventTypes } from "../telemetry/telemetry.js";
import dotenv from "dotenv";
import { TsRequiredDepsBundler } from "../bundlers/node/typescriptRequiredDepsBundler.js";
import inquirer, { Answers } from "inquirer";
import { DEFAULT_NODE_RUNTIME } from "../models/nodeRuntime.js";
import { exit } from "process";
import { log } from "../utils/logging.js";
import { interruptLocalPath } from "../utils/localInterrupt.js";
import {
    AwsApiGatewayRequest,
    CloudProviderIdentifier,
    LambdaResponse,
} from "../models/cloudProviderIdentifier.js";
import { LocalGoBundler } from "../bundlers/go/localGoBundler.js";
import { importServiceEnvVariables } from "../utils/servicesEnvVariables.js";
import {
    isDependencyVersionCompatible,
    checkExperimentalDecorators,
} from "../utils/jsProjectChecker.js";
import { scanClassesForDecorators } from "../utils/configuration.js";
import { runScript } from "../utils/scripts.js";
import { writeSdk } from "../generateSdk/sdkWriter/sdkWriter.js";
import { watchPackage } from "../generateSdk/sdkMonitor.js";
import { NodeJsBundler } from "../bundlers/node/nodeJsBundler.js";
import { KotlinBundler } from "../bundlers/kotlin/localKotlinBundler.js";
import { reportSuccessForSdk } from "../generateSdk/sdkSuccessReport.js";

type ClassProcess = {
    process: ChildProcess;
    startingCommand: string;
    parameters: string[];
    listeningPort: number;
    envVars: dotenv.DotenvPopulateInput;
};

type BundlerRestartResponse = {
    shouldRestartBundling: boolean;
    bundlerOutput?: LocalBundlerOutput;
    watcher?: chokidar.FSWatcher;
};

type LocalBundlerOutput = {
    success: boolean;
    projectConfiguration: ProjectConfiguration;
    processForClasses: Map<string, ClassProcess>;
    sdk: SdkGeneratorResponse;
};

export async function prepareLocalBackendEnvironment(
    yamlProjectConfiguration: YamlProjectConfiguration,
    options: GenezioLocalOptions,
): Promise<BundlerRestartResponse> {
    try {
        const backend = yamlProjectConfiguration.backend;
        const frontend = yamlProjectConfiguration.frontend;
        let sdkLanguage: Language = Language.ts;
        if (frontend) {
            for (const f of frontend) {
                if (f.language) {
                    sdkLanguage = f.language;
                    break;
                }
            }
        }
        if (!backend) {
            throw new Error("No backend component found in the genezio.yaml file.");
        }
        backend.classes = await scanClassesForDecorators(backend);

        if (backend.classes.length === 0) {
            throw new Error(GENEZIO_NO_CLASSES_FOUND);
        }

        const sdk = await sdkGeneratorApiHandler(
            sdkLanguage,
            mapYamlClassToSdkClassConfiguration(
                backend.classes,
                backend.language.name,
                backend.path,
            ),
            backend.path,
            /* packageName= */ `@genezio-sdk/${yamlProjectConfiguration.name}`,
        ).catch((error) => {
            debugLogger.debug("An error occurred", error);
            if (error.code === "ENOENT") {
                log.error(
                    `The file ${error.path} does not exist. Please check your genezio.yaml configuration and make sure that all the file paths are correct.`,
                );
            }

            throw error;
        });
        const projectConfiguration = new ProjectConfiguration(yamlProjectConfiguration, sdk);

        // Local deployments always use the genezio cloud provider
        projectConfiguration.cloudProvider = CloudProviderIdentifier.GENEZIO;

        const processForClasses = await startProcesses(projectConfiguration, sdk, options);
        return new Promise<BundlerRestartResponse>((resolve) => {
            resolve({
                shouldRestartBundling: false,
                bundlerOutput: {
                    success: true,
                    projectConfiguration,
                    processForClasses,
                    sdk,
                },
            });
        });
    } catch (error) {
        if (error instanceof Error) {
            log.error(error.message);
        }
        log.error(
            `Fix the errors and genezio local will restart automatically. Waiting for changes...`,
        );
        // If there was an error generating the SDK, wait for changes and try again.
        const { watcher } = await listenForChanges();
        logChangeDetection();
        return new Promise<BundlerRestartResponse>((resolve) => {
            resolve({
                shouldRestartBundling: true,
                bundlerOutput: undefined,
                watcher,
            });
        });
    }
}

// Function that starts the local environment.
// It also monitors for changes in the user's code and restarts the environment when changes are detected.
export async function startLocalEnvironment(options: GenezioLocalOptions) {
    await GenezioTelemetry.sendEvent({
        eventType: TelemetryEventTypes.GENEZIO_LOCAL,
        commandOptions: JSON.stringify(options),
    });
    const yamlConfigIOController = new YamlConfigurationIOController(options.config);
    const yamlProjectConfiguration = await yamlConfigIOController.read();
    const backendConfiguration = yamlProjectConfiguration.backend;
    if (!backendConfiguration) {
        throw new Error("No backend component found in the genezio.yaml file.");
    }

    // We need to check if the user is using an older version of @genezio/types
    // because we migrated the decorators implemented in the @genezio/types package to the stage 3 implementation.
    // Otherwise, the user will get an error at runtime. This check can be removed in the future once no one is using version
    // 0.1.* of @genezio/types.
    if (
        backendConfiguration.language.name === Language.ts ||
        backendConfiguration.language.name === Language.js
    ) {
        const packageJsonPath = path.join(backendConfiguration.path, "package.json");
        if (
            isDependencyVersionCompatible(
                packageJsonPath,
                "@genezio/types",
                REQUIRED_GENEZIO_TYPES_VERSION_RANGE,
            ) === false
        ) {
            log.error(
                `You are currently using an older version of @genezio/types, which is not compatible with this version of the genezio CLI. To solve this, please update the @genezio/types package on your backend component using the following command: npm install @genezio/types@${RECOMMENTDED_GENEZIO_TYPES_VERSION_RANGE}`,
            );
            exit(1);
        }

        checkExperimentalDecorators(backendConfiguration.path);
    }
    await doAdaptiveLogAction("Running backend local scripts", async () => {
        await runScript(backendConfiguration.scripts?.local, backendConfiguration.path);
    }).catch(async (error) => {
        await GenezioTelemetry.sendEvent({
            eventType: TelemetryEventTypes.GENEZIO_PRE_START_LOCAL_SCRIPT_ERROR,
            commandOptions: JSON.stringify(options),
        });
        throw error;
    });

    // Check if a deployment is in progress and if it is, stop the local environment
    chokidar.watch(interruptLocalPath, { ignoreInitial: true }).on("all", async () => {
        log.info("A deployment is in progress. Stopping local environment...");
        exit(0);
    });

    // eslint-disable-next-line no-constant-condition
    while (true) {
        // Read the project configuration every time because it might change
        let yamlProjectConfiguration;
        try {
            yamlProjectConfiguration = await yamlConfigIOController.read();
        } catch (error) {
            if (error instanceof Error) {
                log.error(error.message);
            }
            log.error(
                `Fix the errors and genezio local will restart automatically. Waiting for changes...`,
            );
            // If there was an error while parsing using babel the decorated class, wait for changes and try again.
            const { watcher } = await listenForChanges();
            if (watcher) {
                watcher.close();
            }
            logChangeDetection();
            continue;
        }

        if (!backendConfiguration.language.packageManager) {
            const optionalPackageManager: Answers = await inquirer.prompt([
                {
                    type: "list",
                    name: "packageManager",
                    message:
                        "Which package manager are you using to install your frontend dependencies?",
                    choices: Object.keys(PackageManagerType).filter((key) => isNaN(Number(key))),
                },
            ]);

            const yamlConfig = await yamlConfigIOController.read(/* fillDefaults= */ false);
            yamlConfig.backend!.language.packageManager = optionalPackageManager["packageManager"];
            await yamlConfigIOController.write(yamlConfig);
        }

        let sdk: SdkGeneratorResponse;
        let processForClasses: Map<string, ClassProcess>;
        let projectConfiguration: ProjectConfiguration;

        const promiseListenForChanges: Promise<BundlerRestartResponse> = listenForChanges();
        const bundlerPromise: Promise<BundlerRestartResponse> = prepareLocalBackendEnvironment(
            yamlProjectConfiguration,
            options,
        );

        let promiseRes: BundlerRestartResponse = await Promise.race([
            bundlerPromise,
            promiseListenForChanges,
        ]);

        if (promiseRes.shouldRestartBundling === false) {
            // There was no change in the user's code during the bundling process
            if (!promiseRes.bundlerOutput || promiseRes.bundlerOutput.success === false) {
                continue;
            }

            // bundling process finished successfully
            // assign the variables to the values of the bundling process output
            projectConfiguration = promiseRes.bundlerOutput.projectConfiguration;
            processForClasses = promiseRes.bundlerOutput.processForClasses;
            sdk = promiseRes.bundlerOutput.sdk;
        } else {
            // where was a change made by the user
            // so we need to restart the bundler process after the bundling process is finished
            promiseRes = await bundlerPromise;

            if (!promiseRes.bundlerOutput || promiseRes.bundlerOutput.success === false) {
                continue;
            }

            processForClasses = promiseRes.bundlerOutput.processForClasses;

            // clean up the old processes
            processForClasses.forEach((classProcess: ClassProcess) => {
                classProcess.process.kill();
            });

            if (promiseRes.watcher) {
                promiseRes.watcher.close();
            }
            logChangeDetection();
            continue;
        }

        // Start HTTP Server
        const server = await startServerHttp(
            options.port,
            projectConfiguration.astSummary,
            yamlProjectConfiguration.name,
            processForClasses,
        );

        // Start cron jobs
        const crons = startCronJobs(projectConfiguration, processForClasses);
        log.info(
            "\x1b[36m%s\x1b[0m",
            "Your local server is running and the SDK was successfully generated!",
        );
        const watcherTimeout = await handleSdk(
            yamlProjectConfiguration.name,
            yamlProjectConfiguration.region,
            yamlProjectConfiguration.frontend,
            sdk,
            options,
        );
        reportSuccess(projectConfiguration, options.port);

        // This check makes sense only for js/ts backend, skip for dart, go etc.
        if (
            backendConfiguration.language.name === Language.ts ||
            backendConfiguration.language.name === Language.js
        ) {
            reportDifferentNodeRuntime(projectConfiguration.options?.nodeRuntime);
        }

        // Start listening for changes in user's code
        const { watcher } = await listenForChanges();
        if (watcher) {
            watcher.close();
        }
        logChangeDetection();

        // When new changes are detected, close everything and restart the process
        clearAllResources(server, processForClasses, crons);
        await GenezioTelemetry.sendEvent({
            eventType: TelemetryEventTypes.GENEZIO_LOCAL_RELOAD,
            commandOptions: JSON.stringify(options),
        });
        clearTimeout(watcherTimeout);
    }
}

function logChangeDetection() {
    log.info("\x1b[36m%s\x1b[0m", "Change detected, reloading...");
}

/**
 * Bundle each class and start a new process for it.
 */
async function startProcesses(
    projectConfiguration: ProjectConfiguration,
    sdk: SdkGeneratorResponse,
    options: GenezioLocalOptions,
): Promise<Map<string, ClassProcess>> {
    const classes = projectConfiguration.classes;
    const processForClasses = new Map<string, ClassProcess>();

    // Bundle each class and start a new process for it
    const bundlersOutputPromise = classes.map(async (classInfo) => {
        const bundler = getBundler(classInfo);

        if (!bundler) {
            throw new Error("Unsupported language ${classConfiguration.language}.");
        }

        const astClass = sdk.sdkGeneratorInput.classesInfo.find(
            (c) => c.classConfiguration.path === classInfo.path,
        );
        if (astClass === undefined) {
            throw new Error("AST class not found.");
        }
        const ast = astClass.program;

        debugLogger.debug("Start bundling...");
        const tmpFolder = await createTemporaryFolder(`${classInfo.name}-${hash(classInfo.path)}`);
        const bundlerOutput = await bundler.bundle({
            projectConfiguration,
            path: classInfo.path,
            ast: ast,
            genezioConfigurationFilePath: process.cwd(),
            configuration: classInfo,
            extra: {
                mode: "development",
                tmpFolder: tmpFolder,
                installDeps: options.installDeps,
            },
        });
        return bundlerOutput;
    });

    const bundlersOutput = await Promise.all(bundlersOutputPromise);
    await importServiceEnvVariables(projectConfiguration.name, projectConfiguration.region);

    const envVars: dotenv.DotenvPopulateInput = {};
    const envFile = projectConfiguration.workspace?.backend
        ? path.join(projectConfiguration.workspace.backend, ".env")
        : path.join(process.cwd(), ".env");
    dotenv.config({ path: options.env || envFile, processEnv: envVars });
    for (const bundlerOutput of bundlersOutput) {
        const extra = bundlerOutput.extra;

        if (!extra) {
            throw new Error("Bundler output is missing extra field.");
        }

        if (!extra.startingCommand) {
            throw new Error("No starting command found for this language.");
        }

        await startClassProcess(
            extra.startingCommand,
            extra.commandParameters ? extra.commandParameters : [],
            bundlerOutput.configuration.name,
            processForClasses,
            envVars,
        );
    }

    return processForClasses;
}

// Function that returns the correct bundler for the local environment based on language.
function getBundler(classConfiguration: ClassConfiguration): BundlerInterface | undefined {
    let bundler: BundlerInterface | undefined;
    switch (classConfiguration.language) {
        case "ts": {
            const requiredDepsBundler = new TsRequiredDepsBundler();
            const nodeJsBundler = new NodeJsBundler();
            const localBundler = new NodeJsLocalBundler();
            bundler = new BundlerComposer([requiredDepsBundler, nodeJsBundler, localBundler]);
            break;
        }
        case "js": {
            const nodeJsBundler = new NodeJsBundler();
            const localBundler = new NodeJsLocalBundler();
            bundler = new BundlerComposer([nodeJsBundler, localBundler]);
            break;
        }
        case "dart": {
            bundler = new DartBundler();
            break;
        }
        case "kt": {
            bundler = new KotlinBundler();
            break;
        }
        case "go": {
            bundler = new LocalGoBundler();
            break;
        }
        default: {
            log.error(`Unsupported language ${classConfiguration.language}. Skipping class `);
        }
    }

    return bundler;
}

async function startServerHttp(
    port: number,
    astSummary: AstSummary,
    projectName: string,
    processForClasses: Map<string, ClassProcess>,
): Promise<http.Server> {
    const app = express();
    const require = createRequire(import.meta.url);
    app.use(cors());
    app.use(bodyParser.raw({ type: () => true, limit: "6mb" }));
    app.use(genezioRequestParser);
    const packagePath = path.dirname(require.resolve("@genezio/test-interface-component"));
    // serve test interface built folder on localhost
    const buildFolder = path.join(packagePath, "build");

    app.use(express.static(buildFolder));
    app.get(`/explore`, (_req, res) => {
        const filePath = path.join(buildFolder, "index.html");
        res.sendFile(filePath);
    });

    app.get("/get-ast-summary", (_req, res) => {
        res.setHeader("Content-Type", "application/json");
        res.end(JSON.stringify({ ...astSummary, name: projectName }));
    });

    app.all(`/:className`, async (req, res) => {
        const reqToFunction = getEventObjectFromRequest(req);

        const localProcess = processForClasses.get(req.params.className);

        if (!localProcess) {
            sendResponse(res, {
                body: JSON.stringify({
                    jsonrpc: "2.0",
                    id: 0,
                    error: { code: -32000, message: "Class not found!" },
                }),
                isBase64Encoded: false,
                statusCode: "200",
                statusDescription: "200 OK",
                headers: {
                    "content-type": "application/json",
                },
            });
            return;
        }

        try {
            const response = await communicateWithProcess(
                localProcess,
                req.params.className,
                reqToFunction,
                processForClasses,
            );
            sendResponse(res, response.data);
        } catch (error) {
            sendResponse(res, {
                body: JSON.stringify({
                    jsonrpc: "2.0",
                    id: 0,
                    error: { code: -32000, message: "Internal error" },
                }),
                isBase64Encoded: false,
                statusCode: "200",
                statusDescription: "200 OK",
                headers: {
                    "content-type": "application/json",
                },
            });
            return;
        }
    });

    async function handlerHttpMethod(
        req: Request<{ className: string; methodName: string }>,
        res: Response,
    ) {
        const reqToFunction = getEventObjectFromRequest(req);

        const localProcess = processForClasses.get(req.params.className);

        if (!localProcess) {
            res.status(404).send(`Class ${req.params.className} not found.`);
            return;
        }

        const response = await communicateWithProcess(
            localProcess,
            req.params.className,
            reqToFunction,
            processForClasses,
        );
        sendResponse(res, response.data);
    }

    app.all(`/:className/:methodName`, async (req, res) => {
        await handlerHttpMethod(req, res);
    });

    app.all(`/:className/:methodName/*`, async (req, res) => {
        await handlerHttpMethod(req, res);
    });

    return await new Promise((resolve, reject) => {
        const server = app.listen(port, () => {
            log.info(`Server listening on port ${port}`);
            resolve(server);
        });

        server.on("error", (error) => {
            const err = error as NodeJS.ErrnoException;
            if (err.code === "EADDRINUSE") {
                reject(new Error(PORT_ALREADY_USED(port)));
            }

            reject(error);
        });
    });
}

export type LocalEnvCronHandler = {
    className: string;
    methodName: string;
    cronString: string;
    cronObject: cron.ScheduledTask | null;
    process: ClassProcess;
};

function startCronJobs(
    projectConfiguration: ProjectConfiguration,
    processForClasses: Map<string, ClassProcess>,
): LocalEnvCronHandler[] {
    const cronHandlers: LocalEnvCronHandler[] = [];
    for (const classElement of projectConfiguration.classes) {
        const methods = classElement.methods;
        for (const method of methods) {
            if (method.type === TriggerType.cron && method.cronString) {
                const cronHandler: LocalEnvCronHandler = {
                    className: classElement.name,
                    methodName: method.name,
                    cronString: rectifyCronString(method.cronString),
                    cronObject: null,
                    process: processForClasses.get(classElement.name)!,
                };

                cronHandler.cronObject = cron.schedule(cronHandler.cronString, () => {
                    const reqToFunction = {
                        genezioEventType: "cron",
                        methodName: cronHandler.methodName,
                        cronString: cronHandler.cronString,
                    };

                    void communicateWithProcess(
                        cronHandler.process,
                        cronHandler.className,
                        reqToFunction,
                        processForClasses,
                    );
                });

                cronHandler.cronObject.start();
                cronHandlers.push(cronHandler);
            }
        }
    }

    return cronHandlers;
}

async function stopCronJobs(cronHandlers: LocalEnvCronHandler[]) {
    for (const cronHandler of cronHandlers) {
        if (cronHandler.cronObject) {
            cronHandler.cronObject.stop();
        }
    }
}

function getEventObjectFromRequest(request: AwsApiGatewayRequest) {
    const urlDetails = url.parse(request.url, true);

    return {
        headers: request.headers,
        rawQueryString: urlDetails.search ? urlDetails.search?.slice(1) : "",
        queryStringParameters: urlDetails.search ? Object.assign({}, urlDetails.query) : undefined,
        timeEpoch: Date.now(),
        body: request.body,
        isBase64Encoded: request.isBase64Encoded,
        requestContext: {
            http: {
                method: request.method,
                path: urlDetails.pathname,
                protocol: request.httpVersion,
                sourceIp: request.socket.remoteAddress,
                userAgent: request.headers["user-agent"],
            },
        },
    };
}

function sendResponse(res: Response, httpResponse: LambdaResponse) {
    if (httpResponse.statusDescription) {
        res.statusMessage = httpResponse.statusDescription;
    }
    let contentTypeHeader = false;

    if (httpResponse.headers) {
        for (const header of Object.keys(httpResponse.headers)) {
            const headerContent = httpResponse.headers[header];
            if (headerContent !== undefined) {
                res.setHeader(header.toLowerCase(), headerContent);
            }

            if (header.toLowerCase() === "content-type") {
                contentTypeHeader = true;
            }
        }
    }

    if (!contentTypeHeader) {
        res.setHeader("content-type", "application/json");
    }

    if (httpResponse.statusCode) {
        res.writeHead(parseInt(httpResponse.statusCode));
    }

    if (httpResponse.isBase64Encoded === true) {
        res.end(Buffer.from(httpResponse.body, "base64"));
    } else {
        if (Buffer.isBuffer(httpResponse.body)) {
            res.end(JSON.stringify(httpResponse.body.toJSON()));
        } else {
            res.end(httpResponse.body ? httpResponse.body : "");
        }
    }
}

async function listenForChanges() {
    const cwd = process.cwd();

    let ignoredPathsFromGenezioIgnore: string[] = [];

    // check for .genezioignore file
    const ignoreFilePath = path.join(cwd, ".genezioignore");
    if (await fileExists(ignoreFilePath)) {
        // read the file as a string
        const ignoreFile = await readUTF8File(ignoreFilePath);
        // split the string by newline - CRLF or LF
        const ignoreFileLines = ignoreFile.split(/\r?\n/);
        // remove empty lines
        const ignoreFileLinesWithoutEmptyLines = ignoreFileLines.filter(
            (line) => line !== "" && !line.startsWith("#"),
        );

        ignoredPathsFromGenezioIgnore = ignoreFileLinesWithoutEmptyLines.map((line: string) => {
            if (line.startsWith("/")) {
                return line;
            }
            return path.join(cwd, line);
        });
    }

    return new Promise<BundlerRestartResponse>((resolve) => {
        // Watch for changes in the classes and update the handlers
        const watchPaths = [path.join(cwd, "/**/*")];
        let ignoredPaths: string[] = [];

        ignoredPaths = ["**/node_modules/*", ...ignoredPathsFromGenezioIgnore];

        const startWatching = () => {
            const watch = chokidar
                .watch(watchPaths, {
                    // Disable fsevents for macos
                    useFsEvents: false,
                    ignored: ignoredPaths,
                    ignoreInitial: true,
                })
                .on("all", async () => {
                    resolve({
                        shouldRestartBundling: true,
                        watcher: watch,
                    });
                });
        };
        startWatching();
    });
}

/**
 * Handles the SDK generation and the SDK writing, the SDK publishing to registries.
 * It also monitors the SDK for changes and updates the local SDKs.
 *
 * @param projectName The name of the project.
 * @param projectRegion The region of the project.
 * @param frontend The frontend configuration.
 * @param backendSdk The backend SDK configuration.
 * @param sdk The SDK response.
 * @param options The local options.
 *
 * @returns NodeJS.Timeout that can be used to stop the watchers.
 */
async function handleSdk(
    projectName: string,
    projectRegion: string,
    frontends: YamlFrontend[] | undefined,
    sdk: SdkGeneratorResponse,
    options: GenezioLocalOptions,
): Promise<NodeJS.Timeout | undefined> {
    let sdkLanguage: Language = Language.ts;
    let nodeJsWatcher: NodeJS.Timeout | undefined = undefined;
    let frontendPath: string | undefined = undefined;

    if (frontends && frontends.length > 0) {
        sdkLanguage = frontends[0].language || Language.ts;
        frontendPath = frontends[0].path;
    }

    const classUrls = sdk.files.map((c) => ({
        name: c.className,
        cloudUrl: `http://127.0.0.1:${options.port}/${c.className}`,
    }));

    const sdkFolderPath = await writeSdk({
        language: sdkLanguage,
<<<<<<< HEAD
        packageName: `@genezio-sdk/${projectName}_${projectRegion}`,
=======
        packageName: `@genezio-sdk/${projectName}`,
>>>>>>> 98dcc1fb
        packageVersion: undefined,
        sdkResponse: sdk,
        classUrls,
        publish: false,
        installPackage: true,
        outputPath: frontendPath ? path.join(frontendPath, "sdk") : undefined,
    });

    if (sdkFolderPath) {
        const timeout = await watchPackage(
            sdkLanguage,
            projectName,
            projectRegion,
            frontends,
            sdkFolderPath,
        );
        if (timeout) {
            nodeJsWatcher = timeout;
        }
    }

    reportSuccessForSdk(sdkLanguage, sdk, GenezioCommand.local, {
        name: projectName,
        region: projectRegion,
        stage: "local",
    });

    return nodeJsWatcher;
}

function reportSuccess(projectConfiguration: ProjectConfiguration, port: number) {
    const classesInfo = projectConfiguration.classes.map((c) => ({
        className: c.name,
        methods: c.methods.map((m) => ({
            name: m.name,
            type: m.type,
            cronString: m.cronString,
            functionUrl: getFunctionUrl(`http://127.0.0.1:${port}`, m.type, c.name, m.name),
        })),
        functionUrl: `http://127.0.0.1:${port}/${c.name}`,
    }));

    _reportSuccess(classesInfo);

    log.info(colors.cyan(`Test your code at http://localhost:${port}/explore`));
}

// This method is used to check if the user has a different node version installed than the one used by the server.
// If the user has a different version, a warning message will be displayed.
function reportDifferentNodeRuntime(userDefinedNodeRuntime: string | undefined) {
    const installedNodeVersion = process.version;

    // get server used version
    let serverNodeRuntime: string = DEFAULT_NODE_RUNTIME as string;
    if (userDefinedNodeRuntime) {
        serverNodeRuntime = userDefinedNodeRuntime;
    }

    const nodeMajorVersion = installedNodeVersion.split(".")[0].slice(1);
    const serverMajorVersion = serverNodeRuntime.split(".")[0].split("nodejs")[1];

    // check if server version is different from installed version
    if (nodeMajorVersion !== serverMajorVersion) {
        log.warn(
            `${colors.yellow(`Warning: The installed node version ${installedNodeVersion} but your server is configured to use ${serverNodeRuntime}. This might cause unexpected behavior.
To change the server version, go to your ${colors.cyan(
                "genezio.yaml",
            )} file and change the ${colors.cyan(
                "backend.language.nodeRuntime",
            )} property to the version you want to use.`)}`,
        );
    }
}

function getFunctionUrl(
    baseUrl: string,
    methodType: string,
    className: string,
    methodName: string,
): string {
    if (methodType === "http") {
        return `${baseUrl}/${className}/${methodName}`;
    } else {
        return `${baseUrl}/${className}`;
    }
}

async function clearAllResources(
    server: http.Server,
    processForClasses: Map<string, ClassProcess>,
    crons: LocalEnvCronHandler[],
) {
    server.close();
    await stopCronJobs(crons);

    processForClasses.forEach((classProcess) => {
        classProcess.process.kill();
    });
}

async function startClassProcess(
    startingCommand: string,
    parameters: string[],
    className: string,
    processForClasses: Map<string, ClassProcess>,
    envVars: dotenv.DotenvPopulateInput = {},
) {
    const availablePort = await findAvailablePort();
    debugLogger.debug(`[START_CLASS_PROCESS] Starting class ${className} on port ${availablePort}`);
    debugLogger.debug(`[START_CLASS_PROCESS] Starting command: ${startingCommand}`);
    debugLogger.debug(`[START_CLASS_PROCESS] Parameters: ${parameters}`);
    const processParameters = [...parameters, availablePort.toString()];
    const classProcess = spawn(startingCommand, processParameters, {
        stdio: ["pipe", "pipe", "pipe"],
        env: {
            ...process.env,
            ...envVars,
            NODE_OPTIONS: "--enable-source-maps",
        },
    });
    classProcess.stdout.pipe(process.stdout);
    classProcess.stderr.pipe(process.stderr);

    processForClasses.set(className, {
        process: classProcess,
        listeningPort: availablePort,
        startingCommand: startingCommand,
        parameters: parameters,
        envVars: envVars,
    });
}

async function communicateWithProcess(
    localProcess: ClassProcess,
    className: string,
    data: Record<string, unknown>,
    processForClasses: Map<string, ClassProcess>,
): Promise<AxiosResponse> {
    try {
        return await axios.post(`http://127.0.0.1:${localProcess?.listeningPort}`, data);
    } catch (error) {
        if (
            error instanceof AxiosError &&
            (error.code === "ECONNRESET" || error.code === "ECONNREFUSED")
        ) {
            await startClassProcess(
                localProcess.startingCommand,
                localProcess.parameters,
                className,
                processForClasses,
                localProcess.envVars,
            );
        }
        throw error;
    }
}<|MERGE_RESOLUTION|>--- conflicted
+++ resolved
@@ -800,11 +800,7 @@
 
     const sdkFolderPath = await writeSdk({
         language: sdkLanguage,
-<<<<<<< HEAD
-        packageName: `@genezio-sdk/${projectName}_${projectRegion}`,
-=======
         packageName: `@genezio-sdk/${projectName}`,
->>>>>>> 98dcc1fb
         packageVersion: undefined,
         sdkResponse: sdk,
         classUrls,
