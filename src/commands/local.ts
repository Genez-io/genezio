--- conflicted
+++ resolved
@@ -144,7 +144,7 @@
         eventType: TelemetryEventTypes.GENEZIO_LOCAL,
         commandOptions: JSON.stringify(options),
     });
-    let yamlProjectConfiguration = await getProjectConfiguration();
+    const yamlProjectConfiguration = await getProjectConfiguration();
 
     if (yamlProjectConfiguration.scripts?.preStartLocal) {
         log.info("Running preStartLocal script...");
@@ -163,7 +163,6 @@
     // eslint-disable-next-line no-constant-condition
     while (true) {
         // Read the project configuration every time because it might change
-<<<<<<< HEAD
         let yamlProjectConfiguration;
         try {
             yamlProjectConfiguration = await getProjectConfiguration();
@@ -180,9 +179,6 @@
             logChangeDetection();
             continue;
         }
-=======
-        yamlProjectConfiguration = await getProjectConfiguration();
->>>>>>> f4284faf
         if (!Language[yamlProjectConfiguration.language as keyof typeof Language]) {
             log.info(
                 "This sdk.language is not supported by default. It will be treated as a custom language.",
