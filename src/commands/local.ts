import log from "loglevel";
import { NodeJsBundler } from "../bundlers/node/nodeJsBundler.js";
import express from "express";
import chokidar from "chokidar";
import cors from "cors";
import bodyParser from "body-parser";
import { ChildProcess, spawn } from "child_process";
import path from "path";
import url from "url";
import * as http from "http";
import {
  ProjectConfiguration,
  ClassConfiguration
} from "../models/projectConfiguration.js";
import { LOCAL_TEST_INTERFACE_URL } from "../constants.js";
import { GENEZIO_NO_CLASSES_FOUND, PORT_ALREADY_USED } from "../errors.js";
import { sdkGeneratorApiHandler } from "../generateSdk/generateSdkApi.js";
import { AstSummary } from "../models/astSummary.js";
import { getProjectConfiguration } from "../utils/configuration.js";
import { BundlerInterface } from "../bundlers/bundler.interface.js";
import { NodeJsLocalBundler } from "../bundlers/node/nodeJsLocalBundler.js";
import { BundlerComposer } from "../bundlers/bundlerComposer.js";
import { genezioRequestParser } from "../utils/genezioRequestParser.js";
import { debugLogger } from "../utils/logging.js";
import { rectifyCronString } from "../utils/rectifyCronString.js";
import cron from "node-cron";
import { createTemporaryFolder, fileExists, readUTF8File } from "../utils/file.js";
import { replaceUrlsInSdk, writeSdkToDisk } from "../utils/sdk.js";
import { reportSuccess as _reportSuccess } from "../utils/reporter.js";
import { SdkGeneratorResponse } from "../models/sdkGeneratorResponse.js";
import { GenezioLocalOptions } from "../models/commandOptions.js";
import { DartBundler } from "../bundlers/dart/localDartBundler.js";
import axios, { AxiosResponse } from "axios";
import { findAvailablePort } from "../utils/findAvailablePort.js";
import { YamlProjectConfiguration } from "../models/yamlProjectConfiguration.js";
import hash from 'hash-it';
<<<<<<< HEAD
import { GenezioTelemetry } from "../telemetry/telemetry.js";
=======
import dotenv from 'dotenv';
>>>>>>> c2ae4521

type ClassProcess = {
  process: ChildProcess;
  startingCommand: string;
  parameters: string[];
  listeningPort: number;
};

type BundlerRestartResponse = {
  shouldRestartBundling: boolean;
  bundlerOutput?: LocalBundlerOutput;
  watcher?: chokidar.FSWatcher;
};

type LocalBundlerOutput = {
  success: boolean;
  projectConfiguration: ProjectConfiguration;
  processForClasses: Map<string, ClassProcess>;
  sdk: SdkGeneratorResponse;
};

export async function prepareLocalEnvironment(yamlProjectConfiguration: YamlProjectConfiguration, options: GenezioLocalOptions): Promise<BundlerRestartResponse> {
  // eslint-disable-next-line no-async-promise-executor
  return new Promise<BundlerRestartResponse>(async (resolve) => {
    try {
      if (yamlProjectConfiguration.classes.length === 0) {
        throw new Error(GENEZIO_NO_CLASSES_FOUND);
      }

      const sdk = await sdkGeneratorApiHandler(yamlProjectConfiguration).catch(
        (error) => {
          debugLogger.log("An error occurred", error);
          if (error.code === 'ENOENT') {
            log.error(`The file ${error.path} does not exist. Please check your genezio.yaml configuration and make sure that all the file paths are correct.`)
            throw error
          }

          // TODO: this is not very generic error handling. The SDK should throw Genezio errors, not babel.
          if (error.code === "BABEL_PARSER_SYNTAX_ERROR") {
            log.error("Syntax error:");
            log.error(`Reason Code: ${error.reasonCode}`);
            log.error(
              `File: ${error.path}:${error.loc.line}:${error.loc.column}`
            );

            throw error;
          }

          throw error;
        }
      );

      const projectConfiguration = new ProjectConfiguration(
        yamlProjectConfiguration,
        sdk
      );

      const processForClasses = await startProcesses(projectConfiguration, sdk, options);
      resolve({
        shouldRestartBundling: false,
        bundlerOutput: {
          success: true,
          projectConfiguration,
          processForClasses,
          sdk
        }
      });
    } catch (error: any) {
      log.error(error.message);
      log.error(
        `Fix the errors and genezio local will restart automatically. Waiting for changes...`
      );
      // If there was an error generating the SDK, wait for changes and try again.
      const { watcher } =  await listenForChanges(undefined);
      logChangeDetection();
      resolve({
        shouldRestartBundling: true,
        bundlerOutput: undefined,
        watcher
      });
    }
  });
}

// Function that starts the local environment.
// It also monitors for changes in the user's code and restarts the environment when changes are detected.
export async function startLocalEnvironment(options: GenezioLocalOptions) {
  GenezioTelemetry.sendEvent({eventType: "GENEZIO_LOCAL"});

  // eslint-disable-next-line no-constant-condition
  while (true) {
    // Read the project configuration every time because it might change
    const yamlProjectConfiguration = await getProjectConfiguration();
    let sdk: SdkGeneratorResponse;
    let processForClasses: Map<string, ClassProcess>;
    let projectConfiguration: ProjectConfiguration;

    const promiseListenForChanges: Promise<BundlerRestartResponse> = listenForChanges(undefined);
    const bundlerPromise: Promise<BundlerRestartResponse> = prepareLocalEnvironment(yamlProjectConfiguration, options);

    let promiseRes: BundlerRestartResponse = await Promise.race([bundlerPromise, promiseListenForChanges]);

    if (promiseRes.shouldRestartBundling === false) {
      // There was no change in the user's code during the bundling process
      if (!promiseRes.bundlerOutput || promiseRes.bundlerOutput.success === false) {
        continue;
      }

      // bundling process finished successfully
      // assign the variables to the values of the bundling process output
      projectConfiguration = promiseRes.bundlerOutput.projectConfiguration;
      processForClasses = promiseRes.bundlerOutput.processForClasses;
      sdk = promiseRes.bundlerOutput.sdk;
    } else {
      // where was a change made by the user
      // so we need to restart the bundler process after the bundling process is finished
      promiseRes = await bundlerPromise;

      if (!promiseRes.bundlerOutput || promiseRes.bundlerOutput.success === false) {
        continue;
      }

      processForClasses = promiseRes.bundlerOutput.processForClasses;

      // clean up the old processes
      processForClasses.forEach((classProcess: ClassProcess) => {
        classProcess.process.kill();
      });

      if (promiseRes.watcher) {
        promiseRes.watcher.close();
      }
      logChangeDetection();
      continue;
    }

    // Start HTTP Server
    const server = await startServerHttp(
      options.port,
      projectConfiguration.astSummary,
      yamlProjectConfiguration.name,
      processForClasses
    );

    // Start cron jobs
    const crons = await startCronJobs(projectConfiguration, processForClasses);

    await replaceUrlsInSdk(
      sdk,
      sdk.files.map((c) => ({
        name: c.className,
        cloudUrl: `http://127.0.0.1:${options.port}/${c.className}`
      }))
    );
    await writeSdkToDisk(
      sdk,
      projectConfiguration.sdk.language,
      projectConfiguration.sdk.path
    );

    reportSuccess(projectConfiguration, sdk, options.port);

    // Start listening for changes in user's code
    const { watcher } = await listenForChanges(projectConfiguration.sdk.path);
    if (watcher) {
      watcher.close();
    }
    logChangeDetection();

    // When new changes are detected, close everything and restart the process
    clearAllResources(server, processForClasses, crons);
    GenezioTelemetry.sendEvent({eventType: "GENEZIO_LOCAL_RELOAD"});
  }
}

function logChangeDetection() {
  console.clear();
  log.info("\x1b[36m%s\x1b[0m", "Change detected, reloading...");
}

/**
 * Bundle each class and start a new process for it.
 */
async function startProcesses(
  projectConfiguration: ProjectConfiguration,
  sdk: SdkGeneratorResponse,
  options: GenezioLocalOptions
): Promise<Map<string, ClassProcess>> {
  const classes = projectConfiguration.classes;
  const processForClasses = new Map<string, ClassProcess>();

  // Bundle each class and start a new process for it
  const bundlersOutputPromise = classes.map((classInfo) => {
    const bundler = getBundler(classInfo);

    if (!bundler) {
      throw new Error("Unsupported language ${classConfiguration.language}.");
    }

    const ast = sdk.sdkGeneratorInput.classesInfo.find(
      (c) =>
        c.classConfiguration.path === classInfo.path
    )!.program;

    debugLogger.log("Start bundling...");
    return createTemporaryFolder(
      `${classInfo.name}-${hash(classInfo.path)}`
    ).then(async (tmpFolder) => {
      const bundlerOutput = await bundler.bundle({
        projectConfiguration,
        path: classInfo.path,
        ast: ast,
        genezioConfigurationFilePath: process.cwd(),
        configuration: classInfo,
        extra: {
          mode: "development",
          tmpFolder: tmpFolder,
          installDeps: options.installDeps,
        },
      });

      return bundlerOutput;
    });
  });

  const bundlersOutput = await Promise.all(bundlersOutputPromise);

  const envVars: dotenv.DotenvPopulateInput = {};
  dotenv.config({ path: options.env, processEnv: envVars });
  for (const bundlerOutput of bundlersOutput) {
    const extra = bundlerOutput.extra;

    if (!extra) {
      throw new Error("Bundler output is missing extra field.");
    }

    if (!extra.startingCommand) {
      throw new Error("No starting command found for this language.");
    }

    await startClassProcess(
      extra.startingCommand,
      extra.commandParameters ? extra.commandParameters : [],
      bundlerOutput.configuration.name,
      processForClasses,
      envVars
    );
  }

  return processForClasses;
}

// Function that returns the correct bundler for the local environment based on language.
function getBundler(
  classConfiguration: ClassConfiguration
): BundlerInterface | undefined {
  let bundler: BundlerInterface | undefined;
  switch (classConfiguration.language) {
    case ".ts":
    case ".js": {
      const nodeJsBundler = new NodeJsBundler();
      const localBundler = new NodeJsLocalBundler();
      bundler = new BundlerComposer([nodeJsBundler, localBundler]);
      break;
    }
    case ".dart": {
      bundler = new DartBundler();
      break;
    }
    default: {
      log.error(
        `Unsupported language ${classConfiguration.language}. Skipping class `
      );
    }
  }

  return bundler;
}

async function startServerHttp(
  port: number,
  astSummary: AstSummary,
  projectName: string,
  processForClasses: Map<string, ClassProcess>
): Promise<http.Server> {
  const app = express();
  app.use(cors());
  app.use(bodyParser.raw({ type: () => true, limit: "6mb" }));
  app.use(genezioRequestParser);

  app.get("/get-ast-summary", (req: any, res: any) => {
    res.setHeader("Content-Type", "application/json");
    res.end(JSON.stringify({ ...astSummary, name: projectName }));
  });

  app.all(`/:className`, async (req: any, res: any) => {
    const reqToFunction = getEventObjectFromRequest(req);

    const localProcess = processForClasses.get(req.params.className);

    if (!localProcess) {
      sendResponse(res, {
        body: JSON.stringify({
          jsonrpc: "2.0",
          id: 0,
          error: { code: -32000, message: "Class not found!" }
        })
      });
      return;
    }

    try {
      const response = await communicateWithProcess(
        localProcess,
        req.params.className,
        reqToFunction,
        processForClasses
      );
      sendResponse(res, response.data);
    } catch (error: any) {
      sendResponse(res, {
        "body": JSON.stringify({
          jsonrpc: "2.0",
          id: 0,
          error: { code: -32000, message: "Internal error" }
        })
      });
      return;
    }
  });

  app.all(`/:className/:methodName`, async (req: any, res: any) => {
    const reqToFunction = getEventObjectFromRequest(req);

    const localProcess = processForClasses.get(req.params.className);

    if (!localProcess) {
      res.status(404).send(`Class ${req.params.className} not found.`);
      return;
    }

    // const response = await axios.post(`http://127.0.0.1:${localProcess?.listeningPort}`, reqToFunction);
    const response = await communicateWithProcess(
      localProcess,
      req.params.className,
      reqToFunction,
      processForClasses
    );
    sendResponse(res, response.data);
  });

  return await new Promise((resolve, reject) => {
    const server = app.listen(port, () => {
      log.info(`Server listening on port ${port}`);
      resolve(server);
    });

    server.on("error", (error: any) => {
      if (error.code === "EADDRINUSE") {
        reject(new Error(PORT_ALREADY_USED(port)));
      }

      reject(error);
    });
  });
}

export type LocalEnvCronHandler = {
  className: string;
  methodName: string;
  cronString: string;
  cronObject: any;
  process: ClassProcess;
};

async function startCronJobs(
  projectConfiguration: ProjectConfiguration,
  processForClasses: Map<string, ClassProcess>
): Promise<LocalEnvCronHandler[]> {
  const cronHandlers: LocalEnvCronHandler[] = [];
  for (const classElement of projectConfiguration.classes) {
    const methods = classElement.methods;
    for (const method of methods) {
      if (method.type === "cron" && method.cronString) {
        const cronHandler: LocalEnvCronHandler = {
          className: classElement.name,
          methodName: method.name,
          cronString: rectifyCronString(method.cronString),
          cronObject: null,
          process: processForClasses.get(classElement.name)!
        };

        cronHandler.cronObject = cron.schedule(
          cronHandler.cronString,
          async () => {
            const reqToFunction = {
              genezioEventType: "cron",
              methodName: cronHandler.methodName,
              cronString: cronHandler.cronString
            };

            communicateWithProcess(
              cronHandler.process,
              cronHandler.className,
              reqToFunction,
              processForClasses
            );
          }
        );

        cronHandler.cronObject.start();
        cronHandlers.push(cronHandler);
      }
    }
  }

  return cronHandlers;
}

async function stopCronJobs(cronHandlers: LocalEnvCronHandler[]) {
  for (const cronHandler of cronHandlers) {
    if (cronHandler.cronObject) {
      await cronHandler.cronObject.stop();
    }
  }
}

function getEventObjectFromRequest(request: any) {
  const urlDetails = url.parse(request.url, true);

  return {
    headers: request.headers,
    rawQueryString: urlDetails.search ? urlDetails.search?.slice(1) : "",
    queryStringParameters: urlDetails.search
      ? Object.assign({}, urlDetails.query)
      : undefined,
    timeEpoch: Date.now(),
    body: request.body,
    isBase64Encoded: request.isBase64Encoded,
    requestContext: {
      http: {
        method: request.method,
        path: urlDetails.pathname,
        protocol: request.httpVersion,
        sourceIp: request.socket.remoteAddress,
        userAgent: request.headers["user-agent"]
      }
    }
  };
}

function sendResponse(res: any, httpResponse: any) {
  if (httpResponse.statusDescription) {
    res.statusMessage = httpResponse.statusDescription;
  }
  let contentTypeHeader = false;

  if (httpResponse.headers) {
    for (const header of Object.keys(httpResponse.headers)) {
      res.setHeader(header.toLowerCase(), httpResponse.headers[header]);

      if (header.toLowerCase() === "content-type") {
        contentTypeHeader = httpResponse.headers[header];
      }
    }
  }

  if (!contentTypeHeader) {
    res.setHeader("content-type", "application/json");
  }

  if (httpResponse.statusCode) {
    res.writeHead(parseInt(httpResponse.statusCode));
  }

  if (httpResponse.isBase64Encoded === true) {
    res.end(Buffer.from(httpResponse.body, "base64"));
  } else {
    if (Buffer.isBuffer(httpResponse.body)) {
      res.end(JSON.stringify(httpResponse.body.toJSON()));
    } else {
      res.end(httpResponse.body ? httpResponse.body : "");
    }
  }
}

async function listenForChanges(sdkPathRelative: any | undefined) {
  const cwd = process.cwd();

  let sdkPath: any = null;

  if (sdkPathRelative) {
    sdkPath = path.join(cwd, sdkPathRelative);
  }

  let ignoredPathsFromGenezioIgnore: string[] = [];

  // check for .genezioignore file
  const ignoreFilePath = path.join(cwd, ".genezioignore");
  if (await fileExists(ignoreFilePath)) {
    // read the file as a string
    const ignoreFile = await readUTF8File(ignoreFilePath);
    // split the string by new line \n
    const ignoreFileLines = ignoreFile.split("\n");
    // remove empty lines
    const ignoreFileLinesWithoutEmptyLines = ignoreFileLines.filter(
      (line) => line !== "" && !line.startsWith("#")
    );

    ignoredPathsFromGenezioIgnore = ignoreFileLinesWithoutEmptyLines.map(
      (line: string) => {
        if (line.startsWith("/")) {
          return line;
        }
        return path.join(cwd, line);
      }
    );
  }

  return new Promise<BundlerRestartResponse>((resolve) => {
    // delete / if sdkPath ends with /
    if (sdkPath?.endsWith("/")) {
      sdkPath = sdkPath.slice(0, -1);
    }

    // Watch for changes in the classes and update the handlers
    const watchPaths = [path.join(cwd, "/**/*")];
    let ignoredPaths: string[] = [];

    if (sdkPath) {
      ignoredPaths = [
        "**/node_modules/*",
        // "**/node_modules/**/*",
        sdkPath + "/**/*",
        sdkPath + "/*",
        ...ignoredPathsFromGenezioIgnore
      ];
    } else {
      ignoredPaths = ["**/node_modules/*", ...ignoredPathsFromGenezioIgnore];
    }

    const startWatching = () => {
      const watch = chokidar
        .watch(watchPaths, {
          ignored: ignoredPaths,
          ignoreInitial: true
        })
        .on("all", async (event: any, path: any) => {
          if (sdkPath) {
            if (path.includes(sdkPath)) {
              return;
            }
          }
          resolve({
            shouldRestartBundling: true,
            watcher: watch
          });
        });
    };
    startWatching();
  });
}

function reportSuccess(
  projectConfiguration: ProjectConfiguration,
  sdk: SdkGeneratorResponse,
  port: number
) {
  const classesInfo = projectConfiguration.classes.map((c) => ({
    className: c.name,
    methods: c.methods.map((m) => ({
      name: m.name,
      type: m.type,
      cronString: m.cronString,
      functionUrl: getFunctionUrl(`http://127.0.0.1:${port}`, m.type, c.name, m.name),
    })),
    functionUrl: `http://127.0.0.1:${port}/${c.name}`
  }));

  _reportSuccess(classesInfo, sdk);

  log.info(
    "\x1b[32m%s\x1b[0m",
    `Test your code at ${LOCAL_TEST_INTERFACE_URL}?port=${port}`
  );
}

function getFunctionUrl(baseUrl: string, methodType: string, className: string, methodName: string): string {
  if (methodType === "http") {
    return `${baseUrl}/${className}/${methodName}`;
  } else {
    return `${baseUrl}/${className}`;
  }
}

async function clearAllResources(server: http.Server, processForClasses: Map<string, ClassProcess>, crons: LocalEnvCronHandler[]) {
  server.close();
  await stopCronJobs(crons);

  processForClasses.forEach((classProcess) => {
    classProcess.process.kill();
  });
}

async function startClassProcess(
  startingCommand: string,
  parameters: string[],
  className: string,
  processForClasses: Map<string, ClassProcess>,
  envVars: dotenv.DotenvPopulateInput = {},
) {
  const availablePort = await findAvailablePort();
  debugLogger.debug(`[START_CLASS_PROCESS] Starting class ${className} on port ${availablePort}`);
  debugLogger.debug(`[START_CLASS_PROCESS] Starting command: ${startingCommand}`);
  debugLogger.debug(`[START_CLASS_PROCESS] Parameters: ${parameters}`);
  const processParameters = [...parameters, availablePort.toString()];
  const classProcess = spawn(startingCommand, processParameters, {
    stdio: ["pipe", "pipe", "pipe"],
    env: { ...process.env, ...envVars, NODE_OPTIONS: "--enable-source-maps" }
  });
  classProcess.stdout.pipe(process.stdout);
  classProcess.stderr.pipe(process.stderr);

  processForClasses.set(className, {
    process: classProcess,
    listeningPort: availablePort,
    startingCommand: startingCommand,
    parameters: parameters
  });
}

async function communicateWithProcess(
  localProcess: ClassProcess,
  className: string,
  data: any,
  processForClasses: Map<string, ClassProcess>
): Promise<AxiosResponse> {
  try {
    return await axios.post(
      `http://127.0.0.1:${localProcess?.listeningPort}`,
      data
    );
  } catch (error: any) {
    if (error.code === "ECONNRESET" || error.code === "ECONNREFUSED") {
      await startClassProcess(
        localProcess.startingCommand,
        localProcess.parameters,
        className,
        processForClasses
      );
    }
    throw error;
  }
}<|MERGE_RESOLUTION|>--- conflicted
+++ resolved
@@ -34,11 +34,8 @@
 import { findAvailablePort } from "../utils/findAvailablePort.js";
 import { YamlProjectConfiguration } from "../models/yamlProjectConfiguration.js";
 import hash from 'hash-it';
-<<<<<<< HEAD
 import { GenezioTelemetry } from "../telemetry/telemetry.js";
-=======
 import dotenv from 'dotenv';
->>>>>>> c2ae4521
 
 type ClassProcess = {
   process: ChildProcess;
