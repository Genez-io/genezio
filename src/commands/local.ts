--- conflicted
+++ resolved
@@ -172,50 +172,9 @@
   while (true) {
     // Read the project configuration every time because it might change
     const yamlProjectConfiguration = await getProjectConfiguration();
-<<<<<<< HEAD
-    const localConfPath = yamlProjectConfiguration.workspace?.backend
-      ? path.join(
-          yamlProjectConfiguration.workspace.backend,
-          "genezio.local.yaml",
-        )
-      : undefined;
-    let yamlLocalConfiguration = await getLocalConfiguration(localConfPath);
-    if (yamlLocalConfiguration) {
-      if (yamlLocalConfiguration.generateSdk) {
-        if (!(yamlLocalConfiguration.path && yamlLocalConfiguration.language)) {
-          yamlProjectConfiguration.sdk = undefined;
-          yamlLocalConfiguration = undefined;
-        } else {
-          if (
-            !Language[yamlLocalConfiguration.language as keyof typeof Language]
-          ) {
-            log.info(
-              "This sdk.language is not supported by default. It will be treated as a custom language.",
-            );
-          }
-          yamlProjectConfiguration.sdk = new YamlSdkConfiguration(
-            Language[yamlLocalConfiguration.language as keyof typeof Language],
-            yamlLocalConfiguration.path,
-          );
-        }
-      } else {
-        yamlProjectConfiguration.sdk = undefined;
-      }
-    }
-    if (options.path && options.language) {
-      if (!Language[options.language as keyof typeof Language]) {
-        log.info(
-          "This sdk.language is not supported by default. It will be treated as a custom language.",
-        );
-      }
-      yamlProjectConfiguration.sdk = new YamlSdkConfiguration(
-        Language[options.language as keyof typeof Language],
-        options.path,
-=======
     if (!Language[yamlProjectConfiguration.language as keyof typeof Language]) {
       log.info(
         "This sdk.language is not supported by default. It will be treated as a custom language.",
->>>>>>> 65210a84
       );
     }
 
