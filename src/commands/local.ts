import express, { Request, Response } from "express";
import chokidar from "chokidar";
import cors from "cors";
import bodyParser from "body-parser";
import { ChildProcess, spawn } from "child_process";
import path from "path";
import url from "url";
import * as http from "http";
import colors from "colors";
import { createRequire } from "module";
import { ProjectConfiguration, ClassConfiguration } from "../models/projectConfiguration.js";
import {
    RECOMMENTDED_GENEZIO_TYPES_VERSION_RANGE,
    REQUIRED_GENEZIO_TYPES_VERSION_RANGE,
} from "../constants.js";
import { GENEZIO_NO_CLASSES_FOUND, PORT_ALREADY_USED, UserError } from "../errors.js";
import {
    mapYamlClassToSdkClassConfiguration,
    sdkGeneratorApiHandler,
} from "../generateSdk/generateSdkApi.js";
import { AstSummary } from "../models/astSummary.js";
import { BundlerInterface } from "../bundlers/bundler.interface.js";
import { NodeJsLocalBundler } from "../bundlers/node/nodeJsLocalBundler.js";
import { BundlerComposer } from "../bundlers/bundlerComposer.js";
import { genezioRequestParser } from "../utils/genezioRequestParser.js";
import { debugLogger, doAdaptiveLogAction } from "../utils/logging.js";
import { rectifyCronString } from "../utils/rectifyCronString.js";
import cron from "node-cron";
import { createTemporaryFolder, fileExists, readUTF8File } from "../utils/file.js";
import { GenezioCommand, reportSuccess as _reportSuccess } from "../utils/reporter.js";
import { SdkHandlerResponse } from "../models/sdkGeneratorResponse.js";
import { GenezioLocalOptions } from "../models/commandOptions.js";
import { DartBundler } from "../bundlers/dart/localDartBundler.js";
import axios, { AxiosError, AxiosResponse } from "axios";
import { findAvailablePort } from "../utils/findAvailablePort.js";
import { Language, TriggerType } from "../yamlProjectConfiguration/models.js";
import {
    YAMLBackend,
    YamlConfigurationIOController,
    YamlFrontend,
    YamlProjectConfiguration,
} from "../yamlProjectConfiguration/v2.js";
import hash from "hash-it";
import { GenezioTelemetry, TelemetryEventTypes } from "../telemetry/telemetry.js";
import dotenv from "dotenv";
import { TsRequiredDepsBundler } from "../bundlers/node/typescriptRequiredDepsBundler.js";
import { DEFAULT_NODE_RUNTIME } from "../models/projectOptions.js";
import { exit } from "process";
import { log } from "../utils/logging.js";
import { interruptLocalPath } from "../utils/localInterrupt.js";
import {
    AwsApiGatewayRequest,
    CloudProviderIdentifier,
    LambdaResponse,
} from "../models/cloudProviderIdentifier.js";
import { LocalGoBundler } from "../bundlers/go/localGoBundler.js";
import { importServiceEnvVariables } from "../utils/servicesEnvVariables.js";
import {
    isDependencyVersionCompatible,
    checkExperimentalDecorators,
} from "../utils/jsProjectChecker.js";
import { scanClassesForDecorators } from "../utils/configuration.js";
import { runScript, runFrontendStartScript } from "../utils/scripts.js";
import { writeSdk } from "../generateSdk/sdkWriter/sdkWriter.js";
import { watchPackage } from "../generateSdk/sdkMonitor.js";
import { NodeJsBundler } from "../bundlers/node/nodeJsBundler.js";
import { KotlinBundler } from "../bundlers/kotlin/localKotlinBundler.js";
import { reportSuccessForSdk } from "../generateSdk/sdkSuccessReport.js";
import { Mutex } from "async-mutex";
<<<<<<< HEAD
import httpProxy from "http-proxy";
=======
import * as readline from "readline";
import { getLinkedFrontendsForProject } from "../utils/linkDatabase.js";

>>>>>>> 1128fc18
type ClassProcess = {
    process: ChildProcess;
    startingCommand: string;
    parameters: string[];
    listeningPort: number;
    envVars: dotenv.DotenvPopulateInput;
};

type ClassProcessSpawnResponse = {
    restartEnvironment: boolean;
    spawnOutput?: ClassProcessSpawnOutput;
    watcher?: chokidar.FSWatcher;
};

type ClassProcessSpawnOutput = {
    success: boolean;
    projectConfiguration: ProjectConfiguration;
    processForClasses: Map<string, ClassProcess>;
    sdk: SdkHandlerResponse;
};

export async function prepareLocalBackendEnvironment(
    yamlProjectConfiguration: YamlProjectConfiguration,
    options: GenezioLocalOptions,
): Promise<ClassProcessSpawnResponse> {
    try {
        const backend = yamlProjectConfiguration.backend;
        const frontend = yamlProjectConfiguration.frontend;

        if (!backend) {
            throw new UserError("No backend component found in the genezio.yaml file.");
        }
        backend.classes = await scanClassesForDecorators(backend);

        if (backend.classes.length === 0) {
            throw new UserError(GENEZIO_NO_CLASSES_FOUND(backend.language.name));
        }

        const sdkLanguages: Language[] = [];
        // Add configuration frontends that contain the SDK field
        sdkLanguages.push(
            ...(frontend?.map((f) => f.sdk?.language).filter((f) => f !== undefined) as Language[]),
        );
        // Add linked frontends
        sdkLanguages.push(
            ...(await getLinkedFrontendsForProject(yamlProjectConfiguration.name)).map(
                (f) => f.language,
            ),
        );

        const sdkResponse = await sdkGeneratorApiHandler(
            sdkLanguages,
            mapYamlClassToSdkClassConfiguration(
                backend.classes,
                backend.language.name,
                backend.path,
            ),
            backend.path,
            /* packageName= */ `@genezio-sdk/${yamlProjectConfiguration.name}`,
        ).catch((error) => {
            debugLogger.debug("An error occurred", error);
            if (error.code === "ENOENT") {
                log.error(
                    `The file ${error.path} does not exist. Please check your genezio.yaml configuration and make sure that all the file paths are correct.`,
                );
            }

            throw error;
        });
        const projectConfiguration = new ProjectConfiguration(
            yamlProjectConfiguration,
            sdkResponse,
        );

        // Local deployments always use the genezio-aws cloud provider unless the user uses the genezio-cluster deployment
        if (projectConfiguration.cloudProvider !== CloudProviderIdentifier.GENEZIO_CLUSTER) {
            projectConfiguration.cloudProvider = CloudProviderIdentifier.GENEZIO_AWS;
        }

        const processForClasses = await startProcesses(projectConfiguration, sdkResponse, options);
        return new Promise<ClassProcessSpawnResponse>((resolve) => {
            resolve({
                restartEnvironment: false,
                spawnOutput: {
                    success: true,
                    projectConfiguration,
                    processForClasses,
                    sdk: sdkResponse,
                },
            });
        });
    } catch (error) {
        if (error instanceof Error) {
            log.error(error.message);
        }
        log.error(
            `Fix the errors and genezio local will restart automatically. Waiting for changes...`,
        );
        // If there was an error generating the SDK, wait for changes and try again.
        const { watcher } = await listenForChanges();
        logChangeDetection();
        return new Promise<ClassProcessSpawnResponse>((resolve) => {
            resolve({
                restartEnvironment: true,
                watcher,
            });
        });
    }
}

// Function that starts the local environment. It starts the backend watcher and the frontends.
export async function startLocalEnvironment(options: GenezioLocalOptions) {
    log.settings.prettyLogTemplate = `${colors.blue("|")} `;

    await GenezioTelemetry.sendEvent({
        eventType: TelemetryEventTypes.GENEZIO_LOCAL,
        commandOptions: JSON.stringify(options),
    });
    const yamlConfigIOController = new YamlConfigurationIOController(options.config);
    const yamlProjectConfiguration = await yamlConfigIOController.read();
    // This mutex is used to make the frontends wait until the first Genezio SDK is generated.
    const sdkSynchronizer = new Mutex();
    // It is locked until the first Genezio SDK is generated.
    sdkSynchronizer.acquire();

    if (!yamlProjectConfiguration.backend && !yamlProjectConfiguration.frontend) {
        throw new UserError(
            "No backend or frontend components found in the genezio.yaml file. You need at least one component to start the local environment.",
        );
    }
    if (
        !yamlProjectConfiguration.backend &&
        yamlProjectConfiguration.frontend &&
        yamlProjectConfiguration.frontend.every((f) => !f.scripts?.start)
    ) {
        throw new UserError(
            "No start script found for any frontend component. You need at least one start script to start the local environment.",
        );
    }

    await Promise.all([
        startBackendWatcher(yamlProjectConfiguration.backend, options, sdkSynchronizer),
        startFrontends(yamlProjectConfiguration.frontend, sdkSynchronizer),
    ]);
}

/**
 * Starts the frontends based on the provided configuration.
 *
 * @param frontendConfiguration - The configuration for the frontends.
 * @param sdkSynchronizer - The mutex used for synchronizing the SDK generation.
 * @returns Never returns, because it runs the frontends indefinitely.
 */
async function startFrontends(
    frontendConfiguration: YamlFrontend[] | undefined,
    sdkSynchronizer: Mutex,
) {
    if (!frontendConfiguration) return;

    // Start the frontends only after the first Genezio SDK was generated, until then wait.
    await sdkSynchronizer.waitForUnlock();

    await Promise.all(
        frontendConfiguration.map(async (frontend) => {
            await runFrontendStartScript(frontend.scripts?.start, frontend.path).catch(
                (e: UserError) =>
                    log.error(
                        new Error(
                            `Failed to start frontend located in \`${frontend.path}\`: ${e.message}`,
                        ),
                    ),
            );
        }),
    );
}

/**
 * Starts the backend watcher for local development.
 *
 * @param backendConfiguration - The backend configuration.
 * @param options - The Genezio local options.
 * @param sdkSynchronizer - The mutex for synchronizing SDK generation.
 * @returns Never returns, because it runs the local environment indefinitely.
 */
async function startBackendWatcher(
    backendConfiguration: YAMLBackend | undefined,
    options: GenezioLocalOptions,
    sdkSynchronizer: Mutex,
) {
    if (!backendConfiguration) {
        sdkSynchronizer.release();
        return;
    }

    // We need to check if the user is using an older version of @genezio/types
    // because we migrated the decorators implemented in the @genezio/types package to the stage 3 implementation.
    // Otherwise, the user will get an error at runtime. This check can be removed in the future once no one is using version
    // 0.1.* of @genezio/types.
    if (
        backendConfiguration.language.name === Language.ts ||
        backendConfiguration.language.name === Language.js
    ) {
        const packageJsonPath = path.join(backendConfiguration.path, "package.json");
        if (
            isDependencyVersionCompatible(
                packageJsonPath,
                "@genezio/types",
                REQUIRED_GENEZIO_TYPES_VERSION_RANGE,
            ) === false
        ) {
            log.error(
                `You are currently using an older version of @genezio/types, which is not compatible with this version of the genezio CLI. To solve this, please update the @genezio/types package on your backend component using the following command: npm install @genezio/types@${RECOMMENTDED_GENEZIO_TYPES_VERSION_RANGE}`,
            );
            exit(1);
        }

        checkExperimentalDecorators(backendConfiguration.path);
    }

    await doAdaptiveLogAction("Running backend local scripts", async () => {
        await runScript(backendConfiguration.scripts?.local, backendConfiguration.path);
    }).catch(async (error) => {
        await GenezioTelemetry.sendEvent({
            eventType: TelemetryEventTypes.GENEZIO_PRE_START_LOCAL_SCRIPT_ERROR,
            commandOptions: JSON.stringify(options),
        });
        throw error;
    });

    // Check if a deployment is in progress and if it is, stop the local environment
    chokidar.watch(interruptLocalPath, { ignoreInitial: true }).on("all", async () => {
        log.info("A deployment is in progress. Stopping local environment...");
        exit(0);
    });

    // eslint-disable-next-line no-constant-condition
    while (true) {
        // Read the project configuration every time because it might change
        let yamlProjectConfiguration;
        try {
            yamlProjectConfiguration = await new YamlConfigurationIOController(
                options.config,
            ).read();
        } catch (error) {
            if (error instanceof Error) {
                log.error(error.message);
            }
            log.error(
                `Fix the errors and genezio local will restart automatically. Waiting for changes...`,
            );
            // If there was an error while parsing using babel the decorated class, wait for changes and try again.
            const { watcher } = await listenForChanges();
            if (watcher) {
                watcher.close();
            }
            logChangeDetection();
            continue;
        }

        const listenForChangesPromise: Promise<ClassProcessSpawnResponse> = listenForChanges();
        const classProcessSpawnPromise: Promise<ClassProcessSpawnResponse> =
            prepareLocalBackendEnvironment(yamlProjectConfiguration, options);

        let promiseRes: ClassProcessSpawnResponse = await Promise.race([
            classProcessSpawnPromise,
            listenForChangesPromise,
        ]);

        // If the listenForChanges promise is resolved first, it means that the user made a change in the code and we
        // need to rebundle and restart the backend.
        if (promiseRes.restartEnvironment === true) {
            // Wait for classes to be spawned before restarting the environment
            promiseRes = await classProcessSpawnPromise;

            if (!promiseRes.spawnOutput || promiseRes.spawnOutput.success === false) {
                continue;
            }

            // clean up the old processes
            promiseRes.spawnOutput.processForClasses.forEach((classProcess: ClassProcess) => {
                classProcess.process.kill();
            });

            if (promiseRes.watcher) {
                promiseRes.watcher.close();
            }
            logChangeDetection();
            continue;
        }

        if (!promiseRes.spawnOutput || promiseRes.spawnOutput.success === false) {
            continue;
        }

        const projectConfiguration: ProjectConfiguration =
            promiseRes.spawnOutput.projectConfiguration;
        const processForClasses: Map<string, ClassProcess> =
            promiseRes.spawnOutput.processForClasses;
        const sdk: SdkHandlerResponse = promiseRes.spawnOutput.sdk;

        // Start HTTP Server
        const server = await startServerHttp(
            options.port,
            projectConfiguration.astSummary,
            yamlProjectConfiguration.name,
            processForClasses,
        );

        // Start cron jobs
        const crons = startCronJobs(projectConfiguration, processForClasses);
        log.info(
            "\x1b[36m%s\x1b[0m",
            "Your local server is running and the SDK was successfully generated!",
        );
        const watcherTimeouts = await handleSdk(
            yamlProjectConfiguration.name,
            yamlProjectConfiguration.frontend,
            sdk,
            options,
        );
        reportSuccess(projectConfiguration, options.port);

        if (sdkSynchronizer.isLocked()) sdkSynchronizer.release();

        // This check makes sense only for js/ts backend, skip for dart, go etc.
        if (
            backendConfiguration.language.name === Language.ts ||
            backendConfiguration.language.name === Language.js
        ) {
            reportDifferentNodeRuntime(projectConfiguration.options?.nodeRuntime);
        }

        // Start listening for changes in user's code
        const { watcher } = await listenForChanges();
        if (watcher) {
            watcher.close();
        }
        logChangeDetection();

        // When new changes are detected, close everything and restart the process
        clearAllResources(server, processForClasses, crons);
        await GenezioTelemetry.sendEvent({
            eventType: TelemetryEventTypes.GENEZIO_LOCAL_RELOAD,
            commandOptions: JSON.stringify(options),
        });
        watcherTimeouts.forEach((timeout) => clearTimeout(timeout));
    }
}

function logChangeDetection() {
    log.info("\x1b[36m%s\x1b[0m", "Change detected, reloading...");
}

/**
 * Bundle each class and start a new process for it.
 */
async function startProcesses(
    projectConfiguration: ProjectConfiguration,
    sdk: SdkHandlerResponse,
    options: GenezioLocalOptions,
): Promise<Map<string, ClassProcess>> {
    const classes = projectConfiguration.classes;
    const processForClasses = new Map<string, ClassProcess>();

    // Bundle each class and start a new process for it
    const bundlersOutputPromise = classes.map(async (classInfo) => {
        const bundler = getBundler(classInfo);

        if (!bundler) {
            throw new UserError(`Unsupported language ${classInfo.language}.`);
        }

        const astClass = sdk.classesInfo.find((c) => c.classConfiguration.path === classInfo.path);
        if (astClass === undefined) {
            throw new UserError("AST class not found.");
        }
        const ast = astClass.program;

        debugLogger.debug("Start bundling...");
        const tmpFolder = await createTemporaryFolder(`${classInfo.name}-${hash(classInfo.path)}`);
        const bundlerOutput = await bundler.bundle({
            projectConfiguration,
            path: classInfo.path,
            ast: ast,
            genezioConfigurationFilePath: process.cwd(),
            configuration: classInfo,
            extra: {
                mode: "development",
                tmpFolder: tmpFolder,
                installDeps: options.installDeps,
            },
        });
        return bundlerOutput;
    });

    const bundlersOutput = await Promise.all(bundlersOutputPromise);

    try {
        await importServiceEnvVariables(
            projectConfiguration.name,
            projectConfiguration.region,
            options.stage ? options.stage : "prod",
        );
    } catch (error) {
        if (error instanceof UserError) {
            throw error;
        }
    }

    const envVars: dotenv.DotenvPopulateInput = {};
    const envFile = projectConfiguration.workspace?.backend
        ? path.join(projectConfiguration.workspace.backend, ".env")
        : path.join(process.cwd(), ".env");
    dotenv.config({ path: options.env || envFile, processEnv: envVars });
    for (const bundlerOutput of bundlersOutput) {
        const extra = bundlerOutput.extra;

        if (!extra) {
            throw new UserError("Bundler output is missing extra field.");
        }

        if (!extra.startingCommand) {
            throw new UserError("No starting command found for this language.");
        }

        await startClassProcess(
            extra.startingCommand,
            extra.commandParameters ? extra.commandParameters : [],
            bundlerOutput.configuration.name,
            processForClasses,
            envVars,
            projectConfiguration.workspace?.backend,
        );
    }

    return processForClasses;
}

// Function that returns the correct bundler for the local environment based on language.
function getBundler(classConfiguration: ClassConfiguration): BundlerInterface | undefined {
    let bundler: BundlerInterface | undefined;
    switch (classConfiguration.language) {
        case "ts": {
            const requiredDepsBundler = new TsRequiredDepsBundler();
            const nodeJsBundler = new NodeJsBundler();
            const localBundler = new NodeJsLocalBundler();
            bundler = new BundlerComposer([requiredDepsBundler, nodeJsBundler, localBundler]);
            break;
        }
        case "js": {
            const nodeJsBundler = new NodeJsBundler();
            const localBundler = new NodeJsLocalBundler();
            bundler = new BundlerComposer([nodeJsBundler, localBundler]);
            break;
        }
        case "dart": {
            bundler = new DartBundler();
            break;
        }
        case "kt": {
            bundler = new KotlinBundler();
            break;
        }
        case "go": {
            bundler = new LocalGoBundler();
            break;
        }
        default: {
            log.error(`Unsupported language ${classConfiguration.language}. Skipping class `);
        }
    }

    return bundler;
}

async function startServerHttp(
    port: number,
    astSummary: AstSummary,
    projectName: string,
    processForClasses: Map<string, ClassProcess>,
): Promise<http.Server> {
    const app = express();
    const require = createRequire(import.meta.url);
    app.use(cors());
    app.use(bodyParser.raw({ type: () => true, limit: "6mb" }));
    app.use(genezioRequestParser);
    const packagePath = path.dirname(require.resolve("@genezio/test-interface-component"));
    // serve test interface built folder on localhost
    const buildFolder = path.join(packagePath, "build");

    app.use(express.static(buildFolder));
    app.get(`/explore`, (_req, res) => {
        const filePath = path.join(buildFolder, "index.html");
        res.sendFile(filePath);
    });

    app.get("/get-ast-summary", (_req, res) => {
        res.setHeader("Content-Type", "application/json");
        res.end(JSON.stringify({ ...astSummary, name: projectName }));
    });

    app.all(`/:className`, async (req, res) => {
        const reqToFunction = getEventObjectFromRequest(req);

        const localProcess = processForClasses.get(req.params.className);

        if (!localProcess) {
            sendResponse(res, {
                body: JSON.stringify({
                    jsonrpc: "2.0",
                    id: 0,
                    error: { code: -32000, message: "Class not found!" },
                }),
                isBase64Encoded: false,
                statusCode: "200",
                statusDescription: "200 OK",
                headers: {
                    "content-type": "application/json",
                },
            });
            return;
        }

        try {
            const response = await communicateWithProcess(
                localProcess,
                req.params.className,
                reqToFunction,
                processForClasses,
            );
            sendResponse(res, response.data);
        } catch (error) {
            sendResponse(res, {
                body: JSON.stringify({
                    jsonrpc: "2.0",
                    id: 0,
                    error: { code: -32000, message: "Internal error" },
                }),
                isBase64Encoded: false,
                statusCode: "200",
                statusDescription: "200 OK",
                headers: {
                    "content-type": "application/json",
                },
            });
            return;
        }
    });

    async function handlerHttpMethod(
        req: Request<{ className: string; methodName: string }>,
        res: Response,
    ) {
        const reqToFunction = getEventObjectFromRequest(req);

        const localProcess = processForClasses.get(req.params.className);

        if (!localProcess) {
            res.status(404).send(`Class ${req.params.className} not found.`);
            return;
        }

        try {
            const response = await communicateWithProcess(
                localProcess,
                req.params.className,
                reqToFunction,
                processForClasses,
            );
            sendResponse(res, response.data);
        } catch (error) {
            sendResponse(res, {
                body: JSON.stringify({
                    error: { code: -32000, message: "Internal error" },
                }),
                isBase64Encoded: false,
                statusCode: "500",
                statusDescription: "Internal Server Error",
                headers: {
                    "content-type": "application/json",
                },
            });
            return;
        }
    }

    app.all(`/:className/:methodName`, async (req, res) => {
        await handlerHttpMethod(req, res);
    });

    app.all(`/:className/:methodName/*`, async (req, res) => {
        await handlerHttpMethod(req, res);
    });

    return await new Promise((resolve, reject) => {
        const server = app.listen(port, "0.0.0.0", () => {
            log.info(`Server listening on port ${port}`);
            resolve(server);
        });

        server.on("error", (error) => {
            const err = error as NodeJS.ErrnoException;
            if (err.code === "EADDRINUSE") {
                reject(new UserError(PORT_ALREADY_USED(port)));
            }

            reject(error);
        });

        server.on("upgrade", (req, socket, head) => {
            if (req.url === undefined) {
                return;
            }

            const parsedURL = url.parse(req.url, true);
            const localProcess = processForClasses.get(parsedURL.query["class"] as string);
            const proxy = httpProxy.createProxyServer({
                target: {
                    host: "127.0.0.1",
                    port: localProcess?.listeningPort || 8080,
                },
                ws: true,
            });

            try {
                proxy.ws(req, socket, head);
            } catch (error) {
                throw new UserError("Error while upgrading the connection to websocket.");
            }
        });
    });
}

export type LocalEnvCronHandler = {
    className: string;
    methodName: string;
    cronString: string;
    cronObject: cron.ScheduledTask | null;
    process: ClassProcess;
};

function startCronJobs(
    projectConfiguration: ProjectConfiguration,
    processForClasses: Map<string, ClassProcess>,
): LocalEnvCronHandler[] {
    const cronHandlers: LocalEnvCronHandler[] = [];
    for (const classElement of projectConfiguration.classes) {
        const methods = classElement.methods;
        for (const method of methods) {
            if (method.type === TriggerType.cron && method.cronString) {
                const cronHandler: LocalEnvCronHandler = {
                    className: classElement.name,
                    methodName: method.name,
                    cronString: rectifyCronString(method.cronString),
                    cronObject: null,
                    process: processForClasses.get(classElement.name)!,
                };

                cronHandler.cronObject = cron.schedule(cronHandler.cronString, () => {
                    const reqToFunction = {
                        genezioEventType: "cron",
                        methodName: cronHandler.methodName,
                        cronString: cronHandler.cronString,
                    };

                    void communicateWithProcess(
                        cronHandler.process,
                        cronHandler.className,
                        reqToFunction,
                        processForClasses,
                    );
                });

                cronHandler.cronObject.start();
                cronHandlers.push(cronHandler);
            }
        }
    }

    return cronHandlers;
}

async function stopCronJobs(cronHandlers: LocalEnvCronHandler[]) {
    for (const cronHandler of cronHandlers) {
        if (cronHandler.cronObject) {
            cronHandler.cronObject.stop();
        }
    }
}

function getEventObjectFromRequest(request: AwsApiGatewayRequest) {
    const urlDetails = url.parse(request.url, true);

    return {
        headers: request.headers,
        rawQueryString: urlDetails.search ? urlDetails.search?.slice(1) : "",
        queryStringParameters: urlDetails.search ? Object.assign({}, urlDetails.query) : undefined,
        timeEpoch: Date.now(),
        body: request.body,
        isBase64Encoded: request.isBase64Encoded,
        requestContext: {
            http: {
                method: request.method,
                path: urlDetails.pathname,
                protocol: request.httpVersion,
                sourceIp: request.socket.remoteAddress,
                userAgent: request.headers["user-agent"],
            },
        },
    };
}

function sendResponse(res: Response, httpResponse: LambdaResponse) {
    if (httpResponse.statusDescription) {
        res.statusMessage = httpResponse.statusDescription;
    }
    let contentTypeHeader = false;

    if (httpResponse.headers) {
        for (const header of Object.keys(httpResponse.headers)) {
            const headerContent = httpResponse.headers[header];
            if (headerContent !== undefined) {
                res.setHeader(header.toLowerCase(), headerContent);
            }

            if (header.toLowerCase() === "content-type") {
                contentTypeHeader = true;
            }
        }
    }

    if (!contentTypeHeader) {
        res.setHeader("content-type", "application/json");
    }

    if (httpResponse.statusCode) {
        res.writeHead(parseInt(httpResponse.statusCode));
    }

    if (httpResponse.isBase64Encoded === true) {
        res.end(Buffer.from(httpResponse.body, "base64"));
    } else {
        if (Buffer.isBuffer(httpResponse.body)) {
            res.end(JSON.stringify(httpResponse.body.toJSON()));
        } else {
            res.end(httpResponse.body ? httpResponse.body : "");
        }
    }
}

async function listenForChanges() {
    const cwd = process.cwd();

    let ignoredPathsFromGenezioIgnore: string[] = [];

    // check for .genezioignore file
    const ignoreFilePath = path.join(cwd, ".genezioignore");
    if (await fileExists(ignoreFilePath)) {
        // read the file as a string
        const ignoreFile = await readUTF8File(ignoreFilePath);
        // split the string by newline - CRLF or LF
        const ignoreFileLines = ignoreFile.split(/\r?\n/);
        // remove empty lines
        const ignoreFileLinesWithoutEmptyLines = ignoreFileLines.filter(
            (line) => line !== "" && !line.startsWith("#"),
        );

        ignoredPathsFromGenezioIgnore = ignoreFileLinesWithoutEmptyLines.map((line: string) => {
            if (line.startsWith("/")) {
                return line;
            }
            return path.join(cwd, line);
        });
    }

    return new Promise<ClassProcessSpawnResponse>((resolve) => {
        // Watch for changes in the classes and update the handlers
        const watchPaths = [path.join(cwd, "/**/*")];
        const ignoredPaths: string[] = ["**/node_modules/*", ...ignoredPathsFromGenezioIgnore];

        const watch = chokidar
            .watch(watchPaths, {
                // Disable fsevents for macos
                useFsEvents: false,
                ignored: ignoredPaths,
                ignoreInitial: true,
            })
            .on("all", async () => {
                resolve({
                    restartEnvironment: true,
                    watcher: watch,
                });
            });
    });
}

/**
 * Handles the SDK generation and the SDK writing, the SDK publishing to registries.
 * It also monitors the SDK for changes and updates the local SDKs.
 *
 * @param projectName The name of the project.
 * @param projectRegion The region of the project.
 * @param frontend The frontend configuration.
 * @param backendSdk The backend SDK configuration.
 * @param sdk The SDK response.
 * @param options The local options.
 *
 * @returns NodeJS.Timeout that can be used to stop the watchers.
 */
async function handleSdk(
    projectName: string,
    frontends: YamlFrontend[] | undefined,
    sdk: SdkHandlerResponse,
    options: GenezioLocalOptions,
): Promise<Array<NodeJS.Timeout>> {
    const nodeJsWatchers: Array<NodeJS.Timeout> = [];

    const sdkLocations: Array<{ path: string; language: Language }> = [];

    for (const frontend of frontends || []) {
        if (frontend.sdk) {
            sdkLocations.push({
                path: path.join(frontend.path, frontend.sdk.path || "sdk"),
                language: frontend.sdk.language,
            });
        }
    }

    const linkedFrontends = await getLinkedFrontendsForProject(projectName);
    linkedFrontends.forEach((f) =>
        sdkLocations.push({
            path: f.path,
            language: f.language,
        }),
    );

    for (const sdkLocation of sdkLocations) {
        const sdkResponse = sdk.generatorResponses.find(
            (response) => response.sdkGeneratorInput.language === sdkLocation.language,
        );

        if (!sdkResponse) {
            throw new UserError("Could not find the SDK for the frontend.");
        }

        const classUrls = sdkResponse.files.map((c) => ({
            name: c.className,
            cloudUrl: `http://127.0.0.1:${options.port}/${c.className}`,
        }));

        const sdkFolderPath = await writeSdk({
            language: sdkLocation.language,
            packageName: `@genezio-sdk/${projectName}`,
            packageVersion: undefined,
            sdkResponse,
            classUrls,
            publish: false,
            installPackage: true,
            outputPath: sdkLocation.path,
        });
        debugLogger.debug(
            `SDK for ${sdkLocation.language} written in ${sdkLocation.path}. ${sdkFolderPath}`,
        );

        if (sdkFolderPath) {
            const timeout = await watchPackage(
                sdkLocation.language,
                projectName,
                frontends?.filter(
                    (f) => f.sdk?.language === Language.ts || f.sdk?.language === Language.js,
                ),
                sdkFolderPath,
            );
            if (timeout) {
                nodeJsWatchers.push(timeout);
            }
        }

        reportSuccessForSdk(sdkLocation.language, sdkResponse, GenezioCommand.local, {
            name: projectName,
            stage: "local",
        });
    }

    return nodeJsWatchers;
}

function reportSuccess(projectConfiguration: ProjectConfiguration, port: number) {
    const classesInfo = projectConfiguration.classes.map((c) => ({
        className: c.name,
        methods: c.methods.map((m) => ({
            name: m.name,
            type: m.type,
            cronString: m.cronString,
            functionUrl: getFunctionUrl(`http://127.0.0.1:${port}`, m.type, c.name, m.name),
        })),
        functionUrl: `http://127.0.0.1:${port}/${c.name}`,
    }));

    _reportSuccess(classesInfo);

    log.info(colors.cyan(`Test your code at http://localhost:${port}/explore`));
}

// This method is used to check if the user has a different node version installed than the one used by the server.
// If the user has a different version, a warning message will be displayed.
function reportDifferentNodeRuntime(userDefinedNodeRuntime: string | undefined) {
    const installedNodeVersion = process.version;

    // get server used version
    let serverNodeRuntime: string = DEFAULT_NODE_RUNTIME as string;
    if (userDefinedNodeRuntime) {
        serverNodeRuntime = userDefinedNodeRuntime;
    }

    const nodeMajorVersion = installedNodeVersion.split(".")[0].slice(1);
    const serverMajorVersion = serverNodeRuntime.split(".")[0].split("nodejs")[1];

    // check if server version is different from installed version
    if (nodeMajorVersion !== serverMajorVersion) {
        log.warn(
            `${colors.yellow(`Warning: The installed node version ${installedNodeVersion} but your server is configured to use ${serverNodeRuntime}. This might cause unexpected behavior.
To change the server version, go to your ${colors.cyan(
                "genezio.yaml",
            )} file and change the ${colors.cyan(
                "backend.language.runtime",
            )} property to the version you want to use.`)}`,
        );
    }
}

function getFunctionUrl(
    baseUrl: string,
    methodType: string,
    className: string,
    methodName: string,
): string {
    if (methodType === "http") {
        return `${baseUrl}/${className}/${methodName}`;
    } else {
        return `${baseUrl}/${className}`;
    }
}

async function clearAllResources(
    server: http.Server,
    processForClasses: Map<string, ClassProcess>,
    crons: LocalEnvCronHandler[],
) {
    process.env["LOGGED_IN_LOCAL"] = "";
    server.close();
    await stopCronJobs(crons);

    processForClasses.forEach((classProcess) => {
        classProcess.process.kill();
    });
}

async function startClassProcess(
    startingCommand: string,
    parameters: string[],
    className: string,
    processForClasses: Map<string, ClassProcess>,
    envVars: dotenv.DotenvPopulateInput = {},
    cwd?: string,
) {
    const availablePort = await findAvailablePort();
    debugLogger.debug(`[START_CLASS_PROCESS] Starting class ${className} on port ${availablePort}`);
    debugLogger.debug(`[START_CLASS_PROCESS] Starting command: ${startingCommand}`);
    debugLogger.debug(`[START_CLASS_PROCESS] Parameters: ${parameters}`);
    const processParameters = [...parameters, availablePort.toString()];
    const classProcess = spawn(startingCommand, processParameters, {
        stdio: ["pipe", "pipe", "pipe"],
        env: {
            ...process.env,
            ...envVars,
            NODE_OPTIONS: "--enable-source-maps",
        },
        cwd,
    });

    const classStdoutLineStream = readline.createInterface({
        input: classProcess.stdout,
    });
    const classStderrLineStream = readline.createInterface({
        input: classProcess.stderr,
    });

    classStdoutLineStream.on("line", (line) => log.info(line));
    classStderrLineStream.on("line", (line) => log.info(line));

    processForClasses.set(className, {
        process: classProcess,
        listeningPort: availablePort,
        startingCommand: startingCommand,
        parameters: parameters,
        envVars: envVars,
    });
}

async function communicateWithProcess(
    localProcess: ClassProcess,
    className: string,
    data: Record<string, unknown>,
    processForClasses: Map<string, ClassProcess>,
): Promise<AxiosResponse> {
    try {
        return await axios.post(`http://127.0.0.1:${localProcess?.listeningPort}`, data);
    } catch (error) {
        if (
            error instanceof AxiosError &&
            (error.code === "ECONNRESET" || error.code === "ECONNREFUSED")
        ) {
            await startClassProcess(
                localProcess.startingCommand,
                localProcess.parameters,
                className,
                processForClasses,
                localProcess.envVars,
            );
            log.error(`There was an error connecting to the server. Restarted ${className}.`);
        }
        throw error;
    }
}<|MERGE_RESOLUTION|>--- conflicted
+++ resolved
@@ -67,13 +67,10 @@
 import { KotlinBundler } from "../bundlers/kotlin/localKotlinBundler.js";
 import { reportSuccessForSdk } from "../generateSdk/sdkSuccessReport.js";
 import { Mutex } from "async-mutex";
-<<<<<<< HEAD
 import httpProxy from "http-proxy";
-=======
 import * as readline from "readline";
 import { getLinkedFrontendsForProject } from "../utils/linkDatabase.js";
 
->>>>>>> 1128fc18
 type ClassProcess = {
     process: ChildProcess;
     startingCommand: string;
