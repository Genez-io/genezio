import express, { Request, Response } from "express";
import chokidar from "chokidar";
import cors from "cors";
import bodyParser from "body-parser";
import { ChildProcess, spawn } from "child_process";
import path from "path";
import url from "url";
import * as http from "http";
import colors from "colors";
import { createRequire } from "module";
import {
    ProjectConfiguration,
    ClassConfiguration,
    FunctionConfiguration,
} from "../models/projectConfiguration.js";
import {
    RECOMMENTDED_GENEZIO_TYPES_VERSION_RANGE,
    REQUIRED_GENEZIO_TYPES_VERSION_RANGE,
} from "../constants.js";
import { GENEZIO_NO_CLASSES_FOUND, PORT_ALREADY_USED, UserError } from "../errors.js";
import {
    mapYamlClassToSdkClassConfiguration,
    sdkGeneratorApiHandler,
} from "../generateSdk/generateSdkApi.js";
import { AstSummary } from "../models/astSummary.js";
import { BundlerInterface } from "../bundlers/bundler.interface.js";
import { NodeJsLocalBundler } from "../bundlers/node/nodeJsLocalBundler.js";
import { BundlerComposer } from "../bundlers/bundlerComposer.js";
import { genezioRequestParser } from "../utils/genezioRequestParser.js";
import { debugLogger, doAdaptiveLogAction } from "../utils/logging.js";
import { rectifyCronString } from "../utils/rectifyCronString.js";
import cron from "node-cron";
import { createTemporaryFolder, fileExists, readUTF8File, writeToFile } from "../utils/file.js";
import {
    GenezioCommand,
    reportSuccess as _reportSuccess,
    reportSuccessFunctions,
} from "../utils/reporter.js";
import { SdkHandlerResponse } from "../models/sdkGeneratorResponse.js";
import { GenezioLocalOptions } from "../models/commandOptions.js";
import { DartBundler } from "../bundlers/dart/localDartBundler.js";
import axios, { AxiosError, AxiosResponse } from "axios";
import { findAvailablePort } from "../utils/findAvailablePort.js";
import {
    entryFileFunctionMap,
    FunctionType,
    Language,
    startingCommandMap,
    TriggerType,
    FunctionType,
} from "../projectConfiguration/yaml/models.js";
import {
    YAMLBackend,
    YamlConfigurationIOController,
    YamlFrontend,
    YamlProjectConfiguration,
} from "../projectConfiguration/yaml/v2.js";
import hash from "hash-it";
import { GenezioTelemetry, TelemetryEventTypes } from "../telemetry/telemetry.js";
import dotenv from "dotenv";
import { TsRequiredDepsBundler } from "../bundlers/node/typescriptRequiredDepsBundler.js";
import { DEFAULT_NODE_RUNTIME, NodeOptions, PythonOptions } from "../models/projectOptions.js";
import { exit } from "process";
import { log } from "../utils/logging.js";
import { interruptLocalPath } from "../utils/localInterrupt.js";
import {
    AwsApiGatewayRequest,
    CloudProviderIdentifier,
    LambdaResponse,
} from "../models/cloudProviderIdentifier.js";
import { LocalGoBundler } from "../bundlers/go/localGoBundler.js";
import { importServiceEnvVariables } from "../utils/servicesEnvVariables.js";
import {
    isDependencyVersionCompatible,
    checkExperimentalDecorators,
} from "../utils/jsProjectChecker.js";
import { scanClassesForDecorators } from "../utils/configuration.js";
import { runScript, runFrontendStartScript } from "../utils/scripts.js";
import { writeSdk } from "../generateSdk/sdkWriter/sdkWriter.js";
import { watchPackage } from "../generateSdk/sdkMonitor.js";
import { NodeJsBundler } from "../bundlers/node/nodeJsBundler.js";
import { KotlinBundler } from "../bundlers/kotlin/localKotlinBundler.js";
import { reportSuccessForSdk } from "../generateSdk/sdkSuccessReport.js";
import { Mutex } from "async-mutex";
import httpProxy from "http-proxy";
import * as readline from "readline";
import { getLinkedFrontendsForProject } from "../utils/linkDatabase.js";
import fsExtra from "fs-extra/esm";
import { DeployCodeFunctionResponse } from "../models/deployCodeResponse.js";
import {
    enableAuthentication,
    getOrCreateDatabase,
    getOrCreateEmptyProject,
} from "./deploy/utils.js";
import { displayHint } from "../utils/strings.js";
import { enableEmailIntegration, getProjectIntegrations } from "../requests/integration.js";
import { expandEnvironmentVariables, findAnEnvFile } from "../utils/environmentVariables.js";
import { getFunctionHandlerProvider } from "../utils/getFunctionHandlerProvider.js";
import { getFunctionEntryFilename } from "../utils/getFunctionEntryFilename.js";
import { detectPythonCommand } from "../utils/detectPythonCommand.js";

type UnitProcess = {
    process: ChildProcess;
    startingCommand: string;
    parameters: string[];
    listeningPort: number;
    envVars: dotenv.DotenvPopulateInput;
    type: "class" | "function";
    handlerType?: FunctionType;
};

type LocalUnitProcessSpawnResponse = {
    restartEnvironment: boolean;
    spawnOutput?: LocalProcessSpawnOutput;
    watcher?: chokidar.FSWatcher;
};

type LocalProcessSpawnOutput = {
    success: boolean;
    projectConfiguration: ProjectConfiguration;
    processForLocalUnits: Map<string, UnitProcess>;
    sdk: SdkHandlerResponse;
};

export async function prepareLocalBackendEnvironment(
    yamlProjectConfiguration: YamlProjectConfiguration,
    options: GenezioLocalOptions,
): Promise<LocalUnitProcessSpawnResponse> {
    try {
        const databases = yamlProjectConfiguration.services?.databases;
        const authentication = yamlProjectConfiguration.services?.authentication;
        const email = yamlProjectConfiguration.services?.email;
        const backend = yamlProjectConfiguration.backend;
        const frontend = yamlProjectConfiguration.frontend;

        const projectName = yamlProjectConfiguration.name;
        const region = yamlProjectConfiguration.region;

        let configurationEnvVars: { [key: string]: string | undefined } = {};
        if (yamlProjectConfiguration.services) {
            const projectDetails = await getOrCreateEmptyProject(
                projectName,
                region,
                options.stage || "prod",
                /* ask */ true,
            );

            if (databases && projectDetails) {
                // Get connection URL and expose it as an environment variable only for the server process
                for (const database of databases) {
                    if (!database.region) {
                        database.region = region;
                    }
                    const remoteDatabase = await getOrCreateDatabase(
                        {
                            name: database.name,
                            region: database.region,
                            type: database.type,
                        },
                        options.stage || "prod",
                        projectDetails.projectId,
                        projectDetails.projectEnvId,
                        /* ask */ true,
                    );

                    if (!remoteDatabase) {
                        break;
                    }

                    const databaseConnectionUrlKey = `${remoteDatabase.name.replace(/-/g, "_").toUpperCase()}_DATABASE_URL`;
                    configurationEnvVars = {
                        ...configurationEnvVars,
                        [databaseConnectionUrlKey]: remoteDatabase.connectionUrl,
                    };

                    log.info(
                        displayHint(
                            `You can use \`process.env["${databaseConnectionUrlKey}"]\` to connect to the remote database \`${remoteDatabase.name}\`.`,
                        ),
                    );
                }
            }

            if (authentication && projectDetails) {
                const envFile = options.env || (await findAnEnvFile(process.cwd()));
                await enableAuthentication(
                    yamlProjectConfiguration,
                    projectDetails.projectId,
                    projectDetails.projectEnvId,
                    options.stage || "prod",
                    envFile,
                    /* ask */ true,
                );

                log.info(
                    displayHint(
                        `You can reference authentication token and region using \${{services.authentication.token}} and \${{services.authentication.region}}.`,
                    ),
                );
            }

            if (email && projectDetails) {
                const isEnabled = (
                    await getProjectIntegrations(
                        projectDetails.projectId,
                        projectDetails.projectEnvId,
                    )
                ).integrations.find((integration) => integration === "EMAIL-SERVICE");

                if (!isEnabled) {
                    await enableEmailIntegration(
                        projectDetails.projectId,
                        projectDetails.projectEnvId,
                    );
                    log.info("Email integration enabled successfully.");
                }
                log.info(
                    displayHint(`You can use \`process.env[EMAIL_SERVICE_TOKEN]\` to send emails.`),
                );
            }
        }

        if (!backend) {
            throw new UserError("No backend component found in the genezio.yaml file.");
        }
        backend.classes = await scanClassesForDecorators(backend);
        backend.functions = backend.functions ?? [];

        if (backend.classes.length === 0 && backend.functions?.length === 0) {
            throw new UserError(GENEZIO_NO_CLASSES_FOUND(backend.language.name));
        }

        const sdkLanguages: Language[] = [];
        // Add configuration frontends that contain the SDK field
        sdkLanguages.push(
            ...((frontend || [])
                .map((f) => f.sdk?.language)
                .filter((f) => f !== undefined) as Language[]),
        );
        // Add linked frontends
        sdkLanguages.push(
            ...(await getLinkedFrontendsForProject(yamlProjectConfiguration.name)).map(
                (f) => f.language,
            ),
        );

        const sdkResponse = await sdkGeneratorApiHandler(
            sdkLanguages,
            mapYamlClassToSdkClassConfiguration(
                backend.classes,
                backend.language.name,
                backend.path,
            ),
            backend.path,
            /* packageName= */ `@genezio-sdk/${yamlProjectConfiguration.name}`,
        ).catch((error) => {
            if (error.code === "ENOENT") {
                log.error(
                    `The file ${error.path} does not exist. Please check your genezio.yaml configuration and make sure that all the file paths are correct.`,
                );
            }

            throw error;
        });
        const projectConfiguration = new ProjectConfiguration(
            yamlProjectConfiguration,
            CloudProviderIdentifier.GENEZIO_AWS,
            sdkResponse,
        );

        const processForLocalUnits = await startProcesses(
            backend,
            projectConfiguration,
            sdkResponse,
            options,
            configurationEnvVars,
        );
        return await new Promise<LocalUnitProcessSpawnResponse>((resolve) => {
            resolve({
                restartEnvironment: false,
                spawnOutput: {
                    success: true,
                    projectConfiguration,
                    processForLocalUnits,
                    sdk: sdkResponse,
                },
            });
        });
    } catch (error) {
        if (error instanceof Error) {
            log.error(error.message);
        }
        log.error(
            `Fix the errors and genezio local will restart automatically. Waiting for changes...`,
        );
        // If there was an error generating the SDK, wait for changes and try again.
        const { watcher } = await listenForChanges();
        logChangeDetection();
        return new Promise<LocalUnitProcessSpawnResponse>((resolve) => {
            resolve({
                restartEnvironment: true,
                watcher,
            });
        });
    }
}

// Function that starts the local environment. It starts the backend watcher and the frontends.
export async function startLocalEnvironment(options: GenezioLocalOptions) {
    log.settings.prettyLogTemplate = `${colors.blue("|")} `;

    await GenezioTelemetry.sendEvent({
        eventType: TelemetryEventTypes.GENEZIO_LOCAL,
        commandOptions: JSON.stringify(options),
    });
    const yamlConfigIOController = new YamlConfigurationIOController(options.config);
    const yamlProjectConfiguration = await yamlConfigIOController.read();
    // This mutex is used to make the frontends wait until the first Genezio SDK is generated.
    const sdkSynchronizer = new Mutex();
    // It is locked until the first Genezio SDK is generated.
    sdkSynchronizer.acquire();

    if (!yamlProjectConfiguration.backend && !yamlProjectConfiguration.frontend) {
        throw new UserError(
            "No backend or frontend components found in the genezio.yaml file. You need at least one component to start the local environment.",
        );
    }
    if (
        !yamlProjectConfiguration.backend &&
        yamlProjectConfiguration.frontend &&
        yamlProjectConfiguration.frontend.every((f) => !f.scripts?.start)
    ) {
        throw new UserError(
            "No start script found for any frontend component. You need at least one start script to start the local environment.",
        );
    }

    await Promise.all([
        startBackendWatcher(yamlProjectConfiguration.backend, options, sdkSynchronizer),
        startFrontends(
            yamlProjectConfiguration.frontend,
            sdkSynchronizer,
            yamlProjectConfiguration,
            options.stage || "prod",
            options.port,
        ),
    ]);
}

/**
 * Starts the frontends based on the provided configuration.
 *
 * @param frontendConfiguration - The configuration for the frontends.
 * @param sdkSynchronizer - The mutex used for synchronizing the SDK generation.
 * @returns Never returns, because it runs the frontends indefinitely.
 */
async function startFrontends(
    frontendConfiguration: YamlFrontend[] | undefined,
    sdkSynchronizer: Mutex,
    configuration: YamlProjectConfiguration,
    stage: string,
    port?: number,
) {
    if (!frontendConfiguration) return;

    // Start the frontends only after the first Genezio SDK was generated, until then wait.
    await sdkSynchronizer.waitForUnlock();

    await Promise.all(
        frontendConfiguration.map(async (frontend) => {
            const newEnvObject = await expandEnvironmentVariables(
                frontend.environment,
                configuration,
                stage,
                /* envFile */ undefined,
                {
                    isLocal: true,
                    port: port,
                },
            );

            debugLogger.debug(
                `Environment variables injected for frontend.scripts.local:`,
                JSON.stringify(newEnvObject),
            );

            await runFrontendStartScript(
                frontend.scripts?.start,
                frontend.path,
                newEnvObject,
            ).catch((e: UserError) =>
                log.error(
                    new Error(
                        `Failed to start frontend located in \`${frontend.path}\`: ${e.message}`,
                    ),
                ),
            );
        }),
    );
}

/**
 * Starts the backend watcher for local development.
 *
 * @param backendConfiguration - The backend configuration.
 * @param options - The Genezio local options.
 * @param sdkSynchronizer - The mutex for synchronizing SDK generation.
 * @returns Never returns, because it runs the local environment indefinitely.
 */
async function startBackendWatcher(
    backendConfiguration: YAMLBackend | undefined,
    options: GenezioLocalOptions,
    sdkSynchronizer: Mutex,
) {
    if (!backendConfiguration) {
        sdkSynchronizer.release();
        return;
    }

    // We need to check if the user is using an older version of @genezio/types
    // because we migrated the decorators implemented in the @genezio/types package to the stage 3 implementation.
    // Otherwise, the user will get an error at runtime. This check can be removed in the future once no one is using version
    // 0.1.* of @genezio/types.
    if (
        backendConfiguration.language.name === Language.ts ||
        backendConfiguration.language.name === Language.js
    ) {
        const packageJsonPath = path.join(backendConfiguration.path, "package.json");
        if (
            isDependencyVersionCompatible(
                packageJsonPath,
                "@genezio/types",
                REQUIRED_GENEZIO_TYPES_VERSION_RANGE,
            ) === false
        ) {
            log.error(
                `You are currently using an older version of @genezio/types, which is not compatible with this version of the genezio CLI. To solve this, please update the @genezio/types package on your backend component using the following command: npm install @genezio/types@${RECOMMENTDED_GENEZIO_TYPES_VERSION_RANGE}`,
            );
            exit(1);
        }

        checkExperimentalDecorators(backendConfiguration.path);
    }

    await doAdaptiveLogAction("Running backend local scripts", async () => {
        await runScript(backendConfiguration.scripts?.local, backendConfiguration.path);
    }).catch(async (error) => {
        await GenezioTelemetry.sendEvent({
            eventType: TelemetryEventTypes.GENEZIO_PRE_START_LOCAL_SCRIPT_ERROR,
            commandOptions: JSON.stringify(options),
        });
        throw error;
    });

    // Check if a deployment is in progress and if it is, stop the local environment
    chokidar.watch(interruptLocalPath, { ignoreInitial: true }).on("all", async () => {
        log.info("A deployment is in progress. Stopping local environment...");
        exit(0);
    });

    // eslint-disable-next-line no-constant-condition
    while (true) {
        // Read the project configuration every time because it might change
        let yamlProjectConfiguration;
        try {
            yamlProjectConfiguration = await new YamlConfigurationIOController(
                options.config,
            ).read();
        } catch (error) {
            if (error instanceof Error) {
                log.error(error.message);
            }
            log.error(
                `Fix the errors and genezio local will restart automatically. Waiting for changes...`,
            );
            // If there was an error while parsing using babel the decorated class, wait for changes and try again.
            const { watcher } = await listenForChanges();
            if (watcher) {
                watcher.close();
            }
            logChangeDetection();
            continue;
        }

        const listenForChangesPromise: Promise<LocalUnitProcessSpawnResponse> = listenForChanges();
        const localUnitProcessSpawnPromise: Promise<LocalUnitProcessSpawnResponse> =
            prepareLocalBackendEnvironment(yamlProjectConfiguration, options);

        let promiseRes: LocalUnitProcessSpawnResponse = await Promise.race([
            localUnitProcessSpawnPromise,
            listenForChangesPromise,
        ]);

        // If the listenForChanges promise is resolved first, it means that the user made a change in the code and we
        // need to rebundle and restart the backend.
        if (promiseRes.restartEnvironment === true) {
            // Wait for classes to be spawned before restarting the environment
            promiseRes = await localUnitProcessSpawnPromise;

            if (!promiseRes.spawnOutput || promiseRes.spawnOutput.success === false) {
                continue;
            }

            // clean up the old processes
            promiseRes.spawnOutput.processForLocalUnits.forEach((unitProcess: UnitProcess) => {
                unitProcess.process.kill();
            });

            if (promiseRes.watcher) {
                promiseRes.watcher.close();
            }
            logChangeDetection();
            continue;
        }

        if (!promiseRes.spawnOutput || promiseRes.spawnOutput.success === false) {
            continue;
        }

        const projectConfiguration: ProjectConfiguration =
            promiseRes.spawnOutput.projectConfiguration;
        const processForUnits: Map<string, UnitProcess> =
            promiseRes.spawnOutput.processForLocalUnits;
        const sdk: SdkHandlerResponse = promiseRes.spawnOutput.sdk;

        // Start HTTP Server
        const server = await startServerHttp(
            options.port,
            yamlProjectConfiguration.name,
            processForUnits,
            projectConfiguration,
        );

        // Start cron jobs
        const crons = startCronJobs(projectConfiguration, processForUnits);
        log.info(
            "\x1b[36m%s\x1b[0m",
            "Your local server is running and the SDK was successfully generated!",
        );
        const watcherTimeouts = await handleSdk(
            yamlProjectConfiguration.name,
            yamlProjectConfiguration.frontend,
            sdk,
            options,
        );
        reportSuccess(projectConfiguration, options.port);

        if (sdkSynchronizer.isLocked()) sdkSynchronizer.release();

        // This check makes sense only for js/ts backend, skip for dart, go etc.
        if (
            backendConfiguration.language.name === Language.ts ||
            backendConfiguration.language.name === Language.js
        ) {
            const isNodeOptions = (
                options: NodeOptions | PythonOptions | undefined,
            ): options is NodeOptions => {
                return (options as NodeOptions).nodeRuntime !== undefined;
            };
            if (!isNodeOptions(projectConfiguration.options)) {
                throw new UserError("Invalid node options");
            }

            reportDifferentNodeRuntime(projectConfiguration.options?.nodeRuntime);
        }

        // Start listening for changes in user's code
        const { watcher } = await listenForChanges();
        if (watcher) {
            watcher.close();
        }
        logChangeDetection();

        // When new changes are detected, close everything and restart the process
        clearAllResources(server, processForUnits, crons);
        await GenezioTelemetry.sendEvent({
            eventType: TelemetryEventTypes.GENEZIO_LOCAL_RELOAD,
            commandOptions: JSON.stringify(options),
        });
        watcherTimeouts.forEach((timeout) => clearTimeout(timeout));
    }
}

function logChangeDetection() {
    log.info("\x1b[36m%s\x1b[0m", "Change detected, reloading...");
}

/**
 * Bundle each class and start a new process for it.
 */
async function startProcesses(
    backend: YAMLBackend,
    projectConfiguration: ProjectConfiguration,
    sdk: SdkHandlerResponse,
    options: GenezioLocalOptions,
    configurationEnvVars?: { [key: string]: string | undefined },
): Promise<Map<string, UnitProcess>> {
    const classes = projectConfiguration.classes;
    const processForLocalUnits = new Map<string, UnitProcess>();

    // Bundle each class and start a new process for it
    const bundlersOutputPromiseClasses = classes.map(async (classInfo) => {
        const bundler = getBundler(classInfo);

        if (!bundler) {
            throw new UserError(`Unsupported language ${classInfo.language}.`);
        }

        const astClass = sdk.classesInfo.find((c) => c.classConfiguration.path === classInfo.path);
        if (astClass === undefined) {
            throw new UserError("AST class not found.");
        }
        const ast = astClass.program;

        debugLogger.debug("Start bundling...");
        const tmpFolder = await createTemporaryFolder(`${classInfo.name}-${hash(classInfo.path)}`);
        const bundlerOutput = await bundler.bundle({
            projectConfiguration,
            path: classInfo.path,
            ast: ast,
            genezioConfigurationFilePath: process.cwd(),
            configuration: classInfo,
            extra: {
                mode: "development",
                tmpFolder: tmpFolder,
                installDeps: options.installDeps,
            },
        });
        return { ...bundlerOutput, type: "class" };
    });

    const bundlersOutputPromiseFunctions = projectConfiguration.functions?.map(
        async (functionInfo: FunctionConfiguration) => {
            const tmpFolder = await createTemporaryFolder(
                `${functionInfo.name}-${hash(functionInfo.path)}`,
            );
            // delete all content in the tmp folder
            await fsExtra.emptyDir(tmpFolder);

            await fsExtra.copy(path.join(backend.path, functionInfo.path), tmpFolder);

            const handlerProvider = getFunctionHandlerProvider(
                functionInfo.type,
                functionInfo.language as Language,
            );

<<<<<<< HEAD
            // if handlerProvider is Http, run it with node
            if (handlerProvider instanceof HttpServerHandlerProvider) {
                process.env[`${functionInfo.name.replace(/-/g, "_").toUpperCase()}_PORT`] = (
                    functionInfo.port || 8080
                ).toString();

                return {
                    configuration: functionInfo,
                    extra: {
                        type: "function" as const,
                        startingCommand: "node",
                        commandParameters: [functionInfo.entry],
                        handlerType: FunctionType.httpServer,
                    },
                };
            }

            // if handlerProvider is Http and language is python
            if (handlerProvider instanceof HttpServerPythonHandlerProvider) {
                process.env[`${functionInfo.name.replace(/-/g, "_").toUpperCase()}_PORT`] = (
                    functionInfo.port || 8080
                ).toString();

                return {
                    configuration: functionInfo,
                    extra: {
                        type: "function" as const,
                        startingCommand: (await detectPythonCommand()) || "python",
                        commandParameters: [functionInfo.entry],
                        handlerType: FunctionType.httpServer,
                    },
                };
=======
            // if handlerProvider is Http
            if (
                functionInfo.type === FunctionType.httpServer &&
                (functionInfo.language === Language.js || functionInfo.language === Language.ts)
            ) {
                log.error("We recommend to run the HTTP server with `node` or `npm start`.");
                process.exit(1);
            }

            if (
                functionInfo.type === FunctionType.httpServer &&
                functionInfo.language === Language.python
            ) {
                log.error("We recommend to run the HTTP server with `python` or `python3`.");
                process.exit(1);
>>>>>>> c25e9e2b
            }

            await writeToFile(
                path.join(tmpFolder),
                getFunctionEntryFilename(
                    functionInfo.language as Language,
                    "local_function_wrapper",
                ),
                await handlerProvider!.getLocalFunctionWrapperCode(
                    functionInfo.handler,
                    functionInfo.entry,
                ),
            );

            return {
                configuration: functionInfo,
                extra: {
                    type: "function" as const,
                    startingCommand:
                        startingCommandMap[
                            functionInfo.language as keyof typeof startingCommandMap
                        ],
                    commandParameters: [
                        path.resolve(
                            tmpFolder,
                            `local_function_wrapper.${entryFileFunctionMap[functionInfo.language as keyof typeof entryFileFunctionMap].split(".")[1]}`,
                        ),
                    ],
                },
            };
        },
    );

    const bundlersOutput = await Promise.all([
        ...bundlersOutputPromiseClasses,
        ...bundlersOutputPromiseFunctions,
    ]);

    try {
        await importServiceEnvVariables(
            projectConfiguration.name,
            projectConfiguration.region,
            options.stage ? options.stage : "prod",
        );
    } catch (error) {
        if (error instanceof UserError) {
            throw error;
        }
    }

    const envVars: dotenv.DotenvPopulateInput = {};
    const envFile = projectConfiguration.workspace?.backend
        ? path.join(projectConfiguration.workspace.backend, ".env")
        : path.join(process.cwd(), ".env");
    dotenv.config({ path: options.env || envFile, processEnv: envVars });
    for (const bundlerOutput of bundlersOutput) {
        const extra = bundlerOutput.extra;

        if (!extra) {
            throw new UserError("Bundler output is missing extra field.");
        }

        if (!extra.startingCommand) {
            throw new UserError("No starting command found for this language.");
        }

        await startLocalUnitProcess(
            extra.startingCommand,
            extra.commandParameters ? extra.commandParameters : [],
            bundlerOutput.configuration.name,
            processForLocalUnits,
            envVars,
            extra.type || "class",
            projectConfiguration.workspace?.backend,
            configurationEnvVars,
        );
    }

    return processForLocalUnits;
}

// Function that returns the correct bundler for the local environment based on language.
function getBundler(classConfiguration: ClassConfiguration): BundlerInterface | undefined {
    let bundler: BundlerInterface | undefined;
    switch (classConfiguration.language) {
        case "ts": {
            const requiredDepsBundler = new TsRequiredDepsBundler();
            const nodeJsBundler = new NodeJsBundler();
            const localBundler = new NodeJsLocalBundler();
            bundler = new BundlerComposer([requiredDepsBundler, nodeJsBundler, localBundler]);
            break;
        }
        case "js": {
            const nodeJsBundler = new NodeJsBundler();
            const localBundler = new NodeJsLocalBundler();
            bundler = new BundlerComposer([nodeJsBundler, localBundler]);
            break;
        }
        case "dart": {
            bundler = new DartBundler();
            break;
        }
        case "kt": {
            bundler = new KotlinBundler();
            break;
        }
        case "go": {
            bundler = new LocalGoBundler();
            break;
        }
        default: {
            log.error(`Unsupported language ${classConfiguration.language}. Skipping class `);
        }
    }

    return bundler;
}

async function startServerHttp(
    port: number,
    projectName: string,
    processForUnits: Map<string, UnitProcess>,
    projectConfiguration: ProjectConfiguration,
): Promise<http.Server> {
    const astSummary: AstSummary = projectConfiguration.astSummary;
    const app = express();
    const require = createRequire(import.meta.url);
    app.use(cors());
    app.use(bodyParser.raw({ type: () => true, limit: "6mb" }));
    app.use(genezioRequestParser);
    const packagePath = path.dirname(require.resolve("@genezio/test-interface-component"));
    // serve test interface built folder on localhost
    const buildFolder = path.join(packagePath, "build");

    app.use(express.static(buildFolder));
    app.get(`/explore`, (_req, res) => {
        const filePath = path.join(buildFolder, "index.html");
        res.sendFile(filePath);
    });

    app.get("/get-ast-summary", (_req, res) => {
        res.setHeader("Content-Type", "application/json");
        res.end(JSON.stringify({ ...astSummary, name: projectName }));
    });

    app.get("/get-functions", (_req, res) => {
        res.setHeader("Content-Type", "application/json");
        res.end(
            JSON.stringify({
                functions: getProjectFunctions(port, projectConfiguration),
                name: projectName,
            }),
        );
    });

    app.all(`/:className`, async (req, res) => {
        const reqToFunction = getEventObjectFromRequest(req);

        const localProcess = processForUnits.get(req.params.className);

        if (!localProcess) {
            sendResponse(res, {
                body: JSON.stringify({
                    jsonrpc: "2.0",
                    id: 0,
                    error: { code: -32000, message: "Class not found!" },
                }),
                isBase64Encoded: false,
                statusCode: "200",
                statusDescription: "200 OK",
                headers: {
                    "content-type": "application/json",
                },
                cookies: [],
            });
            return;
        }

        try {
            const response = await communicateWithProcess(
                localProcess,
                req.params.className,
                reqToFunction,
                processForUnits,
            );
            sendResponse(res, response.data);
        } catch (error) {
            sendResponse(res, {
                body: JSON.stringify({
                    jsonrpc: "2.0",
                    id: 0,
                    error: { code: -32000, message: "Internal error" },
                }),
                isBase64Encoded: false,
                statusCode: "200",
                statusDescription: "200 OK",
                headers: {
                    "content-type": "application/json",
                },
                cookies: [],
            });
            return;
        }
    });

    async function handlerFunctionCall(req: Request<{ functionName: string }>, res: Response) {
        const reqToFunction = getEventObjectFromRequest(req);
        // remove /.functions/:functionName from the url in order to get expected path for the function
        reqToFunction.rawPath = "/" + reqToFunction.rawPath?.split("/").slice(3).join("/");
        reqToFunction.requestContext.http.path = reqToFunction.rawPath;

        const localProcess = processForUnits.get(req.params.functionName);

        if (!localProcess) {
            sendResponse(res, {
                body: "Function not found!",
                isBase64Encoded: false,
                statusCode: "500",
                statusDescription: "500 Internal Server Error",
                headers: {
                    "content-type": "application/json",
                },
                cookies: [],
            });
            return;
        }

        try {
            const response = await communicateWithProcess(
                localProcess,
                req.params.functionName,
                reqToFunction,
                processForUnits,
            );
            sendResponse(res, response.data);
        } catch (error) {
            sendResponse(res, {
                body: JSON.stringify({ message: "Internal server error", error: error }),
                isBase64Encoded: false,
                statusCode: "500",
                statusDescription: "500 Internal Server Error",
                headers: {
                    "content-type": "application/json",
                },
                cookies: [],
            });
            return;
        }
    }

    app.all(`/.functions/:functionName/*`, async (req, res) => {
        await handlerFunctionCall(req, res);
    });

    app.all(`/.functions/:functionName`, async (req, res) => {
        await handlerFunctionCall(req, res);
    });

    async function handlerHttpMethod(
        req: Request<{ className: string; methodName: string }>,
        res: Response,
    ) {
        const reqToFunction = getEventObjectFromRequest(req);

        const localProcess = processForUnits.get(req.params.className);

        if (!localProcess) {
            res.status(404).send(`Class ${req.params.className} not found.`);
            return;
        }

        try {
            const response = await communicateWithProcess(
                localProcess,
                req.params.className,
                reqToFunction,
                processForUnits,
            );
            sendResponse(res, response.data);
        } catch (error) {
            sendResponse(res, {
                body: JSON.stringify({
                    error: { code: -32000, message: "Internal error" },
                }),
                isBase64Encoded: false,
                statusCode: "500",
                statusDescription: "Internal Server Error",
                headers: {
                    "content-type": "application/json",
                },
                cookies: [],
            });
            return;
        }
    }

    app.all(`/:className/:methodName`, async (req, res) => {
        await handlerHttpMethod(req, res);
    });

    app.all(`/:className/:methodName/*`, async (req, res) => {
        await handlerHttpMethod(req, res);
    });

    return await new Promise((resolve, reject) => {
        const server = app.listen(port, "0.0.0.0", () => {
            log.info(`Server listening on port ${port}`);
            resolve(server);
        });

        server.on("error", (error) => {
            const err = error as NodeJS.ErrnoException;
            if (err.code === "EADDRINUSE") {
                reject(new UserError(PORT_ALREADY_USED(port)));
            }

            reject(error);
        });

        // this is needed to handle the websocket connections
        server.on("upgrade", (req, socket, head) => {
            if (req.url === undefined) {
                return;
            }

            const parsedURL = url.parse(req.url, true);

            const localProcess = processForUnits.get(parsedURL.query["class"] as string);
            const proxy = httpProxy.createProxyServer({
                target: {
                    host: "127.0.0.1",
                    port: localProcess?.listeningPort || 8080,
                },
                ws: true,
            });

            try {
                proxy.ws(req, socket, head);
            } catch (error) {
                throw new UserError("Error while upgrading the connection to websocket.");
            }
        });
    });
}

function getProjectFunctions(
    port: number,
    projectConfiguration: ProjectConfiguration,
): DeployCodeFunctionResponse[] {
    return projectConfiguration.functions.map((f) => ({
        cloudUrl:
            f.type === FunctionType.httpServer
                ? `http://localhost:${process.env[`${f.name.replace(/-/g, "_").toUpperCase()}_PORT`]}`
                : `http://localhost:${port}/.functions/${f.name}`,
        id: f.name,
        name: f.name,
    }));
}

export type LocalEnvCronHandler = {
    className: string;
    methodName: string;
    cronString: string;
    cronObject: cron.ScheduledTask | null;
    process: UnitProcess;
};

function startCronJobs(
    projectConfiguration: ProjectConfiguration,
    processForUnits: Map<string, UnitProcess>,
): LocalEnvCronHandler[] {
    const cronHandlers: LocalEnvCronHandler[] = [];
    for (const classElement of projectConfiguration.classes) {
        const methods = classElement.methods;
        for (const method of methods) {
            if (method.type === TriggerType.cron && method.cronString) {
                const cronHandler: LocalEnvCronHandler = {
                    className: classElement.name,
                    methodName: method.name,
                    cronString: rectifyCronString(method.cronString),
                    cronObject: null,
                    process: processForUnits.get(classElement.name)!,
                };

                cronHandler.cronObject = cron.schedule(cronHandler.cronString, () => {
                    const reqToFunction = {
                        genezioEventType: "cron",
                        methodName: cronHandler.methodName,
                        cronString: cronHandler.cronString,
                    };

                    void communicateWithProcess(
                        cronHandler.process,
                        cronHandler.className,
                        reqToFunction,
                        processForUnits,
                    );
                });

                cronHandler.cronObject.start();
                cronHandlers.push(cronHandler);
            }
        }
    }

    return cronHandlers;
}

async function stopCronJobs(cronHandlers: LocalEnvCronHandler[]) {
    for (const cronHandler of cronHandlers) {
        if (cronHandler.cronObject) {
            cronHandler.cronObject.stop();
        }
    }
}

function getEventObjectFromRequest(request: AwsApiGatewayRequest) {
    const urlDetails = url.parse(request.url, true);

    const date = new Date();

    return {
        version: "2.0",
        routeKey: "$default",
        rawPath: urlDetails.pathname,
        headers: request.headers,
        rawQueryString: urlDetails.search ? urlDetails.search?.slice(1) : "",
        queryStringParameters: urlDetails.search ? Object.assign({}, urlDetails.query) : undefined,
        body: request.body,
        isBase64Encoded: request.isBase64Encoded,
        requestContext: {
            http: {
                method: request.method,
                path: urlDetails.pathname,
                protocol: request.httpVersion,
                sourceIp: request.socket.remoteAddress,
                userAgent: request.headers["user-agent"],
            },
            accountId: "anonymous",
            apiId: "localhost",
            domainName: "localhost",
            domainPrefix: "localhost",
            requestId: "undefined",
            routeKey: "$default",
            stage: "$default",
            time: formatTimestamp(date),
            timeEpoch: Date.now(),
        },
    };
}

function sendResponse(res: Response, httpResponse: LambdaResponse) {
    if (httpResponse.statusDescription) {
        res.statusMessage = httpResponse.statusDescription;
    }
    let contentTypeHeader = false;

    if (httpResponse.headers) {
        for (const header of Object.keys(httpResponse.headers)) {
            const headerContent = httpResponse.headers[header];
            if (headerContent !== undefined) {
                res.setHeader(header.toLowerCase(), headerContent);
            }

            if (header.toLowerCase() === "content-type") {
                contentTypeHeader = true;
            }
        }
    }

    if (!contentTypeHeader) {
        res.setHeader("content-type", "application/json");
    }

    if (httpResponse.cookies) {
        for (const cookie of httpResponse.cookies) {
            res.setHeader("Set-Cookie", cookie);
        }
    }

    if (httpResponse.statusCode) {
        res.writeHead(parseInt(httpResponse.statusCode));
    }

    if (httpResponse.isBase64Encoded === true) {
        res.end(Buffer.from(httpResponse.body, "base64"));
    } else {
        if (Buffer.isBuffer(httpResponse.body)) {
            res.end(JSON.stringify(httpResponse.body.toJSON()));
        } else if (typeof httpResponse.body === "object") {
            res.end(JSON.stringify(httpResponse.body));
        } else {
            res.end(httpResponse.body ? httpResponse.body.toString() : "");
        }
    }
}

async function listenForChanges() {
    const cwd = process.cwd();

    let ignoredPathsFromGenezioIgnore: string[] = [];

    // check for .genezioignore file
    const ignoreFilePath = path.join(cwd, ".genezioignore");
    if (await fileExists(ignoreFilePath)) {
        // read the file as a string
        const ignoreFile = await readUTF8File(ignoreFilePath);
        // split the string by newline - CRLF or LF
        const ignoreFileLines = ignoreFile.split(/\r?\n/);
        // remove empty lines
        const ignoreFileLinesWithoutEmptyLines = ignoreFileLines.filter(
            (line) => line !== "" && !line.startsWith("#"),
        );

        ignoredPathsFromGenezioIgnore = ignoreFileLinesWithoutEmptyLines.map((line: string) => {
            if (line.startsWith("/")) {
                return line;
            }
            return path.join(cwd, line);
        });
    }

    return new Promise<LocalUnitProcessSpawnResponse>((resolve) => {
        // Watch for changes in the classes and update the handlers
        const watchPaths = [path.join(cwd, "/**/*")];
        const ignoredPaths: string[] = ["**/node_modules/*", ...ignoredPathsFromGenezioIgnore];

        const watch = chokidar
            .watch(watchPaths, {
                // Disable fsevents for macos
                useFsEvents: false,
                ignored: ignoredPaths,
                ignoreInitial: true,
            })
            .on("all", async () => {
                resolve({
                    restartEnvironment: true,
                    watcher: watch,
                });
            });
    });
}

/**
 * Handles the SDK generation and the SDK writing, the SDK publishing to registries.
 * It also monitors the SDK for changes and updates the local SDKs.
 *
 * @param projectName The name of the project.
 * @param projectRegion The region of the project.
 * @param frontend The frontend configuration.
 * @param backendSdk The backend SDK configuration.
 * @param sdk The SDK response.
 * @param options The local options.
 *
 * @returns NodeJS.Timeout that can be used to stop the watchers.
 */
async function handleSdk(
    projectName: string,
    frontends: YamlFrontend[] | undefined,
    sdk: SdkHandlerResponse,
    options: GenezioLocalOptions,
): Promise<Array<NodeJS.Timeout>> {
    const nodeJsWatchers: Array<NodeJS.Timeout> = [];

    const sdkLocations: Array<{ path: string; language: Language }> = [];

    for (const frontend of frontends || []) {
        if (frontend.sdk) {
            sdkLocations.push({
                path: path.join(frontend.path, frontend.sdk.path || "sdk"),
                language: frontend.sdk.language,
            });
        }
    }

    const linkedFrontends = await getLinkedFrontendsForProject(projectName);
    linkedFrontends.forEach((f) =>
        sdkLocations.push({
            path: f.path,
            language: f.language,
        }),
    );

    for (const sdkLocation of sdkLocations) {
        const sdkResponse = sdk.generatorResponses.find(
            (response) => response.sdkGeneratorInput.language === sdkLocation.language,
        );

        if (!sdkResponse) {
            throw new UserError("Could not find the SDK for the frontend.");
        }

        const workspaceUrl = getWorkspaceUrl(options.port);
        const classUrls = sdkResponse.files.map((c) => ({
            name: c.className,
            cloudUrl: workspaceUrl
                ? `${workspaceUrl}/${c.className}`
                : `http://127.0.0.1:${options.port}/${c.className}`,
        }));

        const sdkFolderPath = await writeSdk({
            language: sdkLocation.language,
            packageName: `@genezio-sdk/${projectName}`,
            packageVersion: undefined,
            sdkResponse,
            classUrls,
            publish: false,
            installPackage: true,
            outputPath: sdkLocation.path,
        });
        debugLogger.debug(
            `SDK for ${sdkLocation.language} written in ${sdkLocation.path}. ${sdkFolderPath}`,
        );

        if (sdkFolderPath) {
            const timeout = await watchPackage(
                sdkLocation.language,
                projectName,
                frontends?.filter(
                    (f) => f.sdk?.language === Language.ts || f.sdk?.language === Language.js,
                ),
                sdkFolderPath,
            );
            if (timeout) {
                nodeJsWatchers.push(timeout);
            }
        }

        reportSuccessForSdk(sdkLocation.language, sdkResponse, GenezioCommand.local, {
            name: projectName,
            stage: "local",
        });
    }

    return nodeJsWatchers;
}

function getWorkspaceUrl(port: number): string | undefined {
    let workspaceUrl: string | undefined;
    if (process.env?.["GITPOD_WORKSPACE_URL"]) {
        const gitPodWorkspaceUrl = process.env["GITPOD_WORKSPACE_URL"];
        workspaceUrl = gitPodWorkspaceUrl.replace("https://", `https://${port}-`);
    }
    if (
        process.env?.["CODESPACE_NAME"] &&
        process.env?.["GITHUB_CODESPACES_PORT_FORWARDING_DOMAIN"]
    ) {
        const codespaceName = process.env["CODESPACE_NAME"];
        const portForwardingDomain = process.env["GITHUB_CODESPACES_PORT_FORWARDING_DOMAIN"];
        workspaceUrl = `https://${codespaceName}-${port}.${portForwardingDomain}`;
    }
    return workspaceUrl;
}

function reportSuccess(projectConfiguration: ProjectConfiguration, port: number) {
    const classesInfo = projectConfiguration.classes.map((c) => ({
        className: c.name,
        methods: c.methods.map((m) => ({
            name: m.name,
            type: m.type,
            cronString: m.cronString,
            functionUrl: getFunctionUrl(`http://127.0.0.1:${port}`, m.type, c.name, m.name),
        })),
        functionUrl: `http://127.0.0.1:${port}/${c.name}`,
    }));

    _reportSuccess(classesInfo);

    if (projectConfiguration.functions?.length > 0) {
        reportSuccessFunctions(
            projectConfiguration.functions.map((f) => ({
                name: f.name,
                id: f.name,
                cloudUrl:
                    f.type === FunctionType.httpServer
                        ? `http://localhost:${process.env[`${f.name.replace(/-/g, "_").toUpperCase()}_PORT`]}`
                        : `http://localhost:${port}/.functions/${f.name}`,
            })),
        );
    }

    const workspaceUrl = getWorkspaceUrl(port);
    log.info(
        colors.cyan(
            `Test your code at ${workspaceUrl ? workspaceUrl : `http://localhost:${port}`}/explore`,
        ),
    );
}

// This method is used to check if the user has a different node version installed than the one used by the server.
// If the user has a different version, a warning message will be displayed.
function reportDifferentNodeRuntime(userDefinedNodeRuntime: string | undefined) {
    const installedNodeVersion = process.version;

    // get server used version
    let serverNodeRuntime: string = DEFAULT_NODE_RUNTIME as string;
    if (userDefinedNodeRuntime) {
        serverNodeRuntime = userDefinedNodeRuntime;
    }

    const nodeMajorVersion = installedNodeVersion.split(".")[0].slice(1);
    const serverMajorVersion = serverNodeRuntime.split(".")[0].split("nodejs")[1];

    // check if server version is different from installed version
    if (nodeMajorVersion !== serverMajorVersion) {
        log.warn(
            `${colors.yellow(`Warning: The installed node version ${installedNodeVersion} but your server is configured to use ${serverNodeRuntime}. This might cause unexpected behavior.
To change the server version, go to your ${colors.cyan(
                "genezio.yaml",
            )} file and change the ${colors.cyan(
                "backend.language.runtime",
            )} property to the version you want to use.`)}`,
        );
    }
}

function getFunctionUrl(
    baseUrl: string,
    methodType: string,
    className: string,
    methodName: string,
): string {
    if (methodType === "http") {
        return `${baseUrl}/${className}/${methodName}`;
    } else {
        return `${baseUrl}/${className}`;
    }
}

async function clearAllResources(
    server: http.Server,
    processForUnits: Map<string, UnitProcess>,
    crons: LocalEnvCronHandler[],
) {
    process.env["LOGGED_IN_LOCAL"] = "";
    // await for server.close();
    await new Promise((resolve) => {
        server.close(() => {
            resolve(true);
        });
    });
    await stopCronJobs(crons);

    processForUnits.forEach((unitProcess) => {
        unitProcess.process.kill();
    });
}

async function startLocalUnitProcess(
    startingCommand: string,
    parameters: string[],
    localUnitName: string,
    processForUnits: Map<string, UnitProcess>,
    envVars: dotenv.DotenvPopulateInput = {},
    type: "class" | "function",
    cwd?: string,
    configurationEnvVars?: { [key: string]: string | undefined },
) {
    const availablePort = await findAvailablePort();
    debugLogger.debug(`[START_Unit_PROCESS] Starting ${localUnitName} on port ${availablePort}`);
    debugLogger.debug(`[START_Unit_PROCESS] Starting command: ${startingCommand}`);
    debugLogger.debug(`[START_Unit_PROCESS] Parameters: ${parameters}`);
    const processParameters = [...parameters, availablePort.toString()];
    const localUnitProcess = spawn(startingCommand, processParameters, {
        stdio: ["pipe", "pipe", "pipe"],
        env: {
            ...process.env,
            ...envVars,
            ...configurationEnvVars,
            NODE_OPTIONS: "--enable-source-maps",
        },
        cwd,
    });

    const localUnitStdoutLineStream = readline.createInterface({
        input: localUnitProcess.stdout,
    });
    const localUnitStderrLineStream = readline.createInterface({
        input: localUnitProcess.stderr,
    });

    localUnitStdoutLineStream.on("line", (line) => log.info(line));
    localUnitStderrLineStream.on("line", (line) => log.info(line));

    processForUnits.set(localUnitName, {
        type: type,
        process: localUnitProcess,
        listeningPort: availablePort,
        startingCommand: startingCommand,
        parameters: parameters,
        envVars: envVars,
    });
}

async function communicateWithProcess(
    localProcess: UnitProcess,
    unitName: string,
    data: Record<string, unknown>,
    processForUnits: Map<string, UnitProcess>,
): Promise<AxiosResponse> {
    try {
        return await axios.post(`http://127.0.0.1:${localProcess?.listeningPort}`, data);
    } catch (error) {
        if (
            error instanceof AxiosError &&
            (error.code === "ECONNRESET" || error.code === "ECONNREFUSED")
        ) {
            await startLocalUnitProcess(
                localProcess.startingCommand,
                localProcess.parameters,
                unitName,
                processForUnits,
                localProcess.envVars,
                localProcess.type,
            );
            log.error(`There was an error connecting to the server. Restarted ${unitName}.`);
        }
        throw error;
    }
}

function formatTimestamp(date: Date) {
    const day = String(date.getUTCDate()).padStart(2, "0");
    const monthNames = [
        "Jan",
        "Feb",
        "Mar",
        "Apr",
        "May",
        "Jun",
        "Jul",
        "Aug",
        "Sep",
        "Oct",
        "Nov",
        "Dec",
    ];
    const month = monthNames[date.getUTCMonth()];
    const year = date.getUTCFullYear();

    const hours = String(date.getUTCHours()).padStart(2, "0");
    const minutes = String(date.getUTCMinutes()).padStart(2, "0");
    const seconds = String(date.getUTCSeconds()).padStart(2, "0");

    const formattedDate = `${day}/${month}/${year}:${hours}:${minutes}:${seconds} +0000`;
    return formattedDate;
}<|MERGE_RESOLUTION|>--- conflicted
+++ resolved
@@ -644,9 +644,11 @@
                 functionInfo.language as Language,
             );
 
-<<<<<<< HEAD
             // if handlerProvider is Http, run it with node
-            if (handlerProvider instanceof HttpServerHandlerProvider) {
+            if (
+                functionInfo.type === FunctionType.httpServer &&
+                (functionInfo.language === Language.js || functionInfo.language === Language.ts)
+            ) {
                 process.env[`${functionInfo.name.replace(/-/g, "_").toUpperCase()}_PORT`] = (
                     functionInfo.port || 8080
                 ).toString();
@@ -663,7 +665,10 @@
             }
 
             // if handlerProvider is Http and language is python
-            if (handlerProvider instanceof HttpServerPythonHandlerProvider) {
+            if (
+                functionInfo.type === FunctionType.httpServer &&
+                functionInfo.language === Language.python
+            ) {
                 process.env[`${functionInfo.name.replace(/-/g, "_").toUpperCase()}_PORT`] = (
                     functionInfo.port || 8080
                 ).toString();
@@ -677,23 +682,6 @@
                         handlerType: FunctionType.httpServer,
                     },
                 };
-=======
-            // if handlerProvider is Http
-            if (
-                functionInfo.type === FunctionType.httpServer &&
-                (functionInfo.language === Language.js || functionInfo.language === Language.ts)
-            ) {
-                log.error("We recommend to run the HTTP server with `node` or `npm start`.");
-                process.exit(1);
-            }
-
-            if (
-                functionInfo.type === FunctionType.httpServer &&
-                functionInfo.language === Language.python
-            ) {
-                log.error("We recommend to run the HTTP server with `python` or `python3`.");
-                process.exit(1);
->>>>>>> c25e9e2b
             }
 
             await writeToFile(
