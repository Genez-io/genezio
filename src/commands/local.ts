import express, { Request, Response } from "express";
import chokidar from "chokidar";
import cors from "cors";
import bodyParser from "body-parser";
import { ChildProcess, spawn } from "child_process";
import path from "path";
import url from "url";
import * as http from "http";
import colors from "colors";
import { createRequire } from "module";
import { ProjectConfiguration, ClassConfiguration } from "../models/projectConfiguration.js";
import {
    RECOMMENTDED_GENEZIO_TYPES_VERSION_RANGE,
    REQUIRED_GENEZIO_TYPES_VERSION_RANGE,
} from "../constants.js";
import { GENEZIO_NO_CLASSES_FOUND, PORT_ALREADY_USED } from "../errors.js";
import {
    mapYamlClassToSdkClassConfiguration,
    sdkGeneratorApiHandler,
} from "../generateSdk/generateSdkApi.js";
import { AstSummary } from "../models/astSummary.js";
import { BundlerInterface } from "../bundlers/bundler.interface.js";
import { NodeJsLocalBundler } from "../bundlers/node/nodeJsLocalBundler.js";
import { BundlerComposer } from "../bundlers/bundlerComposer.js";
import { genezioRequestParser } from "../utils/genezioRequestParser.js";
import { debugLogger, doAdaptiveLogAction } from "../utils/logging.js";
import { rectifyCronString } from "../utils/rectifyCronString.js";
import cron from "node-cron";
import {
    createTemporaryFolder,
    fileExists,
    readUTF8File,
} from "../utils/file.js";
import { GenezioCommand, reportSuccess as _reportSuccess } from "../utils/reporter.js";
import { SdkGeneratorResponse } from "../models/sdkGeneratorResponse.js";
import { GenezioLocalOptions } from "../models/commandOptions.js";
import { DartBundler } from "../bundlers/dart/localDartBundler.js";
import axios, { AxiosError, AxiosResponse } from "axios";
import { findAvailablePort } from "../utils/findAvailablePort.js";
<<<<<<< HEAD
import { Language, SdkType, TriggerType } from "../yamlProjectConfiguration/models.js";
=======
import { Language, TriggerType } from "../yamlProjectConfiguration/models.js";
import { PackageManagerType } from "../packageManagers/packageManager.js";
>>>>>>> 1b688049
import {
    YamlConfigurationIOController,
    YamlFrontend,
    YamlProjectConfiguration,
} from "../yamlProjectConfiguration/v2.js";
import hash from "hash-it";
import { GenezioTelemetry, TelemetryEventTypes } from "../telemetry/telemetry.js";
import dotenv from "dotenv";
import { TsRequiredDepsBundler } from "../bundlers/node/typescriptRequiredDepsBundler.js";
import { DEFAULT_NODE_RUNTIME } from "../models/nodeRuntime.js";
import { exit } from "process";
<<<<<<< HEAD
import { getLinkPathsForProject } from "../utils/linkDatabase.js";
import { log } from "../utils/logging.js";
=======
import log from "loglevel";
>>>>>>> 1b688049
import { interruptLocalPath } from "../utils/localInterrupt.js";
import {
    AwsApiGatewayRequest,
    CloudProviderIdentifier,
    LambdaResponse,
} from "../models/cloudProviderIdentifier.js";
import { GoBundler } from "../bundlers/go/localGoBundler.js";
import { importServiceEnvVariables } from "../utils/servicesEnvVariables.js";
import { isDependencyVersionCompatible } from "../utils/dependencyChecker.js";
import { scanClassesForDecorators } from "../utils/configuration.js";
import { runScript } from "../utils/scripts.js";
import { writeSdk } from "../generateSdk/sdkWriter/sdkWriter.js";
import { watchPackage } from "../generateSdk/sdkMonitor.js";
import { NodeJsBundler } from "../bundlers/node/nodeJsBundler.js";
import { KotlinBundler } from "../bundlers/kotlin/localKotlinBundler.js";
import { reportSuccessForSdk } from "../generateSdk/sdkSuccessReport.js";


type ClassProcess = {
    process: ChildProcess;
    startingCommand: string;
    parameters: string[];
    listeningPort: number;
    envVars: dotenv.DotenvPopulateInput;
};

type BundlerRestartResponse = {
    shouldRestartBundling: boolean;
    bundlerOutput?: LocalBundlerOutput;
    watcher?: chokidar.FSWatcher;
};

type LocalBundlerOutput = {
    success: boolean;
    projectConfiguration: ProjectConfiguration;
    processForClasses: Map<string, ClassProcess>;
    sdk: SdkGeneratorResponse;
};

export async function prepareLocalBackendEnvironment(
    yamlProjectConfiguration: YamlProjectConfiguration,
    options: GenezioLocalOptions,
): Promise<BundlerRestartResponse> {
    try {
        const backend = yamlProjectConfiguration.backend;
        const frontend = yamlProjectConfiguration.frontend;
        let sdkLanguage: Language = Language.ts;
        if (frontend && frontend.length > 0) {
            sdkLanguage = frontend[0].language;
        }
        if (!backend) {
            throw new Error("No backend component found in the genezio.yaml file.");
        }
        backend.classes = await scanClassesForDecorators(backend);

        if (backend.classes.length === 0) {
            throw new Error(GENEZIO_NO_CLASSES_FOUND);
        }

        const sdk = await sdkGeneratorApiHandler(
            sdkLanguage,
            mapYamlClassToSdkClassConfiguration(
                backend.classes,
                backend.language.name,
                backend.path,
            ),
            backend.path,
            /* packageName= */ `@genezio-sdk/${yamlProjectConfiguration.name}_${yamlProjectConfiguration.region}`,
        ).catch((error) => {
            debugLogger.debug("An error occurred", error);
            if (error.code === "ENOENT") {
                log.error(
                    `The file ${error.path} does not exist. Please check your genezio.yaml configuration and make sure that all the file paths are correct.`,
                );
            }

            throw error;
        });
        const projectConfiguration = new ProjectConfiguration(yamlProjectConfiguration, sdk);

        // Local deployments always use the genezio cloud provider
        projectConfiguration.cloudProvider = CloudProviderIdentifier.GENEZIO;

        const processForClasses = await startProcesses(projectConfiguration, sdk, options);
        return new Promise<BundlerRestartResponse>((resolve) => {
            resolve({
                shouldRestartBundling: false,
                bundlerOutput: {
                    success: true,
                    projectConfiguration,
                    processForClasses,
                    sdk,
                },
            });
        });
    } catch (error) {
        if (error instanceof Error) {
            log.error(error.message);
        }
        log.error(
            `Fix the errors and genezio local will restart automatically. Waiting for changes...`,
        );
        // If there was an error generating the SDK, wait for changes and try again.
        const { watcher } = await listenForChanges();
        logChangeDetection();
        return new Promise<BundlerRestartResponse>((resolve) => {
            resolve({
                shouldRestartBundling: true,
                bundlerOutput: undefined,
                watcher,
            });
        });
    }
}

// Function that starts the local environment.
// It also monitors for changes in the user's code and restarts the environment when changes are detected.
export async function startLocalEnvironment(options: GenezioLocalOptions) {
    await GenezioTelemetry.sendEvent({
        eventType: TelemetryEventTypes.GENEZIO_LOCAL,
        commandOptions: JSON.stringify(options),
    });
    const yamlConfigIOController = new YamlConfigurationIOController(options.config);
    const yamlProjectConfiguration = await yamlConfigIOController.read();
    const backendConfiguration = yamlProjectConfiguration.backend;
    if (!backendConfiguration) {
        throw new Error("No backend component found in the genezio.yaml file.");
    }

    // We need to check if the user is using an older version of @genezio/types
    // because we migrated the decorators implemented in the @genezio/types package to the stage 3 implementation.
    // Otherwise, the user will get an error at runtime. This check can be removed in the future once no one is using version
    // 0.1.* of @genezio/types.
    if (
        backendConfiguration.language.name === Language.ts ||
        backendConfiguration.language.name === Language.js
    ) {
        const packageJsonPath = path.join(backendConfiguration.path, "package.json");
        if (
            isDependencyVersionCompatible(
                packageJsonPath,
                "@genezio/types",
                REQUIRED_GENEZIO_TYPES_VERSION_RANGE,
            ) === false
        ) {
            log.error(
                `You are currently using an older version of @genezio/types, which is not compatible with this version of the genezio CLI. To solve this, please update the @genezio/types package on your backend component using the following command: npm install @genezio/types@${RECOMMENTDED_GENEZIO_TYPES_VERSION_RANGE}`,
            );
            exit(1);
        }
    }
    await doAdaptiveLogAction("Running backend local scripts", async () => {
        return await runScript(backendConfiguration.scripts?.local, backendConfiguration.path);
    }).catch(async (error) => {
        await GenezioTelemetry.sendEvent({
            eventType: TelemetryEventTypes.GENEZIO_PRE_START_LOCAL_SCRIPT_ERROR,
            commandOptions: JSON.stringify(options),
        });
        throw error;
    });

    // Check if a deployment is in progress and if it is, stop the local environment
    chokidar.watch(interruptLocalPath, { ignoreInitial: true }).on("all", async () => {
        log.info("A deployment is in progress. Stopping local environment...");
        exit(0);
    });

    // eslint-disable-next-line no-constant-condition
    while (true) {
        // Read the project configuration every time because it might change
        let yamlProjectConfiguration;
        try {
            yamlProjectConfiguration = await yamlConfigIOController.read();
        } catch (error) {
            if (error instanceof Error) {
                log.error(error.message);
            }
            log.error(
                `Fix the errors and genezio local will restart automatically. Waiting for changes...`,
            );
            // If there was an error while parsing using babel the decorated class, wait for changes and try again.
            const { watcher } = await listenForChanges();
            if (watcher) {
                watcher.close();
            }
            logChangeDetection();
            continue;
        }

<<<<<<< HEAD
        if (
            backendConfiguration.sdk &&
            !Language[backendConfiguration.sdk?.language as keyof typeof Language]
        ) {
            log.info(
                "This sdk.language is not supported by default. It will be treated as a custom language.",
            );
        }

        let sdkConfiguration = backendConfiguration.sdk;
        if (!sdkConfiguration) {
            const sdkPath = await createLocalTempFolder(
                `${yamlProjectConfiguration.name}-${yamlProjectConfiguration.region}`,
            );

            sdkConfiguration = {
                language: sdkLanguage,
                path: path.join(sdkPath, "sdk"),
                type: SdkType.folder,
            };
=======
        if (!backendConfiguration.language.packageManager) {
            const optionalPackageManager: Answers = await inquirer.prompt([
                {
                    type: "list",
                    name: "packageManager",
                    message:
                        "Which package manager are you using to install your frontend dependencies?",
                    choices: Object.keys(PackageManagerType).filter((key) => isNaN(Number(key))),
                },
            ]);

            const yamlConfig = await yamlConfigIOController.read(/* fillDefaults= */ false);
            yamlConfig.backend!.language.packageManager = optionalPackageManager["packageManager"];
            await yamlConfigIOController.write(yamlConfig);
>>>>>>> 1b688049
        }

        let sdk: SdkGeneratorResponse;
        let processForClasses: Map<string, ClassProcess>;
        let projectConfiguration: ProjectConfiguration;

        const promiseListenForChanges: Promise<BundlerRestartResponse> =
            listenForChanges();
        const bundlerPromise: Promise<BundlerRestartResponse> = prepareLocalBackendEnvironment(
            yamlProjectConfiguration,
            options,
        );

        let promiseRes: BundlerRestartResponse = await Promise.race([
            bundlerPromise,
            promiseListenForChanges,
        ]);

        if (promiseRes.shouldRestartBundling === false) {
            // There was no change in the user's code during the bundling process
            if (!promiseRes.bundlerOutput || promiseRes.bundlerOutput.success === false) {
                continue;
            }

            // bundling process finished successfully
            // assign the variables to the values of the bundling process output
            projectConfiguration = promiseRes.bundlerOutput.projectConfiguration;
            processForClasses = promiseRes.bundlerOutput.processForClasses;
            sdk = promiseRes.bundlerOutput.sdk;
        } else {
            // where was a change made by the user
            // so we need to restart the bundler process after the bundling process is finished
            promiseRes = await bundlerPromise;

            if (!promiseRes.bundlerOutput || promiseRes.bundlerOutput.success === false) {
                continue;
            }

            processForClasses = promiseRes.bundlerOutput.processForClasses;

            // clean up the old processes
            processForClasses.forEach((classProcess: ClassProcess) => {
                classProcess.process.kill();
            });

            if (promiseRes.watcher) {
                promiseRes.watcher.close();
            }
            logChangeDetection();
            continue;
        }

        // Start HTTP Server
        const server = await startServerHttp(
            options.port,
            projectConfiguration.astSummary,
            yamlProjectConfiguration.name,
            processForClasses,
        );

        // Start cron jobs
        const crons = startCronJobs(projectConfiguration, processForClasses);
        log.info(
            "\x1b[36m%s\x1b[0m",
            "Your local server is running and the SDK was successfully generated!",
        );
        const watcherTimeout = await handleSdk(
            yamlProjectConfiguration.name,
            yamlProjectConfiguration.region,
            yamlProjectConfiguration.frontend,
            sdk,
            options)
        reportSuccess(projectConfiguration, options.port);

        // This check makes sense only for js/ts backend, skip for dart, go etc.
        if (
            backendConfiguration.language.name === Language.ts ||
            backendConfiguration.language.name === Language.js
        ) {
            reportDifferentNodeRuntime(projectConfiguration.options?.nodeRuntime);
        }

        // Start listening for changes in user's code
        const { watcher } = await listenForChanges();
        if (watcher) {
            watcher.close();
        }
        logChangeDetection();

        // When new changes are detected, close everything and restart the process
        clearAllResources(server, processForClasses, crons);
        await GenezioTelemetry.sendEvent({
            eventType: TelemetryEventTypes.GENEZIO_LOCAL_RELOAD,
            commandOptions: JSON.stringify(options),
        });
        clearTimeout(watcherTimeout);
    }
}

function logChangeDetection() {
    log.info("\x1b[36m%s\x1b[0m", "Change detected, reloading...");
}

/**
 * Bundle each class and start a new process for it.
 */
async function startProcesses(
    projectConfiguration: ProjectConfiguration,
    sdk: SdkGeneratorResponse,
    options: GenezioLocalOptions,
): Promise<Map<string, ClassProcess>> {
    const classes = projectConfiguration.classes;
    const processForClasses = new Map<string, ClassProcess>();

    // Bundle each class and start a new process for it
    const bundlersOutputPromise = classes.map(async (classInfo) => {
        const bundler = getBundler(classInfo);

        if (!bundler) {
            throw new Error("Unsupported language ${classConfiguration.language}.");
        }

        const astClass = sdk.sdkGeneratorInput.classesInfo.find(
            (c) => c.classConfiguration.path === classInfo.path,
        );
        if (astClass === undefined) {
            throw new Error("AST class not found.");
        }
        const ast = astClass.program;

        debugLogger.debug("Start bundling...");
        const tmpFolder = await createTemporaryFolder(`${classInfo.name}-${hash(classInfo.path)}`);
        const bundlerOutput = await bundler.bundle({
            projectConfiguration,
            path: classInfo.path,
            ast: ast,
            genezioConfigurationFilePath: process.cwd(),
            configuration: classInfo,
            extra: {
                mode: "development",
                tmpFolder: tmpFolder,
                installDeps: options.installDeps,
            },
        });
        return bundlerOutput;
    });

    const bundlersOutput = await Promise.all(bundlersOutputPromise);
    await importServiceEnvVariables(projectConfiguration.name, projectConfiguration.region);

    const envVars: dotenv.DotenvPopulateInput = {};
    const envFile = projectConfiguration.workspace?.backend
        ? path.join(projectConfiguration.workspace.backend, ".env")
        : path.join(process.cwd(), ".env");
    dotenv.config({ path: options.env || envFile, processEnv: envVars });
    for (const bundlerOutput of bundlersOutput) {
        const extra = bundlerOutput.extra;

        if (!extra) {
            throw new Error("Bundler output is missing extra field.");
        }

        if (!extra.startingCommand) {
            throw new Error("No starting command found for this language.");
        }

        await startClassProcess(
            extra.startingCommand,
            extra.commandParameters ? extra.commandParameters : [],
            bundlerOutput.configuration.name,
            processForClasses,
            envVars,
        );
    }

    return processForClasses;
}

// Function that returns the correct bundler for the local environment based on language.
function getBundler(classConfiguration: ClassConfiguration): BundlerInterface | undefined {
    let bundler: BundlerInterface | undefined;
    switch (classConfiguration.language) {
        case "ts": {
            const requiredDepsBundler = new TsRequiredDepsBundler();
            const nodeJsBundler = new NodeJsBundler();
            const localBundler = new NodeJsLocalBundler();
            bundler = new BundlerComposer([requiredDepsBundler, nodeJsBundler, localBundler]);
            break;
        }
        case "js": {
            const nodeJsBundler = new NodeJsBundler();
            const localBundler = new NodeJsLocalBundler();
            bundler = new BundlerComposer([nodeJsBundler, localBundler]);
            break;
        }
        case "dart": {
            bundler = new DartBundler();
            break;
        }
        case "kt": {
            bundler = new KotlinBundler();
            break;
        }
        case "go": {
            bundler = new GoBundler();
            break;
        }
        default: {
            log.error(`Unsupported language ${classConfiguration.language}. Skipping class `);
        }
    }

    return bundler;
}

async function startServerHttp(
    port: number,
    astSummary: AstSummary,
    projectName: string,
    processForClasses: Map<string, ClassProcess>,
): Promise<http.Server> {
    const app = express();
    const require = createRequire(import.meta.url);
    app.use(cors());
    app.use(bodyParser.raw({ type: () => true, limit: "6mb" }));
    app.use(genezioRequestParser);
    const packagePath = path.dirname(require.resolve("@genezio/test-interface-component"));
    // serve test interface built folder on localhost
    const buildFolder = path.join(packagePath, "build");

    app.use(express.static(buildFolder));
    app.get(`/explore`, (_req, res) => {
        const filePath = path.join(buildFolder, "index.html");
        res.sendFile(filePath);
    });

    app.get("/get-ast-summary", (_req, res) => {
        res.setHeader("Content-Type", "application/json");
        res.end(JSON.stringify({ ...astSummary, name: projectName }));
    });

    app.all(`/:className`, async (req, res) => {
        const reqToFunction = getEventObjectFromRequest(req);

        const localProcess = processForClasses.get(req.params.className);

        if (!localProcess) {
            sendResponse(res, {
                body: JSON.stringify({
                    jsonrpc: "2.0",
                    id: 0,
                    error: { code: -32000, message: "Class not found!" },
                }),
                isBase64Encoded: false,
                statusCode: "200",
                statusDescription: "200 OK",
                headers: {
                    "content-type": "application/json",
                },
            });
            return;
        }

        try {
            const response = await communicateWithProcess(
                localProcess,
                req.params.className,
                reqToFunction,
                processForClasses,
            );
            sendResponse(res, response.data);
        } catch (error) {
            sendResponse(res, {
                body: JSON.stringify({
                    jsonrpc: "2.0",
                    id: 0,
                    error: { code: -32000, message: "Internal error" },
                }),
                isBase64Encoded: false,
                statusCode: "200",
                statusDescription: "200 OK",
                headers: {
                    "content-type": "application/json",
                },
            });
            return;
        }
    });

    async function handlerHttpMethod(
        req: Request<{ className: string; methodName: string }>,
        res: Response,
    ) {
        const reqToFunction = getEventObjectFromRequest(req);

        const localProcess = processForClasses.get(req.params.className);

        if (!localProcess) {
            res.status(404).send(`Class ${req.params.className} not found.`);
            return;
        }

        const response = await communicateWithProcess(
            localProcess,
            req.params.className,
            reqToFunction,
            processForClasses,
        );
        sendResponse(res, response.data);
    }

    app.all(`/:className/:methodName`, async (req, res) => {
        await handlerHttpMethod(req, res);
    });

    app.all(`/:className/:methodName/*`, async (req, res) => {
        await handlerHttpMethod(req, res);
    });

    return await new Promise((resolve, reject) => {
        const server = app.listen(port, () => {
            log.info(`Server listening on port ${port}`);
            resolve(server);
        });

        server.on("error", (error) => {
            const err = error as NodeJS.ErrnoException;
            if (err.code === "EADDRINUSE") {
                reject(new Error(PORT_ALREADY_USED(port)));
            }

            reject(error);
        });
    });
}

export type LocalEnvCronHandler = {
    className: string;
    methodName: string;
    cronString: string;
    cronObject: cron.ScheduledTask | null;
    process: ClassProcess;
};

function startCronJobs(
    projectConfiguration: ProjectConfiguration,
    processForClasses: Map<string, ClassProcess>,
): LocalEnvCronHandler[] {
    const cronHandlers: LocalEnvCronHandler[] = [];
    for (const classElement of projectConfiguration.classes) {
        const methods = classElement.methods;
        for (const method of methods) {
            if (method.type === TriggerType.cron && method.cronString) {
                const cronHandler: LocalEnvCronHandler = {
                    className: classElement.name,
                    methodName: method.name,
                    cronString: rectifyCronString(method.cronString),
                    cronObject: null,
                    process: processForClasses.get(classElement.name)!,
                };

                cronHandler.cronObject = cron.schedule(cronHandler.cronString, () => {
                    const reqToFunction = {
                        genezioEventType: "cron",
                        methodName: cronHandler.methodName,
                        cronString: cronHandler.cronString,
                    };

                    void communicateWithProcess(
                        cronHandler.process,
                        cronHandler.className,
                        reqToFunction,
                        processForClasses,
                    );
                });

                cronHandler.cronObject.start();
                cronHandlers.push(cronHandler);
            }
        }
    }

    return cronHandlers;
}

async function stopCronJobs(cronHandlers: LocalEnvCronHandler[]) {
    for (const cronHandler of cronHandlers) {
        if (cronHandler.cronObject) {
            cronHandler.cronObject.stop();
        }
    }
}

function getEventObjectFromRequest(request: AwsApiGatewayRequest) {
    const urlDetails = url.parse(request.url, true);

    return {
        headers: request.headers,
        rawQueryString: urlDetails.search ? urlDetails.search?.slice(1) : "",
        queryStringParameters: urlDetails.search ? Object.assign({}, urlDetails.query) : undefined,
        timeEpoch: Date.now(),
        body: request.body,
        isBase64Encoded: request.isBase64Encoded,
        requestContext: {
            http: {
                method: request.method,
                path: urlDetails.pathname,
                protocol: request.httpVersion,
                sourceIp: request.socket.remoteAddress,
                userAgent: request.headers["user-agent"],
            },
        },
    };
}

function sendResponse(res: Response, httpResponse: LambdaResponse) {
    if (httpResponse.statusDescription) {
        res.statusMessage = httpResponse.statusDescription;
    }
    let contentTypeHeader = false;

    if (httpResponse.headers) {
        for (const header of Object.keys(httpResponse.headers)) {
            const headerContent = httpResponse.headers[header];
            if (headerContent !== undefined) {
                res.setHeader(header.toLowerCase(), headerContent);
            }

            if (header.toLowerCase() === "content-type") {
                contentTypeHeader = true;
            }
        }
    }

    if (!contentTypeHeader) {
        res.setHeader("content-type", "application/json");
    }

    if (httpResponse.statusCode) {
        res.writeHead(parseInt(httpResponse.statusCode));
    }

    if (httpResponse.isBase64Encoded === true) {
        res.end(Buffer.from(httpResponse.body, "base64"));
    } else {
        if (Buffer.isBuffer(httpResponse.body)) {
            res.end(JSON.stringify(httpResponse.body.toJSON()));
        } else {
            res.end(httpResponse.body ? httpResponse.body : "");
        }
    }
}

async function listenForChanges() {
    const cwd = process.cwd();

    let ignoredPathsFromGenezioIgnore: string[] = [];

    // check for .genezioignore file
    const ignoreFilePath = path.join(cwd, ".genezioignore");
    if (await fileExists(ignoreFilePath)) {
        // read the file as a string
        const ignoreFile = await readUTF8File(ignoreFilePath);
        // split the string by newline - CRLF or LF
        const ignoreFileLines = ignoreFile.split(/\r?\n/);
        // remove empty lines
        const ignoreFileLinesWithoutEmptyLines = ignoreFileLines.filter(
            (line) => line !== "" && !line.startsWith("#"),
        );

        ignoredPathsFromGenezioIgnore = ignoreFileLinesWithoutEmptyLines.map((line: string) => {
            if (line.startsWith("/")) {
                return line;
            }
            return path.join(cwd, line);
        });
    }

    return new Promise<BundlerRestartResponse>((resolve) => {
        // Watch for changes in the classes and update the handlers
        const watchPaths = [path.join(cwd, "/**/*")];
        let ignoredPaths: string[] = [];

        ignoredPaths = ["**/node_modules/*", ...ignoredPathsFromGenezioIgnore];

        const startWatching = () => {
            const watch = chokidar
                .watch(watchPaths, {
                    // Disable fsevents for macos
                    useFsEvents: false,
                    ignored: ignoredPaths,
                    ignoreInitial: true,
                })
                .on("all", async () => {
                    resolve({
                        shouldRestartBundling: true,
                        watcher: watch,
                    });
                });
        };
        startWatching();
    });
}

/**
 * Handles the SDK generation and the SDK writing, the SDK publishing to registries.
 * It also monitors the SDK for changes and updates the local SDKs.
 *
 * @param projectName The name of the project.
 * @param projectRegion The region of the project.
 * @param frontend The frontend configuration.
 * @param backendSdk The backend SDK configuration.
 * @param sdk The SDK response.
 * @param options The local options.
 *
 * @returns NodeJS.Timeout that can be used to stop the watchers.
 */
async function handleSdk(
    projectName: string,
    projectRegion: string,
    frontends: YamlFrontend[]|undefined,
    sdk: SdkGeneratorResponse,
    options: GenezioLocalOptions): Promise<NodeJS.Timeout|undefined> {
    let sdkLanguage: Language = Language.ts;
    let nodeJsWatcher: NodeJS.Timeout|undefined = undefined;
    let frontendPath: string|undefined = undefined;

    if (frontends && frontends.length > 0) {
        sdkLanguage = frontends[0].language;
        frontendPath = frontends[0].path;
    }

    const classUrls = sdk.files.map((c) => ({
        name: c.className,
        cloudUrl: `http://127.0.0.1:${options.port}/${c.className}`,
    }))

    const sdkFolderPath = await writeSdk({
        language: sdkLanguage,
        packageName: `@genezio-sdk/${projectName}_${projectRegion}`, 
        packageVersion: undefined, 
        sdkResponse: sdk,
        classUrls,
        publish: false,
        installPackage: true,
        outputPath: frontendPath ? path.join(frontendPath, "sdk") : undefined})

    if (sdkFolderPath) {
        const timeout = await watchPackage(sdkLanguage, projectName, projectRegion, frontends, sdkFolderPath);
        if (timeout) {
            nodeJsWatcher = timeout;
        }
    }

    reportSuccessForSdk(sdkLanguage, sdk, GenezioCommand.local, {
        name: projectName,
        region: projectRegion,
        stage: "local",
    });

    return nodeJsWatcher
}

function reportSuccess(
    projectConfiguration: ProjectConfiguration,
    port: number,
) {
    const classesInfo = projectConfiguration.classes.map((c) => ({
        className: c.name,
        methods: c.methods.map((m) => ({
            name: m.name,
            type: m.type,
            cronString: m.cronString,
            functionUrl: getFunctionUrl(`http://127.0.0.1:${port}`, m.type, c.name, m.name),
        })),
        functionUrl: `http://127.0.0.1:${port}/${c.name}`,
    }));

    _reportSuccess(
        classesInfo,
    );

    log.info(colors.cyan(`Test your code at http://localhost:${port}/explore`));
}

// This method is used to check if the user has a different node version installed than the one used by the server.
// If the user has a different version, a warning message will be displayed.
function reportDifferentNodeRuntime(userDefinedNodeRuntime: string | undefined) {
    const installedNodeVersion = process.version;

    // get server used version
    let serverNodeRuntime: string = DEFAULT_NODE_RUNTIME as string;
    if (userDefinedNodeRuntime) {
        serverNodeRuntime = userDefinedNodeRuntime;
    }

    const nodeMajorVersion = installedNodeVersion.split(".")[0].slice(1);
    const serverMajorVersion = serverNodeRuntime.split(".")[0].split("nodejs")[1];

    // check if server version is different from installed version
    if (nodeMajorVersion !== serverMajorVersion) {
        log.warn(
            `${colors.yellow(`Warning: The installed node version ${installedNodeVersion} but your server is configured to use ${serverNodeRuntime}. This might cause unexpected behavior.
To change the server version, go to your ${colors.cyan(
                "genezio.yaml",
            )} file and change the ${colors.cyan(
                "backend.language.nodeRuntime",
            )} property to the version you want to use.`)}`,
        );
    }
}

function getFunctionUrl(
    baseUrl: string,
    methodType: string,
    className: string,
    methodName: string,
): string {
    if (methodType === "http") {
        return `${baseUrl}/${className}/${methodName}`;
    } else {
        return `${baseUrl}/${className}`;
    }
}

async function clearAllResources(
    server: http.Server,
    processForClasses: Map<string, ClassProcess>,
    crons: LocalEnvCronHandler[],
) {
    server.close();
    await stopCronJobs(crons);

    processForClasses.forEach((classProcess) => {
        classProcess.process.kill();
    });
}

async function startClassProcess(
    startingCommand: string,
    parameters: string[],
    className: string,
    processForClasses: Map<string, ClassProcess>,
    envVars: dotenv.DotenvPopulateInput = {},
) {
    const availablePort = await findAvailablePort();
    debugLogger.debug(`[START_CLASS_PROCESS] Starting class ${className} on port ${availablePort}`);
    debugLogger.debug(`[START_CLASS_PROCESS] Starting command: ${startingCommand}`);
    debugLogger.debug(`[START_CLASS_PROCESS] Parameters: ${parameters}`);
    const processParameters = [...parameters, availablePort.toString()];
    const classProcess = spawn(startingCommand, processParameters, {
        stdio: ["pipe", "pipe", "pipe"],
        env: {
            ...process.env,
            ...envVars,
            NODE_OPTIONS: "--enable-source-maps",
        },
    });
    classProcess.stdout.pipe(process.stdout);
    classProcess.stderr.pipe(process.stderr);

    processForClasses.set(className, {
        process: classProcess,
        listeningPort: availablePort,
        startingCommand: startingCommand,
        parameters: parameters,
        envVars: envVars,
    });
}

async function communicateWithProcess(
    localProcess: ClassProcess,
    className: string,
    data: Record<string, unknown>,
    processForClasses: Map<string, ClassProcess>,
): Promise<AxiosResponse> {
    try {
        return await axios.post(`http://127.0.0.1:${localProcess?.listeningPort}`, data);
    } catch (error) {
        if (
            error instanceof AxiosError &&
            (error.code === "ECONNRESET" || error.code === "ECONNREFUSED")
        ) {
            await startClassProcess(
                localProcess.startingCommand,
                localProcess.parameters,
                className,
                processForClasses,
                localProcess.envVars,
            );
        }
        throw error;
    }
}<|MERGE_RESOLUTION|>--- conflicted
+++ resolved
@@ -26,23 +26,15 @@
 import { debugLogger, doAdaptiveLogAction } from "../utils/logging.js";
 import { rectifyCronString } from "../utils/rectifyCronString.js";
 import cron from "node-cron";
-import {
-    createTemporaryFolder,
-    fileExists,
-    readUTF8File,
-} from "../utils/file.js";
+import { createTemporaryFolder, fileExists, readUTF8File } from "../utils/file.js";
 import { GenezioCommand, reportSuccess as _reportSuccess } from "../utils/reporter.js";
 import { SdkGeneratorResponse } from "../models/sdkGeneratorResponse.js";
 import { GenezioLocalOptions } from "../models/commandOptions.js";
 import { DartBundler } from "../bundlers/dart/localDartBundler.js";
 import axios, { AxiosError, AxiosResponse } from "axios";
 import { findAvailablePort } from "../utils/findAvailablePort.js";
-<<<<<<< HEAD
-import { Language, SdkType, TriggerType } from "../yamlProjectConfiguration/models.js";
-=======
 import { Language, TriggerType } from "../yamlProjectConfiguration/models.js";
 import { PackageManagerType } from "../packageManagers/packageManager.js";
->>>>>>> 1b688049
 import {
     YamlConfigurationIOController,
     YamlFrontend,
@@ -52,14 +44,10 @@
 import { GenezioTelemetry, TelemetryEventTypes } from "../telemetry/telemetry.js";
 import dotenv from "dotenv";
 import { TsRequiredDepsBundler } from "../bundlers/node/typescriptRequiredDepsBundler.js";
+import inquirer, { Answers } from "inquirer";
 import { DEFAULT_NODE_RUNTIME } from "../models/nodeRuntime.js";
 import { exit } from "process";
-<<<<<<< HEAD
-import { getLinkPathsForProject } from "../utils/linkDatabase.js";
 import { log } from "../utils/logging.js";
-=======
-import log from "loglevel";
->>>>>>> 1b688049
 import { interruptLocalPath } from "../utils/localInterrupt.js";
 import {
     AwsApiGatewayRequest,
@@ -76,7 +64,6 @@
 import { NodeJsBundler } from "../bundlers/node/nodeJsBundler.js";
 import { KotlinBundler } from "../bundlers/kotlin/localKotlinBundler.js";
 import { reportSuccessForSdk } from "../generateSdk/sdkSuccessReport.js";
-
 
 type ClassProcess = {
     process: ChildProcess;
@@ -249,28 +236,6 @@
             continue;
         }
 
-<<<<<<< HEAD
-        if (
-            backendConfiguration.sdk &&
-            !Language[backendConfiguration.sdk?.language as keyof typeof Language]
-        ) {
-            log.info(
-                "This sdk.language is not supported by default. It will be treated as a custom language.",
-            );
-        }
-
-        let sdkConfiguration = backendConfiguration.sdk;
-        if (!sdkConfiguration) {
-            const sdkPath = await createLocalTempFolder(
-                `${yamlProjectConfiguration.name}-${yamlProjectConfiguration.region}`,
-            );
-
-            sdkConfiguration = {
-                language: sdkLanguage,
-                path: path.join(sdkPath, "sdk"),
-                type: SdkType.folder,
-            };
-=======
         if (!backendConfiguration.language.packageManager) {
             const optionalPackageManager: Answers = await inquirer.prompt([
                 {
@@ -285,15 +250,13 @@
             const yamlConfig = await yamlConfigIOController.read(/* fillDefaults= */ false);
             yamlConfig.backend!.language.packageManager = optionalPackageManager["packageManager"];
             await yamlConfigIOController.write(yamlConfig);
->>>>>>> 1b688049
         }
 
         let sdk: SdkGeneratorResponse;
         let processForClasses: Map<string, ClassProcess>;
         let projectConfiguration: ProjectConfiguration;
 
-        const promiseListenForChanges: Promise<BundlerRestartResponse> =
-            listenForChanges();
+        const promiseListenForChanges: Promise<BundlerRestartResponse> = listenForChanges();
         const bundlerPromise: Promise<BundlerRestartResponse> = prepareLocalBackendEnvironment(
             yamlProjectConfiguration,
             options,
@@ -357,7 +320,8 @@
             yamlProjectConfiguration.region,
             yamlProjectConfiguration.frontend,
             sdk,
-            options)
+            options,
+        );
         reportSuccess(projectConfiguration, options.port);
 
         // This check makes sense only for js/ts backend, skip for dart, go etc.
@@ -806,12 +770,13 @@
 async function handleSdk(
     projectName: string,
     projectRegion: string,
-    frontends: YamlFrontend[]|undefined,
+    frontends: YamlFrontend[] | undefined,
     sdk: SdkGeneratorResponse,
-    options: GenezioLocalOptions): Promise<NodeJS.Timeout|undefined> {
+    options: GenezioLocalOptions,
+): Promise<NodeJS.Timeout | undefined> {
     let sdkLanguage: Language = Language.ts;
-    let nodeJsWatcher: NodeJS.Timeout|undefined = undefined;
-    let frontendPath: string|undefined = undefined;
+    let nodeJsWatcher: NodeJS.Timeout | undefined = undefined;
+    let frontendPath: string | undefined = undefined;
 
     if (frontends && frontends.length > 0) {
         sdkLanguage = frontends[0].language;
@@ -821,20 +786,27 @@
     const classUrls = sdk.files.map((c) => ({
         name: c.className,
         cloudUrl: `http://127.0.0.1:${options.port}/${c.className}`,
-    }))
+    }));
 
     const sdkFolderPath = await writeSdk({
         language: sdkLanguage,
-        packageName: `@genezio-sdk/${projectName}_${projectRegion}`, 
-        packageVersion: undefined, 
+        packageName: `@genezio-sdk/${projectName}_${projectRegion}`,
+        packageVersion: undefined,
         sdkResponse: sdk,
         classUrls,
         publish: false,
         installPackage: true,
-        outputPath: frontendPath ? path.join(frontendPath, "sdk") : undefined})
+        outputPath: frontendPath ? path.join(frontendPath, "sdk") : undefined,
+    });
 
     if (sdkFolderPath) {
-        const timeout = await watchPackage(sdkLanguage, projectName, projectRegion, frontends, sdkFolderPath);
+        const timeout = await watchPackage(
+            sdkLanguage,
+            projectName,
+            projectRegion,
+            frontends,
+            sdkFolderPath,
+        );
         if (timeout) {
             nodeJsWatcher = timeout;
         }
@@ -846,13 +818,10 @@
         stage: "local",
     });
 
-    return nodeJsWatcher
-}
-
-function reportSuccess(
-    projectConfiguration: ProjectConfiguration,
-    port: number,
-) {
+    return nodeJsWatcher;
+}
+
+function reportSuccess(projectConfiguration: ProjectConfiguration, port: number) {
     const classesInfo = projectConfiguration.classes.map((c) => ({
         className: c.name,
         methods: c.methods.map((m) => ({
@@ -864,9 +833,7 @@
         functionUrl: `http://127.0.0.1:${port}/${c.name}`,
     }));
 
-    _reportSuccess(
-        classesInfo,
-    );
+    _reportSuccess(classesInfo);
 
     log.info(colors.cyan(`Test your code at http://localhost:${port}/explore`));
 }
