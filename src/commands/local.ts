--- conflicted
+++ resolved
@@ -66,12 +66,9 @@
     CloudProviderIdentifier,
     LambdaResponse,
 } from "../models/cloudProviderIdentifier.js";
-<<<<<<< HEAD
 import { GoBundler } from "../bundlers/go/localGoBundler.js";
-=======
 import { importServiceEnvVariables } from "../utils/servicesEnvVariables.js";
 import { isDependencyVersionCompatible } from "../utils/dependencyChecker.js";
->>>>>>> 16323de7
 
 const POLLING_INTERVAL = 2000;
 
@@ -167,12 +164,12 @@
     // because we migrated the decorators implemented in the @genezio/types package to the stage 3 implementation.
     // Otherwise, the user will get an error at runtime. This check can be removed in the future once no one is using version
     // 0.1.* of @genezio/types.
-    const packageJsonPath = yamlProjectConfiguration.workspace ? 
-        path.join(yamlProjectConfiguration.workspace.backend, "package.json") :
-        path.join(process.cwd(), "package.json");
+    const packageJsonPath = yamlProjectConfiguration.workspace
+        ? path.join(yamlProjectConfiguration.workspace.backend, "package.json")
+        : path.join(process.cwd(), "package.json");
     if (isDependencyVersionCompatible(packageJsonPath, "@genezio/types", "1.0.0") === false) {
         log.error(
-            `You are currently using an older version of @genezio/types, which is not compatible with this version of the genezio CLI. To resolve this, please update the @genezio/types package on your server using the following command: npm install @genezio/types@^1.0.0`
+            `You are currently using an older version of @genezio/types, which is not compatible with this version of the genezio CLI. To resolve this, please update the @genezio/types package on your server using the following command: npm install @genezio/types@^1.0.0`,
         );
         exit(1);
     }
