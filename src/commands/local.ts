--- conflicted
+++ resolved
@@ -13,7 +13,11 @@
 import * as http from "http";
 import colors from "colors";
 import { ProjectConfiguration, ClassConfiguration } from "../models/projectConfiguration.js";
-import { LOCAL_TEST_INTERFACE_URL, RECOMMENTDED_GENEZIO_TYPES_VERSION_RANGE, REQUIRED_GENEZIO_TYPES_VERSION_RANGE } from "../constants.js";
+import {
+    LOCAL_TEST_INTERFACE_URL,
+    RECOMMENTDED_GENEZIO_TYPES_VERSION_RANGE,
+    REQUIRED_GENEZIO_TYPES_VERSION_RANGE,
+} from "../constants.js";
 import { GENEZIO_NO_CLASSES_FOUND, PORT_ALREADY_USED } from "../errors.js";
 import { sdkGeneratorApiHandler } from "../generateSdk/generateSdkApi.js";
 import { AstSummary } from "../models/astSummary.js";
@@ -164,21 +168,18 @@
     // because we migrated the decorators implemented in the @genezio/types package to the stage 3 implementation.
     // Otherwise, the user will get an error at runtime. This check can be removed in the future once no one is using version
     // 0.1.* of @genezio/types.
-<<<<<<< HEAD
     const packageJsonPath = yamlProjectConfiguration.workspace
         ? path.join(yamlProjectConfiguration.workspace.backend, "package.json")
         : path.join(process.cwd(), "package.json");
-    if (isDependencyVersionCompatible(packageJsonPath, "@genezio/types", "1.0.0") === false) {
-        log.error(
-            `You are currently using an older version of @genezio/types, which is not compatible with this version of the genezio CLI. To resolve this, please update the @genezio/types package on your server using the following command: npm install @genezio/types@^1.0.0`,
-=======
-    const packageJsonPath = yamlProjectConfiguration.workspace ? 
-        path.join(yamlProjectConfiguration.workspace.backend, "package.json") :
-        path.join(process.cwd(), "package.json");
-    if (isDependencyVersionCompatible(packageJsonPath, "@genezio/types", REQUIRED_GENEZIO_TYPES_VERSION_RANGE) === false) {
+    if (
+        isDependencyVersionCompatible(
+            packageJsonPath,
+            "@genezio/types",
+            REQUIRED_GENEZIO_TYPES_VERSION_RANGE,
+        ) === false
+    ) {
         log.error(
             `You are currently using an older version of @genezio/types, which is not compatible with this version of the genezio CLI. To solve this, please update the @genezio/types package on your backend component using the following command: npm install @genezio/types@${RECOMMENTDED_GENEZIO_TYPES_VERSION_RANGE}`,
->>>>>>> 0a9bda61
         );
         exit(1);
     }
