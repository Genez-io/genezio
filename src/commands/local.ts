import { NodeJsBundler } from "../bundlers/node/nodeJsBundler.js";
import { KotlinBundler } from "../bundlers/kotlin/localKotlinBundler.js";
import express from "express";
import chokidar from "chokidar";
import fs from "fs";
import fsPromises from "fs/promises";
import cors from "cors";
import bodyParser from "body-parser";
import { ChildProcess, spawn, exec } from "child_process";
import path from "path";
import { default as fsExtra } from "fs-extra";
import url from "url";
import * as http from "http";
import colors from "colors";
import { ProjectConfiguration, ClassConfiguration } from "../models/projectConfiguration.js";
import { LOCAL_TEST_INTERFACE_URL } from "../constants.js";
import { GENEZIO_NO_CLASSES_FOUND, PORT_ALREADY_USED } from "../errors.js";
import { sdkGeneratorApiHandler } from "../generateSdk/generateSdkApi.js";
import { AstSummary } from "../models/astSummary.js";
import { getProjectConfiguration } from "../utils/configuration.js";
import { BundlerInterface } from "../bundlers/bundler.interface.js";
import { NodeJsLocalBundler } from "../bundlers/node/nodeJsLocalBundler.js";
import { BundlerComposer } from "../bundlers/bundlerComposer.js";
import { genezioRequestParser } from "../utils/genezioRequestParser.js";
import { debugLogger } from "../utils/logging.js";
import { rectifyCronString } from "../utils/rectifyCronString.js";
import cron from "node-cron";
import {
    createLocalTempFolder,
    createTemporaryFolder,
    fileExists,
    readUTF8File,
} from "../utils/file.js";
import { replaceUrlsInSdk, writeSdkToDisk } from "../utils/sdk.js";
import { GenezioCommand, reportSuccess as _reportSuccess } from "../utils/reporter.js";
import { SdkGeneratorResponse } from "../models/sdkGeneratorResponse.js";
import { GenezioLocalOptions } from "../models/commandOptions.js";
import { DartBundler } from "../bundlers/dart/localDartBundler.js";
import axios, { AxiosResponse } from "axios";
import { findAvailablePort } from "../utils/findAvailablePort.js";
import {
    Language,
    PackageManagerType,
    YamlDatabaseConfiguration,
    YamlProjectConfiguration,
    YamlSdkConfiguration,
} from "../models/yamlProjectConfiguration.js";
import hash from "hash-it";
import { GenezioTelemetry, TelemetryEventTypes } from "../telemetry/telemetry.js";
import dotenv from "dotenv";
import { TsRequiredDepsBundler } from "../bundlers/node/typescriptRequiredDepsBundler.js";
import inquirer, { Answers } from "inquirer";
import { EOL } from "os";
import { DEFAULT_NODE_RUNTIME } from "../models/nodeRuntime.js";
import { getNodeModulePackageJsonLocal } from "../generateSdk/templates/packageJson.js";
import { compileSdk } from "../generateSdk/utils/compileSdk.js";
import { runNewProcess } from "../utils/process.js";
import { exit } from "process";
<<<<<<< HEAD
import { promisify } from "util";
const asyncExec = promisify(exec);
=======
import { getLinkPathsForProject } from "../utils/linkDatabase.js";
import log from "loglevel";
import { getInterruptLastModifiedTime, interruptLocalPath } from "../utils/localInterrupt.js";

const POLLING_INTERVAL = 2000;
>>>>>>> 1782644e

type ClassProcess = {
    process: ChildProcess;
    startingCommand: string;
    parameters: string[];
    listeningPort: number;
    envVars: dotenv.DotenvPopulateInput;
};

type BundlerRestartResponse = {
    shouldRestartBundling: boolean;
    bundlerOutput?: LocalBundlerOutput;
    watcher?: chokidar.FSWatcher;
};

type LocalBundlerOutput = {
    success: boolean;
    projectConfiguration: ProjectConfiguration;
    processForClasses: Map<string, ClassProcess>;
    sdk: SdkGeneratorResponse;
};

export async function prepareLocalEnvironment(
    yamlProjectConfiguration: YamlProjectConfiguration,
    options: GenezioLocalOptions,
): Promise<BundlerRestartResponse> {
    // eslint-disable-next-line no-async-promise-executor
    return new Promise<BundlerRestartResponse>(async (resolve) => {
        try {
            if (yamlProjectConfiguration.classes!.length === 0) {
                throw new Error(GENEZIO_NO_CLASSES_FOUND);
            }

            const sdk = await sdkGeneratorApiHandler(yamlProjectConfiguration).catch((error) => {
                debugLogger.log("An error occurred", error);
                if (error.code === "ENOENT") {
                    log.error(
                        `The file ${error.path} does not exist. Please check your genezio.yaml configuration and make sure that all the file paths are correct.`,
                    );
                    throw error;
                }

                // TODO: this is not very generic error handling. The SDK should throw Genezio errors, not babel.
                if (error.code === "BABEL_PARSER_SYNTAX_ERROR") {
                    log.error("Syntax error:");
                    log.error(`Reason Code: ${error.reasonCode}`);
                    log.error(`File: ${error.path}:${error.loc.line}:${error.loc.column}`);

                    throw error;
                }

                throw error;
            });

            const projectConfiguration = new ProjectConfiguration(yamlProjectConfiguration, sdk);

            const processForClasses = await startProcesses(projectConfiguration, sdk, options);
            resolve({
                shouldRestartBundling: false,
                bundlerOutput: {
                    success: true,
                    projectConfiguration,
                    processForClasses,
                    sdk,
                },
            });
        } catch (error: any) {
            log.error(error.message);
            log.error(
                `Fix the errors and genezio local will restart automatically. Waiting for changes...`,
            );
            // If there was an error generating the SDK, wait for changes and try again.
            const { watcher } = await listenForChanges(undefined);
            logChangeDetection();
            resolve({
                shouldRestartBundling: true,
                bundlerOutput: undefined,
                watcher,
            });
        }
    });
}

// Function that starts the local environment.
// It also monitors for changes in the user's code and restarts the environment when changes are detected.
export async function startLocalEnvironment(options: GenezioLocalOptions) {
    GenezioTelemetry.sendEvent({
        eventType: TelemetryEventTypes.GENEZIO_LOCAL,
        commandOptions: JSON.stringify(options),
    });
    const yamlProjectConfiguration = await getProjectConfiguration();

    if (yamlProjectConfiguration.scripts?.preStartLocal) {
        log.info("Running preStartLocal script...");
        log.info(yamlProjectConfiguration.scripts.preStartLocal);
        const success = await runNewProcess(yamlProjectConfiguration.scripts.preStartLocal);
        if (!success) {
            GenezioTelemetry.sendEvent({
                eventType: TelemetryEventTypes.GENEZIO_PRE_START_LOCAL_SCRIPT_ERROR,
                commandOptions: JSON.stringify(options),
            });
            log.error("preStartLocal script failed.");
            exit(1);
        }
    }

    let nodeModulesFolderWatcher: NodeJS.Timeout | undefined;

    // Check if a deployment is in progress and if it is, stop the local environment
    chokidar.watch(interruptLocalPath, { ignoreInitial: true }).on("all", async () => {
        log.info("A deployment is in progress. Stopping local environment...");
        exit(0);
    });

    // eslint-disable-next-line no-constant-condition
    while (true) {
        // Read the project configuration every time because it might change
        let yamlProjectConfiguration;
        try {
            yamlProjectConfiguration = await getProjectConfiguration();
        } catch (error: any) {
            log.error(error.message);
            log.error(
                `Fix the errors and genezio local will restart automatically. Waiting for changes...`,
            );
            // If there was an error while parsing using babel the decorated class, wait for changes and try again.
            const { watcher } = await listenForChanges(undefined);
            if (watcher) {
                watcher.close();
            }
            logChangeDetection();
            continue;
        }
        if (!Language[yamlProjectConfiguration.language as keyof typeof Language]) {
            log.info(
                "This sdk.language is not supported by default. It will be treated as a custom language.",
            );
        }

        if (yamlProjectConfiguration.scripts?.preReloadLocal) {
            log.info("Running preReloadLocal script...");
            log.info(yamlProjectConfiguration.scripts.preReloadLocal);
            const success = await runNewProcess(yamlProjectConfiguration.scripts.preReloadLocal);
            if (!success) {
                GenezioTelemetry.sendEvent({
                    eventType: TelemetryEventTypes.GENEZIO_PRE_RELOAD_LOCAL_SCRIPT_ERROR,
                    commandOptions: JSON.stringify(options),
                });
                log.error("preReloadLocal script failed.");
                exit(1);
            }
        }

        if (!yamlProjectConfiguration.packageManager && !yamlProjectConfiguration.sdk) {
            const optionalPackageManager: Answers = await inquirer.prompt([
                {
                    type: "list",
                    name: "packageManager",
                    message:
                        "Which package manager are you using to install your frontend dependencies?",
                    choices: Object.keys(PackageManagerType).filter((key) => isNaN(Number(key))),
                },
            ]);
            yamlProjectConfiguration.packageManager = optionalPackageManager.packageManager;
            await yamlProjectConfiguration.writeToFile();
        }

        let sdkConfiguration = yamlProjectConfiguration.sdk;
        if (!yamlProjectConfiguration.sdk) {
            const sdkPath = await createLocalTempFolder(
                `${yamlProjectConfiguration.name}-${yamlProjectConfiguration.region}`,
            );

            sdkConfiguration = new YamlSdkConfiguration(
                Language[yamlProjectConfiguration.language as keyof typeof Language],
                path.join(sdkPath, "sdk"),
            );
        }

        let sdk: SdkGeneratorResponse;
        let processForClasses: Map<string, ClassProcess>;
        let projectConfiguration: ProjectConfiguration;

        const promiseListenForChanges: Promise<BundlerRestartResponse> =
            listenForChanges(undefined);
        const bundlerPromise: Promise<BundlerRestartResponse> = prepareLocalEnvironment(
            yamlProjectConfiguration,
            options,
        );

        let promiseRes: BundlerRestartResponse = await Promise.race([
            bundlerPromise,
            promiseListenForChanges,
        ]);

        if (promiseRes.shouldRestartBundling === false) {
            // There was no change in the user's code during the bundling process
            if (!promiseRes.bundlerOutput || promiseRes.bundlerOutput.success === false) {
                continue;
            }

            // bundling process finished successfully
            // assign the variables to the values of the bundling process output
            projectConfiguration = promiseRes.bundlerOutput.projectConfiguration;
            processForClasses = promiseRes.bundlerOutput.processForClasses;
            sdk = promiseRes.bundlerOutput.sdk;
        } else {
            // where was a change made by the user
            // so we need to restart the bundler process after the bundling process is finished
            promiseRes = await bundlerPromise;

            if (!promiseRes.bundlerOutput || promiseRes.bundlerOutput.success === false) {
                continue;
            }

            processForClasses = promiseRes.bundlerOutput.processForClasses;

            // clean up the old processes
            processForClasses.forEach((classProcess: ClassProcess) => {
                classProcess.process.kill();
            });

            if (promiseRes.watcher) {
                promiseRes.watcher.close();
            }
            logChangeDetection();
            continue;
        }

        // Start docker container
        if (yamlProjectConfiguration.database) {
            await startDockerDatabase(
                yamlProjectConfiguration.database,
                yamlProjectConfiguration.name,
            );
        }

        // Start HTTP Server
        const server = await startServerHttp(
            options.port,
            projectConfiguration.astSummary,
            yamlProjectConfiguration.name,
            processForClasses,
        );

        // Start cron jobs
        const crons = await startCronJobs(projectConfiguration, processForClasses);

        if (sdkConfiguration) {
            await replaceUrlsInSdk(
                sdk,
                sdk.files.map((c) => ({
                    name: c.className,
                    cloudUrl: `http://127.0.0.1:${options.port}/${c.className}`,
                })),
            );
            await writeSdkToDisk(sdk, sdkConfiguration.language, sdkConfiguration.path);
            if (
                !yamlProjectConfiguration.sdk &&
                (sdkConfiguration.language === Language.ts ||
                    sdkConfiguration.language === Language.js)
            ) {
                // compile the sdk
                const packajeJson: string = getNodeModulePackageJsonLocal(
                    projectConfiguration.name,
                    projectConfiguration.region,
                );
                await compileSdk(
                    sdkConfiguration.path,
                    packajeJson,
                    sdkConfiguration.language,
                    GenezioCommand.local,
                );

                await writeSdkToNodeModules(yamlProjectConfiguration, sdkConfiguration.path);
                nodeModulesFolderWatcher = await watchNodeModules(
                    yamlProjectConfiguration,
                    sdkConfiguration.path,
                );
            }
        }

        if (yamlProjectConfiguration.scripts?.postStartLocal) {
            log.info("Running postStartLocal script...");
            log.info(yamlProjectConfiguration.scripts.postStartLocal);
            const success = await runNewProcess(yamlProjectConfiguration.scripts.postStartLocal);
            if (!success) {
                GenezioTelemetry.sendEvent({
                    eventType: TelemetryEventTypes.GENEZIO_POST_START_LOCAL_SCRIPT_ERROR,
                    commandOptions: JSON.stringify(options),
                });
                log.error("postStartLocal script failed.");
                exit(1);
            }
        }

        reportSuccess(projectConfiguration, sdk, options.port, !yamlProjectConfiguration.sdk);

        // Start listening for changes in user's code
        const { watcher } = await listenForChanges(projectConfiguration.sdk?.path);
        if (watcher) {
            watcher.close();
        }
        logChangeDetection();

        // When new changes are detected, close everything and restart the process
        clearAllResources(server, processForClasses, crons);
        GenezioTelemetry.sendEvent({
            eventType: TelemetryEventTypes.GENEZIO_LOCAL_RELOAD,
            commandOptions: JSON.stringify(options),
        });
        clearTimeout(nodeModulesFolderWatcher);
    }
}

async function watchNodeModules(
    yamlProjectConfiguration: YamlProjectConfiguration,
    sdkPath: string,
): Promise<NodeJS.Timeout> {
    // We are watching for the following files:
    // - node_modules/@genezio-sdk/<projectName>_<region>/package.json: this file is used to determine if the SDK was changed (by a npm install or npm update)
    // - node_modules/.package-lock.json: this file is used by npm to determine if it should update the packages or not. We are removing this file while "genezio local"
    // is running, because we are modifying node_modules folder manual (reference: https://github.com/npm/cli/blob/653769de359b8d24f0d17b8e7e426708f49cadb8/docs/content/configuring-npm/package-lock-json.md#hidden-lockfiles)
    const watchPaths: string[] = [interruptLocalPath];
    const sdkName = `${yamlProjectConfiguration.name}_${yamlProjectConfiguration.region}`;
    const nodeModulesPath = path.join("node_modules", "@genezio-sdk", sdkName, "package.json");
    if (yamlProjectConfiguration.workspace) {
        watchPaths.push(path.join(yamlProjectConfiguration.workspace.frontend, nodeModulesPath));
        watchPaths.push(
            path.join(
                yamlProjectConfiguration.workspace?.frontend,
                "node_modules",
                ".package-lock.json",
            ),
        );
    } else {
        const linkPaths = await getLinkPathsForProject(
            yamlProjectConfiguration.name,
            yamlProjectConfiguration.region,
        );
        for (const linkPath of linkPaths) {
            watchPaths.push(path.join(linkPath, nodeModulesPath));
            watchPaths.push(path.join(linkPath, "node_modules", ".package-lock.json"));
        }
    }

    return setInterval(async () => {
        for (const watchPath of watchPaths) {
            const components = watchPath.split(path.sep);
            // if the file is .package-lock.json, remove it
            if (
                components[components.length - 1] === ".package-lock.json" &&
                fs.existsSync(watchPath)
            ) {
                await fsPromises.unlink(watchPath).catch(() => {
                    debugLogger.debug(`[WATCH_NODE_MODULES] Error deleting ${watchPath}`);
                });
                return;
            }

            if (components[components.length - 1] === "package.json") {
                let json;
                try {
                    const content = fs.readFileSync(watchPath);
                    json = JSON.parse(content.toString());
                } catch (error) {
                    // ignore error
                }

                if (!json || !json.version || !json.version.includes("local")) {
                    debugLogger.debug(`[WATCH_NODE_MODULES] Rewriting the SDK to node_modules...`);
                    await writeSdkToNodeModules(yamlProjectConfiguration, sdkPath);
                }
            }
        }
    }, POLLING_INTERVAL);
}

async function writeSdkToNodeModules(
    yamlProjectConfiguration: YamlProjectConfiguration,
    originSdkPath: string,
) {
    const writeSdk = async (from: string, toTemp: string, toFinal: string) => {
        // Firstly, we copy the SDK to a temporary folder
        // we remove any existing SDK from node_modules and then we rename the temporary folder to the final name
        //
        // This is done to avoid any race condition issues with npm install or npm update
        await fsExtra.copy(from, toTemp, { overwrite: true });

        if (fs.existsSync(toFinal)) {
            if (fs.lstatSync(toFinal).isSymbolicLink()) {
                // Remove the symbolic link
                fs.unlinkSync(toFinal);
            } else {
                await fsExtra.remove(toFinal);
            }
        }
        await fsExtra.rename(toTemp, toFinal);
        await fsExtra.remove(toTemp);
    };

    if (yamlProjectConfiguration.workspace) {
        const from = path.resolve(originSdkPath, "..", "genezio-sdk");
        const toTemp = path.join(
            yamlProjectConfiguration.workspace.frontend,
            "node_modules",
            "@genezio-sdk",
            `${yamlProjectConfiguration.name}_${yamlProjectConfiguration.region}-temp`,
        );
        const toFinal = path.join(
            yamlProjectConfiguration.workspace.frontend,
            "node_modules",
            "@genezio-sdk",
            `${yamlProjectConfiguration.name}_${yamlProjectConfiguration.region}`,
        );

        await writeSdk(from, toTemp, toFinal).catch(() => {
            debugLogger.debug(`[WRITE_SDK_TO_NODE_MODULES] Error writing SDK to node_modules`);
        });
    } else {
        const linkPaths = await getLinkPathsForProject(
            yamlProjectConfiguration.name,
            yamlProjectConfiguration.region,
        );
        const from = path.resolve(originSdkPath, "..", "genezio-sdk");
        for (const linkPath of linkPaths) {
            const toTemp = path.join(
                linkPath,
                "node_modules",
                "@genezio-sdk",
                `${yamlProjectConfiguration.name}_${yamlProjectConfiguration.region}-temp`,
            );
            const toFinal = path.join(
                linkPath,
                "node_modules",
                "@genezio-sdk",
                `${yamlProjectConfiguration.name}_${yamlProjectConfiguration.region}`,
            );

            await writeSdk(from, toTemp, toFinal).catch(() => {
                debugLogger.debug(`[WRITE_SDK_TO_NODE_MODULES] Error writing SDK to node_modules`);
            });
        }
    }
}

function logChangeDetection() {
    console.clear();
    log.info("\x1b[36m%s\x1b[0m", "Change detected, reloading...");
}

/**
 * Bundle each class and start a new process for it.
 */
async function startProcesses(
    projectConfiguration: ProjectConfiguration,
    sdk: SdkGeneratorResponse,
    options: GenezioLocalOptions,
): Promise<Map<string, ClassProcess>> {
    const classes = projectConfiguration.classes;
    const processForClasses = new Map<string, ClassProcess>();

    // Bundle each class and start a new process for it
    const bundlersOutputPromise = classes.map((classInfo) => {
        const bundler = getBundler(classInfo);

        if (!bundler) {
            throw new Error("Unsupported language ${classConfiguration.language}.");
        }

        const ast = sdk.sdkGeneratorInput.classesInfo.find(
            (c) => c.classConfiguration.path === classInfo.path,
        )!.program;

        debugLogger.log("Start bundling...");
        return createTemporaryFolder(`${classInfo.name}-${hash(classInfo.path)}`).then(
            async (tmpFolder) => {
                const bundlerOutput = await bundler.bundle({
                    projectConfiguration,
                    path: classInfo.path,
                    ast: ast,
                    genezioConfigurationFilePath: process.cwd(),
                    configuration: classInfo,
                    extra: {
                        mode: "development",
                        tmpFolder: tmpFolder,
                        installDeps: options.installDeps,
                    },
                });

                return bundlerOutput;
            },
        );
    });

    const bundlersOutput = await Promise.all(bundlersOutputPromise);

    const envVars: dotenv.DotenvPopulateInput = {};
    const envFile = projectConfiguration.workspace?.backend
        ? path.join(projectConfiguration.workspace.backend, ".env")
        : path.join(process.cwd(), ".env");
    dotenv.config({ path: options.env || envFile, processEnv: envVars });
    for (const bundlerOutput of bundlersOutput) {
        const extra = bundlerOutput.extra;

        if (!extra) {
            throw new Error("Bundler output is missing extra field.");
        }

        if (!extra.startingCommand) {
            throw new Error("No starting command found for this language.");
        }

        await startClassProcess(
            extra.startingCommand,
            extra.commandParameters ? extra.commandParameters : [],
            bundlerOutput.configuration.name,
            processForClasses,
            envVars,
        );
    }

    return processForClasses;
}

// Function that returns the correct bundler for the local environment based on language.
function getBundler(classConfiguration: ClassConfiguration): BundlerInterface | undefined {
    let bundler: BundlerInterface | undefined;
    switch (classConfiguration.language) {
        case ".ts": {
            const requiredDepsBundler = new TsRequiredDepsBundler();
            const nodeJsBundler = new NodeJsBundler();
            const localBundler = new NodeJsLocalBundler();
            bundler = new BundlerComposer([requiredDepsBundler, nodeJsBundler, localBundler]);
            break;
        }
        case ".js": {
            const nodeJsBundler = new NodeJsBundler();
            const localBundler = new NodeJsLocalBundler();
            bundler = new BundlerComposer([nodeJsBundler, localBundler]);
            break;
        }
        case ".dart": {
            bundler = new DartBundler();
            break;
        }
        case ".kt": {
            bundler = new KotlinBundler();
            break;
        }
        default: {
            log.error(`Unsupported language ${classConfiguration.language}. Skipping class `);
        }
    }

    return bundler;
}

async function startDockerDatabase(database: YamlDatabaseConfiguration, projectName: string) {
    try {
        await asyncExec("docker --version");
    } catch (error: any) {
        console.log("An error has occured: ", error.toString());
        return undefined;
    }
    if (database.type == "postgres") {
        const containerName = `genezio-postgres-${projectName}`;
        const port = 5432;
        let output;
        try {
            output = await asyncExec(`docker ps -a --format "{{.Names}}" `);
        } catch (error: any) {
            log.error(`An error has occured: ${error.toString()}`);
            return undefined;
        }
        if (output) {
            const containerNames = output.stdout.trim().split(`\n`);
            if (containerNames.includes(containerName)) {
                let isContainerRunningOutput;
                try {
                    isContainerRunningOutput =
                        await asyncExec(`docker inspect -f '{{.State.Running}}' ${containerName}
                    `);
                } catch (error: any) {
                    log.error(`An error has occured: ${error.toString()}`);
                    return undefined;
                }
                const isContainerRunning = isContainerRunningOutput.stdout.trim() === "true";

                if (!isContainerRunning) {
                    try {
                        await asyncExec(`docker start ${containerName}
                            `);
                    } catch (error: any) {
                        log.error(`An error has occured: ${error.toString()}`);
                        return undefined;
                    }
                }
            } else {
                try {
                    await asyncExec(
                        `docker run -p ${port}:5432 --name ${containerName} -e POSTGRES_PASSWORD=mysecretpassword -d postgres `,
                    );
                } catch (error: any) {
                    log.error(`An error has occured: ${error.toString()}`);
                    return undefined;
                }
            }
        }
        log.info(`Local Postgres URL = postgres://postgres:mysecretpassword@localhost:${port}`);
    }
}

export async function stopDockerDatabase() {
    const yamlProjectConfiguration = await getProjectConfiguration();
    if (yamlProjectConfiguration.database?.type) {
        try {
            await asyncExec(`docker stop genezio-postgres-${yamlProjectConfiguration.name} `);
        } catch (error: any) {
            log.error(`An error has occured: ${error.toString()}`);
            return undefined;
        }
    }
}

async function startServerHttp(
    port: number,
    astSummary: AstSummary,
    projectName: string,
    processForClasses: Map<string, ClassProcess>,
): Promise<http.Server> {
    const app = express();
    app.use(cors());
    app.use(bodyParser.raw({ type: () => true, limit: "6mb" }));
    app.use(genezioRequestParser);

    app.get("/get-ast-summary", (req: any, res: any) => {
        res.setHeader("Content-Type", "application/json");
        res.end(JSON.stringify({ ...astSummary, name: projectName }));
    });

    app.all(`/:className`, async (req: any, res: any) => {
        const reqToFunction = getEventObjectFromRequest(req);

        const localProcess = processForClasses.get(req.params.className);

        if (!localProcess) {
            sendResponse(res, {
                body: JSON.stringify({
                    jsonrpc: "2.0",
                    id: 0,
                    error: { code: -32000, message: "Class not found!" },
                }),
            });
            return;
        }

        try {
            const response = await communicateWithProcess(
                localProcess,
                req.params.className,
                reqToFunction,
                processForClasses,
            );
            sendResponse(res, response.data);
        } catch (error: any) {
            sendResponse(res, {
                body: JSON.stringify({
                    jsonrpc: "2.0",
                    id: 0,
                    error: { code: -32000, message: "Internal error" },
                }),
            });
            return;
        }
    });

    async function handlerHttpMethod(req: any, res: any) {
        const reqToFunction = getEventObjectFromRequest(req);

        const localProcess = processForClasses.get(req.params.className);

        if (!localProcess) {
            res.status(404).send(`Class ${req.params.className} not found.`);
            return;
        }

        // const response = await axios.post(`http://127.0.0.1:${localProcess?.listeningPort}`, reqToFunction);
        const response = await communicateWithProcess(
            localProcess,
            req.params.className,
            reqToFunction,
            processForClasses,
        );
        sendResponse(res, response.data);
    }

    app.all(`/:className/:methodName`, async (req: any, res: any) => {
        await handlerHttpMethod(req, res);
    });

    app.all(`/:className/:methodName/*`, async (req: any, res: any) => {
        await handlerHttpMethod(req, res);
    });

    return await new Promise((resolve, reject) => {
        const server = app.listen(port, () => {
            log.info(`Server listening on port ${port}`);
            resolve(server);
        });

        server.on("error", (error: any) => {
            if (error.code === "EADDRINUSE") {
                reject(new Error(PORT_ALREADY_USED(port)));
            }

            reject(error);
        });
    });
}

export type LocalEnvCronHandler = {
    className: string;
    methodName: string;
    cronString: string;
    cronObject: any;
    process: ClassProcess;
};

async function startCronJobs(
    projectConfiguration: ProjectConfiguration,
    processForClasses: Map<string, ClassProcess>,
): Promise<LocalEnvCronHandler[]> {
    const cronHandlers: LocalEnvCronHandler[] = [];
    for (const classElement of projectConfiguration.classes) {
        const methods = classElement.methods;
        for (const method of methods) {
            if (method.type === "cron" && method.cronString) {
                const cronHandler: LocalEnvCronHandler = {
                    className: classElement.name,
                    methodName: method.name,
                    cronString: rectifyCronString(method.cronString),
                    cronObject: null,
                    process: processForClasses.get(classElement.name)!,
                };

                cronHandler.cronObject = cron.schedule(cronHandler.cronString, async () => {
                    const reqToFunction = {
                        genezioEventType: "cron",
                        methodName: cronHandler.methodName,
                        cronString: cronHandler.cronString,
                    };

                    communicateWithProcess(
                        cronHandler.process,
                        cronHandler.className,
                        reqToFunction,
                        processForClasses,
                    );
                });

                cronHandler.cronObject.start();
                cronHandlers.push(cronHandler);
            }
        }
    }

    return cronHandlers;
}

async function stopCronJobs(cronHandlers: LocalEnvCronHandler[]) {
    for (const cronHandler of cronHandlers) {
        if (cronHandler.cronObject) {
            await cronHandler.cronObject.stop();
        }
    }
}

function getEventObjectFromRequest(request: any) {
    const urlDetails = url.parse(request.url, true);

    return {
        headers: request.headers,
        rawQueryString: urlDetails.search ? urlDetails.search?.slice(1) : "",
        queryStringParameters: urlDetails.search ? Object.assign({}, urlDetails.query) : undefined,
        timeEpoch: Date.now(),
        body: request.body,
        isBase64Encoded: request.isBase64Encoded,
        requestContext: {
            http: {
                method: request.method,
                path: urlDetails.pathname,
                protocol: request.httpVersion,
                sourceIp: request.socket.remoteAddress,
                userAgent: request.headers["user-agent"],
            },
        },
    };
}

function sendResponse(res: any, httpResponse: any) {
    if (httpResponse.statusDescription) {
        res.statusMessage = httpResponse.statusDescription;
    }
    let contentTypeHeader = false;

    if (httpResponse.headers) {
        for (const header of Object.keys(httpResponse.headers)) {
            res.setHeader(header.toLowerCase(), httpResponse.headers[header]);

            if (header.toLowerCase() === "content-type") {
                contentTypeHeader = httpResponse.headers[header];
            }
        }
    }

    if (!contentTypeHeader) {
        res.setHeader("content-type", "application/json");
    }

    if (httpResponse.statusCode) {
        res.writeHead(parseInt(httpResponse.statusCode));
    }

    if (httpResponse.isBase64Encoded === true) {
        res.end(Buffer.from(httpResponse.body, "base64"));
    } else {
        if (Buffer.isBuffer(httpResponse.body)) {
            res.end(JSON.stringify(httpResponse.body.toJSON()));
        } else {
            res.end(httpResponse.body ? httpResponse.body : "");
        }
    }
}

async function listenForChanges(sdkPathRelative: any | undefined) {
    const cwd = process.cwd();

    let sdkPath: any = null;

    if (sdkPathRelative) {
        sdkPath = path.join(cwd, sdkPathRelative);
    }

    let ignoredPathsFromGenezioIgnore: string[] = [];

    // check for .genezioignore file
    const ignoreFilePath = path.join(cwd, ".genezioignore");
    if (await fileExists(ignoreFilePath)) {
        // read the file as a string
        const ignoreFile = await readUTF8File(ignoreFilePath);
        // split the string by newline - CRLF or LF
        const ignoreFileLines = ignoreFile.split(EOL);
        // remove empty lines
        const ignoreFileLinesWithoutEmptyLines = ignoreFileLines.filter(
            (line) => line !== "" && !line.startsWith("#"),
        );

        ignoredPathsFromGenezioIgnore = ignoreFileLinesWithoutEmptyLines.map((line: string) => {
            if (line.startsWith("/")) {
                return line;
            }
            return path.join(cwd, line);
        });
    }

    return new Promise<BundlerRestartResponse>((resolve) => {
        // delete / if sdkPath ends with /
        if (sdkPath?.endsWith("/")) {
            sdkPath = sdkPath.slice(0, -1);
        }

        // Watch for changes in the classes and update the handlers
        const watchPaths = [path.join(cwd, "/**/*")];
        let ignoredPaths: string[] = [];

        if (sdkPath) {
            ignoredPaths = [
                "**/node_modules/*",
                sdkPath + "/**/*",
                sdkPath + "/*",
                ...ignoredPathsFromGenezioIgnore,
            ];
        } else {
            ignoredPaths = ["**/node_modules/*", ...ignoredPathsFromGenezioIgnore];
        }

        const startWatching = () => {
            const watch = chokidar
                .watch(watchPaths, {
                    ignored: ignoredPaths,
                    ignoreInitial: true,
                })
                .on("all", async (event: any, path: any) => {
                    if (sdkPath) {
                        if (path.includes(sdkPath)) {
                            return;
                        }
                    }
                    resolve({
                        shouldRestartBundling: true,
                        watcher: watch,
                    });
                });
        };
        startWatching();
    });
}

function reportSuccess(
    projectConfiguration: ProjectConfiguration,
    sdk: SdkGeneratorResponse,
    port: number,
    newVersion: boolean,
) {
    const classesInfo = projectConfiguration.classes.map((c) => ({
        className: c.name,
        methods: c.methods.map((m) => ({
            name: m.name,
            type: m.type,
            cronString: m.cronString,
            functionUrl: getFunctionUrl(`http://127.0.0.1:${port}`, m.type, c.name, m.name),
        })),
        functionUrl: `http://127.0.0.1:${port}/${c.name}`,
    }));

    // get installed version of node
    const nodeVersion = process.version;

    // get only the major version
    const nodeMajorVersion = nodeVersion.split(".")[0].slice(1);

    // get server used version
    let serverRuntime: string = DEFAULT_NODE_RUNTIME as string;
    if (projectConfiguration.options?.nodeRuntime) {
        serverRuntime = projectConfiguration.options.nodeRuntime;
    }

    const serverVersion = serverRuntime.split(".")[0].split("nodejs")[1];

    debugLogger.debug(`Node version: ${nodeVersion}`);
    debugLogger.debug(`Server version: ${serverRuntime}`);

    // check if server version is different from installed version
    if (nodeMajorVersion !== serverVersion) {
        log.warn(
            `${colors.yellow(`Warning: You are using node version ${nodeVersion} but your server is configured to use ${serverRuntime}. This might cause unexpected behavior.
To change the server version, go to your ${colors.cyan(
                "genezio.yaml",
            )} file and change the ${colors.cyan(
                "options.nodeRuntime",
            )} property to the version you want to use.`)}`,
        );
    }
    _reportSuccess(
        classesInfo,
        sdk,
        GenezioCommand.local,
        {
            name: projectConfiguration.name,
            region: projectConfiguration.region,
        },
        newVersion,
    );

    log.info("\x1b[32m%s\x1b[0m", `Test your code at ${LOCAL_TEST_INTERFACE_URL}?port=${port}`);
}

function getFunctionUrl(
    baseUrl: string,
    methodType: string,
    className: string,
    methodName: string,
): string {
    if (methodType === "http") {
        return `${baseUrl}/${className}/${methodName}`;
    } else {
        return `${baseUrl}/${className}`;
    }
}

async function clearAllResources(
    server: http.Server,
    processForClasses: Map<string, ClassProcess>,
    crons: LocalEnvCronHandler[],
) {
    server.close();
    await stopCronJobs(crons);
    processForClasses.forEach((classProcess) => {
        classProcess.process.kill();
    });
}

async function startClassProcess(
    startingCommand: string,
    parameters: string[],
    className: string,
    processForClasses: Map<string, ClassProcess>,
    envVars: dotenv.DotenvPopulateInput = {},
) {
    const availablePort = await findAvailablePort();
    debugLogger.debug(`[START_CLASS_PROCESS] Starting class ${className} on port ${availablePort}`);
    debugLogger.debug(`[START_CLASS_PROCESS] Starting command: ${startingCommand}`);
    debugLogger.debug(`[START_CLASS_PROCESS] Parameters: ${parameters}`);
    const processParameters = [...parameters, availablePort.toString()];
    const classProcess = spawn(startingCommand, processParameters, {
        stdio: ["pipe", "pipe", "pipe"],
        env: {
            ...process.env,
            ...envVars,
            NODE_OPTIONS: "--enable-source-maps",
        },
    });
    classProcess.stdout.pipe(process.stdout);
    classProcess.stderr.pipe(process.stderr);

    processForClasses.set(className, {
        process: classProcess,
        listeningPort: availablePort,
        startingCommand: startingCommand,
        parameters: parameters,
        envVars: envVars,
    });
}

async function communicateWithProcess(
    localProcess: ClassProcess,
    className: string,
    data: any,
    processForClasses: Map<string, ClassProcess>,
): Promise<AxiosResponse> {
    try {
        return await axios.post(`http://127.0.0.1:${localProcess?.listeningPort}`, data);
    } catch (error: any) {
        if (error.code === "ECONNRESET" || error.code === "ECONNREFUSED") {
            await startClassProcess(
                localProcess.startingCommand,
                localProcess.parameters,
                className,
                processForClasses,
                localProcess.envVars,
            );
        }
        throw error;
    }
}<|MERGE_RESOLUTION|>--- conflicted
+++ resolved
@@ -56,16 +56,15 @@
 import { compileSdk } from "../generateSdk/utils/compileSdk.js";
 import { runNewProcess } from "../utils/process.js";
 import { exit } from "process";
-<<<<<<< HEAD
 import { promisify } from "util";
 const asyncExec = promisify(exec);
-=======
+
 import { getLinkPathsForProject } from "../utils/linkDatabase.js";
 import log from "loglevel";
 import { getInterruptLastModifiedTime, interruptLocalPath } from "../utils/localInterrupt.js";
 
 const POLLING_INTERVAL = 2000;
->>>>>>> 1782644e
+
 
 type ClassProcess = {
     process: ChildProcess;
