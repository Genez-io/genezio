import express, { Request, Response } from "express";
import chokidar from "chokidar";
import cors from "cors";
import bodyParser from "body-parser";
import { ChildProcess, spawn } from "child_process";
import path from "path";
import url from "url";
import * as http from "http";
import colors from "colors";
import { createRequire } from "module";
import { ProjectConfiguration, ClassConfiguration } from "../models/projectConfiguration.js";
import {
    RECOMMENTDED_GENEZIO_TYPES_VERSION_RANGE,
    REQUIRED_GENEZIO_TYPES_VERSION_RANGE,
} from "../constants.js";
import { GENEZIO_NO_CLASSES_FOUND, PORT_ALREADY_USED } from "../errors.js";
import {
    mapYamlClassToSdkClassConfiguration,
    sdkGeneratorApiHandler,
} from "../generateSdk/generateSdkApi.js";
import { AstSummary } from "../models/astSummary.js";
import { BundlerInterface } from "../bundlers/bundler.interface.js";
import { NodeJsLocalBundler } from "../bundlers/node/nodeJsLocalBundler.js";
import { BundlerComposer } from "../bundlers/bundlerComposer.js";
import { genezioRequestParser } from "../utils/genezioRequestParser.js";
import { debugLogger, doAdaptiveLogAction } from "../utils/logging.js";
import { rectifyCronString } from "../utils/rectifyCronString.js";
import cron from "node-cron";
import {
    createTemporaryFolder,
    fileExists,
    readUTF8File,
} from "../utils/file.js";
import { GenezioCommand, reportSuccess as _reportSuccess } from "../utils/reporter.js";
import { SdkGeneratorResponse } from "../models/sdkGeneratorResponse.js";
import { GenezioLocalOptions } from "../models/commandOptions.js";
import { DartBundler } from "../bundlers/dart/localDartBundler.js";
import axios, { AxiosError, AxiosResponse } from "axios";
import { findAvailablePort } from "../utils/findAvailablePort.js";
import { Language, TriggerType } from "../yamlProjectConfiguration/models.js";
import { PackageManagerType } from "../packageManagers/packageManager.js";
import {
    YamlConfigurationIOController,
    YamlFrontend,
    YamlProjectConfiguration,
} from "../yamlProjectConfiguration/v2.js";
import hash from "hash-it";
import { GenezioTelemetry, TelemetryEventTypes } from "../telemetry/telemetry.js";
import dotenv from "dotenv";
import { TsRequiredDepsBundler } from "../bundlers/node/typescriptRequiredDepsBundler.js";
import inquirer, { Answers } from "inquirer";
import { DEFAULT_NODE_RUNTIME } from "../models/nodeRuntime.js";
import { exit } from "process";
import log from "loglevel";
import { interruptLocalPath } from "../utils/localInterrupt.js";
import {
    AwsApiGatewayRequest,
    CloudProviderIdentifier,
    LambdaResponse,
} from "../models/cloudProviderIdentifier.js";
import { GoBundler } from "../bundlers/go/localGoBundler.js";
import { importServiceEnvVariables } from "../utils/servicesEnvVariables.js";
import { isDependencyVersionCompatible } from "../utils/dependencyChecker.js";
import { scanClassesForDecorators } from "../utils/configuration.js";
import { runScript } from "../utils/scripts.js";
import { writeSdk } from "../generateSdk/sdkWriter/sdkWriter.js";
import { watchPackage } from "../generateSdk/sdkMonitor.js";
import { NodeJsBundler } from "../bundlers/node/nodeJsBundler.js";
import { KotlinBundler } from "../bundlers/kotlin/localKotlinBundler.js";
import { reportSuccessForSdk } from "../generateSdk/sdkSuccessReport.js";


type ClassProcess = {
    process: ChildProcess;
    startingCommand: string;
    parameters: string[];
    listeningPort: number;
    envVars: dotenv.DotenvPopulateInput;
};

type BundlerRestartResponse = {
    shouldRestartBundling: boolean;
    bundlerOutput?: LocalBundlerOutput;
    watcher?: chokidar.FSWatcher;
};

type LocalBundlerOutput = {
    success: boolean;
    projectConfiguration: ProjectConfiguration;
    processForClasses: Map<string, ClassProcess>;
    sdk: SdkGeneratorResponse;
};

export async function prepareLocalBackendEnvironment(
    yamlProjectConfiguration: YamlProjectConfiguration,
    options: GenezioLocalOptions,
): Promise<BundlerRestartResponse> {
    try {
        const backend = yamlProjectConfiguration.backend;
        const frontend = yamlProjectConfiguration.frontend;
        let sdkLanguage: Language = Language.ts;
        if (frontend && frontend.length > 0) {
            sdkLanguage = frontend[0].language;
        }
        if (!backend) {
            throw new Error("No backend component found in the genezio.yaml file.");
        }
        backend.classes = await scanClassesForDecorators(backend);

        if (backend.classes.length === 0) {
            throw new Error(GENEZIO_NO_CLASSES_FOUND);
        }

        const sdk = await sdkGeneratorApiHandler(
            sdkLanguage,
            mapYamlClassToSdkClassConfiguration(
                backend.classes,
                backend.language.name,
                backend.path,
            ),
            backend.path,
            /* packageName= */ `@genezio-sdk/${yamlProjectConfiguration.name}_${yamlProjectConfiguration.region}`,
        ).catch((error) => {
            debugLogger.log("An error occurred", error);
            if (error.code === "ENOENT") {
                log.error(
                    `The file ${error.path} does not exist. Please check your genezio.yaml configuration and make sure that all the file paths are correct.`,
                );
            }

            throw error;
        });
        const projectConfiguration = new ProjectConfiguration(yamlProjectConfiguration, sdk);

        // Local deployments always use the genezio cloud provider
        projectConfiguration.cloudProvider = CloudProviderIdentifier.GENEZIO;

        const processForClasses = await startProcesses(projectConfiguration, sdk, options);
        return new Promise<BundlerRestartResponse>((resolve) => {
            resolve({
                shouldRestartBundling: false,
                bundlerOutput: {
                    success: true,
                    projectConfiguration,
                    processForClasses,
                    sdk,
                },
            });
        });
    } catch (error) {
        if (error instanceof Error) {
            log.error(error.message);
        }
        log.error(
            `Fix the errors and genezio local will restart automatically. Waiting for changes...`,
        );
        // If there was an error generating the SDK, wait for changes and try again.
        const { watcher } = await listenForChanges();
        logChangeDetection();
        return new Promise<BundlerRestartResponse>((resolve) => {
            resolve({
                shouldRestartBundling: true,
                bundlerOutput: undefined,
                watcher,
            });
        });
    }
}

// Function that starts the local environment.
// It also monitors for changes in the user's code and restarts the environment when changes are detected.
export async function startLocalEnvironment(options: GenezioLocalOptions) {
    await GenezioTelemetry.sendEvent({
        eventType: TelemetryEventTypes.GENEZIO_LOCAL,
        commandOptions: JSON.stringify(options),
    });
    const yamlConfigIOController = new YamlConfigurationIOController(options.config);
    const yamlProjectConfiguration = await yamlConfigIOController.read();
    const backendConfiguration = yamlProjectConfiguration.backend;
    if (!backendConfiguration) {
        throw new Error("No backend component found in the genezio.yaml file.");
    }
<<<<<<< HEAD
=======
    const frontend = yamlProjectConfiguration.frontend;
    let sdkLanguage: Language = Language.ts;
    if (frontend && frontend.length > 0) {
        sdkLanguage = frontend[0].language;
    }
>>>>>>> 5851b428

    // We need to check if the user is using an older version of @genezio/types
    // because we migrated the decorators implemented in the @genezio/types package to the stage 3 implementation.
    // Otherwise, the user will get an error at runtime. This check can be removed in the future once no one is using version
    // 0.1.* of @genezio/types.
    const packageJsonPath = path.join(backendConfiguration.path, "package.json");
    if (
        isDependencyVersionCompatible(
            packageJsonPath,
            "@genezio/types",
            REQUIRED_GENEZIO_TYPES_VERSION_RANGE,
        ) === false
    ) {
        log.error(
            `You are currently using an older version of @genezio/types, which is not compatible with this version of the genezio CLI. To solve this, please update the @genezio/types package on your backend component using the following command: npm install @genezio/types@${RECOMMENTDED_GENEZIO_TYPES_VERSION_RANGE}`,
        );
        exit(1);
    }

    const success = await doAdaptiveLogAction("Running backend local scripts", async () => {
        return await runScript(backendConfiguration.scripts?.local, backendConfiguration.path);
    });
    if (!success) {
        await GenezioTelemetry.sendEvent({
            eventType: TelemetryEventTypes.GENEZIO_PRE_START_LOCAL_SCRIPT_ERROR,
            commandOptions: JSON.stringify(options),
        });
        log.error("Backend `deploy` script failed.");
        exit(1);
    }

    // Check if a deployment is in progress and if it is, stop the local environment
    chokidar.watch(interruptLocalPath, { ignoreInitial: true }).on("all", async () => {
        log.info("A deployment is in progress. Stopping local environment...");
        exit(0);
    });

    // eslint-disable-next-line no-constant-condition
    while (true) {
        // Read the project configuration every time because it might change
        let yamlProjectConfiguration;
        try {
            yamlProjectConfiguration = await yamlConfigIOController.read();
        } catch (error) {
            if (error instanceof Error) {
                log.error(error.message);
            }
            log.error(
                `Fix the errors and genezio local will restart automatically. Waiting for changes...`,
            );
            // If there was an error while parsing using babel the decorated class, wait for changes and try again.
            const { watcher } = await listenForChanges();
            if (watcher) {
                watcher.close();
            }
            logChangeDetection();
            continue;
        }

        if (!backendConfiguration.language.packageManager) {
            const optionalPackageManager: Answers = await inquirer.prompt([
                {
                    type: "list",
                    name: "packageManager",
                    message:
                        "Which package manager are you using to install your frontend dependencies?",
                    choices: Object.keys(PackageManagerType).filter((key) => isNaN(Number(key))),
                },
            ]);

            const yamlConfig = await yamlConfigIOController.read(/* fillDefaults= */ false);
            yamlConfig.backend!.language.packageManager = optionalPackageManager["packageManager"];
            await yamlConfigIOController.write(yamlConfig);
        }

        let sdk: SdkGeneratorResponse;
        let processForClasses: Map<string, ClassProcess>;
        let projectConfiguration: ProjectConfiguration;

        const promiseListenForChanges: Promise<BundlerRestartResponse> =
            listenForChanges();
        const bundlerPromise: Promise<BundlerRestartResponse> = prepareLocalBackendEnvironment(
            yamlProjectConfiguration,
            options,
        );

        let promiseRes: BundlerRestartResponse = await Promise.race([
            bundlerPromise,
            promiseListenForChanges,
        ]);

        if (promiseRes.shouldRestartBundling === false) {
            // There was no change in the user's code during the bundling process
            if (!promiseRes.bundlerOutput || promiseRes.bundlerOutput.success === false) {
                continue;
            }

            // bundling process finished successfully
            // assign the variables to the values of the bundling process output
            projectConfiguration = promiseRes.bundlerOutput.projectConfiguration;
            processForClasses = promiseRes.bundlerOutput.processForClasses;
            sdk = promiseRes.bundlerOutput.sdk;
        } else {
            // where was a change made by the user
            // so we need to restart the bundler process after the bundling process is finished
            promiseRes = await bundlerPromise;

            if (!promiseRes.bundlerOutput || promiseRes.bundlerOutput.success === false) {
                continue;
            }

            processForClasses = promiseRes.bundlerOutput.processForClasses;

            // clean up the old processes
            processForClasses.forEach((classProcess: ClassProcess) => {
                classProcess.process.kill();
            });

            if (promiseRes.watcher) {
                promiseRes.watcher.close();
            }
            logChangeDetection();
            continue;
        }

        // Start HTTP Server
        const server = await startServerHttp(
            options.port,
            projectConfiguration.astSummary,
            yamlProjectConfiguration.name,
            processForClasses,
        );

        // Start cron jobs
        const crons = startCronJobs(projectConfiguration, processForClasses);
        if (yamlProjectConfiguration.frontend && !Array.isArray(yamlProjectConfiguration.frontend)) {
            yamlProjectConfiguration.frontend = [yamlProjectConfiguration.frontend];
        }
        const watcherTimeout = await handleSdk(
            yamlProjectConfiguration.name,
            yamlProjectConfiguration.region,
            yamlProjectConfiguration.frontend,
            sdk,
            options)
        reportSuccess(projectConfiguration, options.port);

        // Start listening for changes in user's code
        const { watcher } = await listenForChanges();
        if (watcher) {
            watcher.close();
        }
        logChangeDetection();

        // When new changes are detected, close everything and restart the process
        clearAllResources(server, processForClasses, crons);
        await GenezioTelemetry.sendEvent({
            eventType: TelemetryEventTypes.GENEZIO_LOCAL_RELOAD,
            commandOptions: JSON.stringify(options),
        });
        clearTimeout(watcherTimeout);
    }
}

<<<<<<< HEAD
=======
async function watchNodeModules(
    yamlProjectConfiguration: YamlProjectConfiguration,
    sdkPath: string,
): Promise<NodeJS.Timeout> {
    // We are watching for the following files:
    // - node_modules/@genezio-sdk/<projectName>_<region>/package.json: this file is used to determine if the SDK was changed (by a npm install or npm update)
    // - node_modules/.package-lock.json: this file is used by npm to determine if it should update the packages or not. We are removing this file while "genezio local"
    // is running, because we are modifying node_modules folder manual (reference: https://github.com/npm/cli/blob/653769de359b8d24f0d17b8e7e426708f49cadb8/docs/content/configuring-npm/package-lock-json.md#hidden-lockfiles)
    const watchPaths: string[] = [interruptLocalPath];
    const sdkName = `${yamlProjectConfiguration.name}_${yamlProjectConfiguration.region}`;
    const nodeModulesSdkDirectoryPath = path.join("node_modules", "@genezio-sdk", sdkName);

    const frontends = yamlProjectConfiguration.frontend || [];
    for (const f of frontends) {
        watchPaths.push(path.join(f.path, nodeModulesSdkDirectoryPath));
        watchPaths.push(path.join(f.path, "node_modules", ".package-lock.json"));
    }

    const linkPaths = await getLinkPathsForProject(
        yamlProjectConfiguration.name,
        yamlProjectConfiguration.region,
    );
    for (const linkPath of linkPaths) {
        watchPaths.push(path.join(linkPath, nodeModulesSdkDirectoryPath));
        watchPaths.push(path.join(linkPath, "node_modules", ".package-lock.json"));
    }

    return setInterval(async () => {
        for (const watchPath of watchPaths) {
            const components = watchPath.split(path.sep);

            // if the file is .package-lock.json, remove it
            if (
                components[components.length - 1] === ".package-lock.json" &&
                fs.existsSync(watchPath)
            ) {
                await fsPromises.unlink(watchPath).catch(() => {
                    debugLogger.debug(`[WATCH_NODE_MODULES] Error deleting ${watchPath}`);
                });
                return;
            }

            if (components[components.length - 1] === sdkName) {
                const genezioSdkPath = path.resolve(sdkPath, "..", "genezio-sdk");
                const options: Options = { compareContent: true };
                if (!fs.existsSync(watchPath)) {
                    fs.mkdirSync(watchPath, { recursive: true });
                }

                const res: Result = compareSync(genezioSdkPath, watchPath, options);
                if (!res.same) {
                    debugLogger.debug(`[WATCH_NODE_MODULES] Rewriting the SDK to node_modules...`);
                    await writeSdkToNodeModules(yamlProjectConfiguration, sdkPath);
                }
            }
        }
    }, POLLING_INTERVAL);
}

async function writeSdkToNodeModules(
    yamlProjectConfiguration: YamlProjectConfiguration,
    originSdkPath: string,
) {
    const writeSdk = async (from: string, toFinal: string) => {
        if (fs.existsSync(toFinal)) {
            if (fs.lstatSync(toFinal).isSymbolicLink()) {
                fs.unlinkSync(toFinal);
            }
            await deleteFolder(toFinal);
        }
        fs.mkdirSync(toFinal, { recursive: true });

        await fsExtra.copy(from, toFinal, { overwrite: true });
    };

    const from = path.resolve(originSdkPath, "..", "genezio-sdk");

    // Write the SDK to the node_modules folder of each frontend
    // A frontend can be explicitly declared in the genezio.yaml file or it can be linked to the project
    const frontendPaths = (yamlProjectConfiguration.frontend || [])
        .map((f) => f.path)
        .concat(
            await getLinkPathsForProject(
                yamlProjectConfiguration.name,
                yamlProjectConfiguration.region,
            ),
        );
    for (const frontendPath of frontendPaths) {
        const to = path.join(
            frontendPath,
            "node_modules",
            "@genezio-sdk",
            `${yamlProjectConfiguration.name}_${yamlProjectConfiguration.region}`,
        );

        await writeSdk(from, to).catch(() => {
            debugLogger.debug(`[WRITE_SDK_TO_NODE_MODULES] Error writing SDK to node_modules`);
        });
    }
}
>>>>>>> 5851b428

function logChangeDetection() {
    log.info("\x1b[36m%s\x1b[0m", "Change detected, reloading...");
}

/**
 * Bundle each class and start a new process for it.
 */
async function startProcesses(
    projectConfiguration: ProjectConfiguration,
    sdk: SdkGeneratorResponse,
    options: GenezioLocalOptions,
): Promise<Map<string, ClassProcess>> {
    const classes = projectConfiguration.classes;
    const processForClasses = new Map<string, ClassProcess>();

    // Bundle each class and start a new process for it
    const bundlersOutputPromise = classes.map(async (classInfo) => {
        const bundler = getBundler(classInfo);

        if (!bundler) {
            throw new Error("Unsupported language ${classConfiguration.language}.");
        }

        const astClass = sdk.sdkGeneratorInput.classesInfo.find(
            (c) => c.classConfiguration.path === classInfo.path,
        );
        if (astClass === undefined) {
            throw new Error("AST class not found.");
        }
        const ast = astClass.program;

        debugLogger.log("Start bundling...");
        const tmpFolder = await createTemporaryFolder(`${classInfo.name}-${hash(classInfo.path)}`);
        const bundlerOutput = await bundler.bundle({
            projectConfiguration,
            path: classInfo.path,
            ast: ast,
            genezioConfigurationFilePath: process.cwd(),
            configuration: classInfo,
            extra: {
                mode: "development",
                tmpFolder: tmpFolder,
                installDeps: options.installDeps,
            },
        });
        return bundlerOutput;
    });

    const bundlersOutput = await Promise.all(bundlersOutputPromise);
    await importServiceEnvVariables(projectConfiguration.name, projectConfiguration.region);

    const envVars: dotenv.DotenvPopulateInput = {};
    const envFile = projectConfiguration.workspace?.backend
        ? path.join(projectConfiguration.workspace.backend, ".env")
        : path.join(process.cwd(), ".env");
    dotenv.config({ path: options.env || envFile, processEnv: envVars });
    for (const bundlerOutput of bundlersOutput) {
        const extra = bundlerOutput.extra;

        if (!extra) {
            throw new Error("Bundler output is missing extra field.");
        }

        if (!extra.startingCommand) {
            throw new Error("No starting command found for this language.");
        }

        await startClassProcess(
            extra.startingCommand,
            extra.commandParameters ? extra.commandParameters : [],
            bundlerOutput.configuration.name,
            processForClasses,
            envVars,
        );
    }

    return processForClasses;
}

// Function that returns the correct bundler for the local environment based on language.
function getBundler(classConfiguration: ClassConfiguration): BundlerInterface | undefined {
    let bundler: BundlerInterface | undefined;
    switch (classConfiguration.language) {
        case "ts": {
            const requiredDepsBundler = new TsRequiredDepsBundler();
            const nodeJsBundler = new NodeJsBundler();
            const localBundler = new NodeJsLocalBundler();
            bundler = new BundlerComposer([requiredDepsBundler, nodeJsBundler, localBundler]);
            break;
        }
        case "js": {
            const nodeJsBundler = new NodeJsBundler();
            const localBundler = new NodeJsLocalBundler();
            bundler = new BundlerComposer([nodeJsBundler, localBundler]);
            break;
        }
        case "dart": {
            bundler = new DartBundler();
            break;
        }
        case "kt": {
            bundler = new KotlinBundler();
            break;
        }
        case "go": {
            bundler = new GoBundler();
            break;
        }
        default: {
            log.error(`Unsupported language ${classConfiguration.language}. Skipping class `);
        }
    }

    return bundler;
}

async function startServerHttp(
    port: number,
    astSummary: AstSummary,
    projectName: string,
    processForClasses: Map<string, ClassProcess>,
): Promise<http.Server> {
    const app = express();
    const require = createRequire(import.meta.url);
    app.use(cors());
    app.use(bodyParser.raw({ type: () => true, limit: "6mb" }));
    app.use(genezioRequestParser);
    const packagePath = path.dirname(require.resolve("@genezio/test-interface-component"));
    // serve test interface built folder on localhost
    const buildFolder = path.join(packagePath, "build");

    app.use(express.static(buildFolder));
    app.get(`/explore`, (req, res) => {
        const filePath = path.join(buildFolder, "index.html");
        res.sendFile(filePath);
    });

    app.get("/get-ast-summary", (_req, res) => {
        res.setHeader("Content-Type", "application/json");
        res.end(JSON.stringify({ ...astSummary, name: projectName }));
    });

    app.all(`/:className`, async (req, res) => {
        const reqToFunction = getEventObjectFromRequest(req);

        const localProcess = processForClasses.get(req.params.className);

        if (!localProcess) {
            sendResponse(res, {
                body: JSON.stringify({
                    jsonrpc: "2.0",
                    id: 0,
                    error: { code: -32000, message: "Class not found!" },
                }),
                isBase64Encoded: false,
                statusCode: "200",
                statusDescription: "200 OK",
                headers: {
                    "content-type": "application/json",
                },
            });
            return;
        }

        try {
            const response = await communicateWithProcess(
                localProcess,
                req.params.className,
                reqToFunction,
                processForClasses,
            );
            sendResponse(res, response.data);
        } catch (error) {
            sendResponse(res, {
                body: JSON.stringify({
                    jsonrpc: "2.0",
                    id: 0,
                    error: { code: -32000, message: "Internal error" },
                }),
                isBase64Encoded: false,
                statusCode: "200",
                statusDescription: "200 OK",
                headers: {
                    "content-type": "application/json",
                },
            });
            return;
        }
    });

    async function handlerHttpMethod(
        req: Request<{ className: string; methodName: string }>,
        res: Response,
    ) {
        const reqToFunction = getEventObjectFromRequest(req);

        const localProcess = processForClasses.get(req.params.className);

        if (!localProcess) {
            res.status(404).send(`Class ${req.params.className} not found.`);
            return;
        }

        const response = await communicateWithProcess(
            localProcess,
            req.params.className,
            reqToFunction,
            processForClasses,
        );
        sendResponse(res, response.data);
    }

    app.all(`/:className/:methodName`, async (req, res) => {
        await handlerHttpMethod(req, res);
    });

    app.all(`/:className/:methodName/*`, async (req, res) => {
        await handlerHttpMethod(req, res);
    });

    return await new Promise((resolve, reject) => {
        const server = app.listen(port, () => {
            log.info(`Server listening on port ${port}`);
            resolve(server);
        });

        server.on("error", (error) => {
            const err = error as NodeJS.ErrnoException;
            if (err.code === "EADDRINUSE") {
                reject(new Error(PORT_ALREADY_USED(port)));
            }

            reject(error);
        });
    });
}

export type LocalEnvCronHandler = {
    className: string;
    methodName: string;
    cronString: string;
    cronObject: cron.ScheduledTask | null;
    process: ClassProcess;
};

function startCronJobs(
    projectConfiguration: ProjectConfiguration,
    processForClasses: Map<string, ClassProcess>,
): LocalEnvCronHandler[] {
    const cronHandlers: LocalEnvCronHandler[] = [];
    for (const classElement of projectConfiguration.classes) {
        const methods = classElement.methods;
        for (const method of methods) {
            if (method.type === TriggerType.cron && method.cronString) {
                const cronHandler: LocalEnvCronHandler = {
                    className: classElement.name,
                    methodName: method.name,
                    cronString: rectifyCronString(method.cronString),
                    cronObject: null,
                    process: processForClasses.get(classElement.name)!,
                };

                cronHandler.cronObject = cron.schedule(cronHandler.cronString, () => {
                    const reqToFunction = {
                        genezioEventType: "cron",
                        methodName: cronHandler.methodName,
                        cronString: cronHandler.cronString,
                    };

                    void communicateWithProcess(
                        cronHandler.process,
                        cronHandler.className,
                        reqToFunction,
                        processForClasses,
                    );
                });

                cronHandler.cronObject.start();
                cronHandlers.push(cronHandler);
            }
        }
    }

    return cronHandlers;
}

async function stopCronJobs(cronHandlers: LocalEnvCronHandler[]) {
    for (const cronHandler of cronHandlers) {
        if (cronHandler.cronObject) {
            cronHandler.cronObject.stop();
        }
    }
}

function getEventObjectFromRequest(request: AwsApiGatewayRequest) {
    const urlDetails = url.parse(request.url, true);

    return {
        headers: request.headers,
        rawQueryString: urlDetails.search ? urlDetails.search?.slice(1) : "",
        queryStringParameters: urlDetails.search ? Object.assign({}, urlDetails.query) : undefined,
        timeEpoch: Date.now(),
        body: request.body,
        isBase64Encoded: request.isBase64Encoded,
        requestContext: {
            http: {
                method: request.method,
                path: urlDetails.pathname,
                protocol: request.httpVersion,
                sourceIp: request.socket.remoteAddress,
                userAgent: request.headers["user-agent"],
            },
        },
    };
}

function sendResponse(res: Response, httpResponse: LambdaResponse) {
    if (httpResponse.statusDescription) {
        res.statusMessage = httpResponse.statusDescription;
    }
    let contentTypeHeader = false;

    if (httpResponse.headers) {
        for (const header of Object.keys(httpResponse.headers)) {
            const headerContent = httpResponse.headers[header];
            if (headerContent !== undefined) {
                res.setHeader(header.toLowerCase(), headerContent);
            }

            if (header.toLowerCase() === "content-type") {
                contentTypeHeader = true;
            }
        }
    }

    if (!contentTypeHeader) {
        res.setHeader("content-type", "application/json");
    }

    if (httpResponse.statusCode) {
        res.writeHead(parseInt(httpResponse.statusCode));
    }

    if (httpResponse.isBase64Encoded === true) {
        res.end(Buffer.from(httpResponse.body, "base64"));
    } else {
        if (Buffer.isBuffer(httpResponse.body)) {
            res.end(JSON.stringify(httpResponse.body.toJSON()));
        } else {
            res.end(httpResponse.body ? httpResponse.body : "");
        }
    }
}

async function listenForChanges() {
    const cwd = process.cwd();

    let ignoredPathsFromGenezioIgnore: string[] = [];

    // check for .genezioignore file
    const ignoreFilePath = path.join(cwd, ".genezioignore");
    if (await fileExists(ignoreFilePath)) {
        // read the file as a string
        const ignoreFile = await readUTF8File(ignoreFilePath);
        // split the string by newline - CRLF or LF
        const ignoreFileLines = ignoreFile.split(/\r?\n/);
        // remove empty lines
        const ignoreFileLinesWithoutEmptyLines = ignoreFileLines.filter(
            (line) => line !== "" && !line.startsWith("#"),
        );

        ignoredPathsFromGenezioIgnore = ignoreFileLinesWithoutEmptyLines.map((line: string) => {
            if (line.startsWith("/")) {
                return line;
            }
            return path.join(cwd, line);
        });
    }

    return new Promise<BundlerRestartResponse>((resolve) => {
        // Watch for changes in the classes and update the handlers
        const watchPaths = [path.join(cwd, "/**/*")];
        let ignoredPaths: string[] = [];

        ignoredPaths = ["**/node_modules/*", ...ignoredPathsFromGenezioIgnore];

        const startWatching = () => {
            const watch = chokidar
                .watch(watchPaths, {
                    // Disable fsevents for macos
                    useFsEvents: false,
                    ignored: ignoredPaths,
                    ignoreInitial: true,
                })
                .on("all", async () => {
                    resolve({
                        shouldRestartBundling: true,
                        watcher: watch,
                    });
                });
        };
        startWatching();
    });
}

/**
 * Handles the SDK generation and the SDK writing, the SDK publishing to registries.
 * It also monitors the SDK for changes and updates the local SDKs.
 *
 * @param projectName The name of the project.
 * @param projectRegion The region of the project.
 * @param frontend The frontend configuration.
 * @param backendSdk The backend SDK configuration.
 * @param sdk The SDK response.
 * @param options The local options.
 *
 * @returns NodeJS.Timeout that can be used to stop the watchers.
 */
async function handleSdk(
    projectName: string,
    projectRegion: string,
    frontends: YamlFrontend[]|undefined,
    sdk: SdkGeneratorResponse,
    options: GenezioLocalOptions): Promise<NodeJS.Timeout|undefined> {
    let sdkLanguage: Language = Language.ts;
    let nodeJsWatcher: NodeJS.Timeout|undefined = undefined;
    if (frontends) {
        sdkLanguage = frontends[0].language;
    }

    const classUrls = sdk.files.map((c) => ({
        name: c.className,
        cloudUrl: `http://127.0.0.1:${options.port}/${c.className}`,
    }))

    const path = await writeSdk(
        sdkLanguage,
        `@genezio-sdk/${projectName}_${projectRegion}`, 
        undefined, 
        sdk,
        classUrls,
        false,
        undefined)

    const timeout = await watchPackage(sdkLanguage, projectName, projectRegion, frontends, path);
    if (timeout) {
        nodeJsWatcher = timeout;
    }

    reportSuccessForSdk(sdkLanguage, sdk, GenezioCommand.local, {
        name: projectName,
        region: projectRegion,
        stage: "local",
    });

    return nodeJsWatcher
}

function reportSuccess(
    projectConfiguration: ProjectConfiguration,
    port: number,
) {
    const classesInfo = projectConfiguration.classes.map((c) => ({
        className: c.name,
        methods: c.methods.map((m) => ({
            name: m.name,
            type: m.type,
            cronString: m.cronString,
            functionUrl: getFunctionUrl(`http://127.0.0.1:${port}`, m.type, c.name, m.name),
        })),
        functionUrl: `http://127.0.0.1:${port}/${c.name}`,
    }));

    // get installed version of node
    const nodeVersion = process.version;

    // get only the major version
    const nodeMajorVersion = nodeVersion.split(".")[0].slice(1);

    // get server used version
    let serverRuntime: string = DEFAULT_NODE_RUNTIME as string;
    if (projectConfiguration.options?.nodeRuntime) {
        serverRuntime = projectConfiguration.options.nodeRuntime;
    }

    const serverVersion = serverRuntime.split(".")[0].split("nodejs")[1];

    debugLogger.debug(`Node version: ${nodeVersion}`);
    debugLogger.debug(`Server version: ${serverRuntime}`);

    // check if server version is different from installed version
    if (nodeMajorVersion !== serverVersion) {
        log.warn(
            `${colors.yellow(`Warning: You are using node version ${nodeVersion} but your server is configured to use ${serverRuntime}. This might cause unexpected behavior.
To change the server version, go to your ${colors.cyan(
                "genezio.yaml",
            )} file and change the ${colors.cyan(
                "backend.lanuage.nodeRuntime",
            )} property to the version you want to use.`)}`,
        );
    }
    _reportSuccess(
        classesInfo,
    );

    log.info(colors.cyan(`Test your code at http://localhost:${port}/explore`));
}

function getFunctionUrl(
    baseUrl: string,
    methodType: string,
    className: string,
    methodName: string,
): string {
    if (methodType === "http") {
        return `${baseUrl}/${className}/${methodName}`;
    } else {
        return `${baseUrl}/${className}`;
    }
}

async function clearAllResources(
    server: http.Server,
    processForClasses: Map<string, ClassProcess>,
    crons: LocalEnvCronHandler[],
) {
    server.close();
    await stopCronJobs(crons);

    processForClasses.forEach((classProcess) => {
        classProcess.process.kill();
    });
}

async function startClassProcess(
    startingCommand: string,
    parameters: string[],
    className: string,
    processForClasses: Map<string, ClassProcess>,
    envVars: dotenv.DotenvPopulateInput = {},
) {
    const availablePort = await findAvailablePort();
    debugLogger.debug(`[START_CLASS_PROCESS] Starting class ${className} on port ${availablePort}`);
    debugLogger.debug(`[START_CLASS_PROCESS] Starting command: ${startingCommand}`);
    debugLogger.debug(`[START_CLASS_PROCESS] Parameters: ${parameters}`);
    const processParameters = [...parameters, availablePort.toString()];
    const classProcess = spawn(startingCommand, processParameters, {
        stdio: ["pipe", "pipe", "pipe"],
        env: {
            ...process.env,
            ...envVars,
            NODE_OPTIONS: "--enable-source-maps",
        },
    });
    classProcess.stdout.pipe(process.stdout);
    classProcess.stderr.pipe(process.stderr);

    processForClasses.set(className, {
        process: classProcess,
        listeningPort: availablePort,
        startingCommand: startingCommand,
        parameters: parameters,
        envVars: envVars,
    });
}

async function communicateWithProcess(
    localProcess: ClassProcess,
    className: string,
    data: Record<string, unknown>,
    processForClasses: Map<string, ClassProcess>,
): Promise<AxiosResponse> {
    try {
        return await axios.post(`http://127.0.0.1:${localProcess?.listeningPort}`, data);
    } catch (error) {
        if (
            error instanceof AxiosError &&
            (error.code === "ECONNRESET" || error.code === "ECONNREFUSED")
        ) {
            await startClassProcess(
                localProcess.startingCommand,
                localProcess.parameters,
                className,
                processForClasses,
                localProcess.envVars,
            );
        }
        throw error;
    }
}<|MERGE_RESOLUTION|>--- conflicted
+++ resolved
@@ -180,14 +180,6 @@
     if (!backendConfiguration) {
         throw new Error("No backend component found in the genezio.yaml file.");
     }
-<<<<<<< HEAD
-=======
-    const frontend = yamlProjectConfiguration.frontend;
-    let sdkLanguage: Language = Language.ts;
-    if (frontend && frontend.length > 0) {
-        sdkLanguage = frontend[0].language;
-    }
->>>>>>> 5851b428
 
     // We need to check if the user is using an older version of @genezio/types
     // because we migrated the decorators implemented in the @genezio/types package to the stage 3 implementation.
@@ -323,9 +315,7 @@
 
         // Start cron jobs
         const crons = startCronJobs(projectConfiguration, processForClasses);
-        if (yamlProjectConfiguration.frontend && !Array.isArray(yamlProjectConfiguration.frontend)) {
-            yamlProjectConfiguration.frontend = [yamlProjectConfiguration.frontend];
-        }
+        console.log(yamlProjectConfiguration)
         const watcherTimeout = await handleSdk(
             yamlProjectConfiguration.name,
             yamlProjectConfiguration.region,
@@ -350,110 +340,6 @@
         clearTimeout(watcherTimeout);
     }
 }
-
-<<<<<<< HEAD
-=======
-async function watchNodeModules(
-    yamlProjectConfiguration: YamlProjectConfiguration,
-    sdkPath: string,
-): Promise<NodeJS.Timeout> {
-    // We are watching for the following files:
-    // - node_modules/@genezio-sdk/<projectName>_<region>/package.json: this file is used to determine if the SDK was changed (by a npm install or npm update)
-    // - node_modules/.package-lock.json: this file is used by npm to determine if it should update the packages or not. We are removing this file while "genezio local"
-    // is running, because we are modifying node_modules folder manual (reference: https://github.com/npm/cli/blob/653769de359b8d24f0d17b8e7e426708f49cadb8/docs/content/configuring-npm/package-lock-json.md#hidden-lockfiles)
-    const watchPaths: string[] = [interruptLocalPath];
-    const sdkName = `${yamlProjectConfiguration.name}_${yamlProjectConfiguration.region}`;
-    const nodeModulesSdkDirectoryPath = path.join("node_modules", "@genezio-sdk", sdkName);
-
-    const frontends = yamlProjectConfiguration.frontend || [];
-    for (const f of frontends) {
-        watchPaths.push(path.join(f.path, nodeModulesSdkDirectoryPath));
-        watchPaths.push(path.join(f.path, "node_modules", ".package-lock.json"));
-    }
-
-    const linkPaths = await getLinkPathsForProject(
-        yamlProjectConfiguration.name,
-        yamlProjectConfiguration.region,
-    );
-    for (const linkPath of linkPaths) {
-        watchPaths.push(path.join(linkPath, nodeModulesSdkDirectoryPath));
-        watchPaths.push(path.join(linkPath, "node_modules", ".package-lock.json"));
-    }
-
-    return setInterval(async () => {
-        for (const watchPath of watchPaths) {
-            const components = watchPath.split(path.sep);
-
-            // if the file is .package-lock.json, remove it
-            if (
-                components[components.length - 1] === ".package-lock.json" &&
-                fs.existsSync(watchPath)
-            ) {
-                await fsPromises.unlink(watchPath).catch(() => {
-                    debugLogger.debug(`[WATCH_NODE_MODULES] Error deleting ${watchPath}`);
-                });
-                return;
-            }
-
-            if (components[components.length - 1] === sdkName) {
-                const genezioSdkPath = path.resolve(sdkPath, "..", "genezio-sdk");
-                const options: Options = { compareContent: true };
-                if (!fs.existsSync(watchPath)) {
-                    fs.mkdirSync(watchPath, { recursive: true });
-                }
-
-                const res: Result = compareSync(genezioSdkPath, watchPath, options);
-                if (!res.same) {
-                    debugLogger.debug(`[WATCH_NODE_MODULES] Rewriting the SDK to node_modules...`);
-                    await writeSdkToNodeModules(yamlProjectConfiguration, sdkPath);
-                }
-            }
-        }
-    }, POLLING_INTERVAL);
-}
-
-async function writeSdkToNodeModules(
-    yamlProjectConfiguration: YamlProjectConfiguration,
-    originSdkPath: string,
-) {
-    const writeSdk = async (from: string, toFinal: string) => {
-        if (fs.existsSync(toFinal)) {
-            if (fs.lstatSync(toFinal).isSymbolicLink()) {
-                fs.unlinkSync(toFinal);
-            }
-            await deleteFolder(toFinal);
-        }
-        fs.mkdirSync(toFinal, { recursive: true });
-
-        await fsExtra.copy(from, toFinal, { overwrite: true });
-    };
-
-    const from = path.resolve(originSdkPath, "..", "genezio-sdk");
-
-    // Write the SDK to the node_modules folder of each frontend
-    // A frontend can be explicitly declared in the genezio.yaml file or it can be linked to the project
-    const frontendPaths = (yamlProjectConfiguration.frontend || [])
-        .map((f) => f.path)
-        .concat(
-            await getLinkPathsForProject(
-                yamlProjectConfiguration.name,
-                yamlProjectConfiguration.region,
-            ),
-        );
-    for (const frontendPath of frontendPaths) {
-        const to = path.join(
-            frontendPath,
-            "node_modules",
-            "@genezio-sdk",
-            `${yamlProjectConfiguration.name}_${yamlProjectConfiguration.region}`,
-        );
-
-        await writeSdk(from, to).catch(() => {
-            debugLogger.debug(`[WRITE_SDK_TO_NODE_MODULES] Error writing SDK to node_modules`);
-        });
-    }
-}
->>>>>>> 5851b428
 
 function logChangeDetection() {
     log.info("\x1b[36m%s\x1b[0m", "Change detected, reloading...");
@@ -587,7 +473,7 @@
     const buildFolder = path.join(packagePath, "build");
 
     app.use(express.static(buildFolder));
-    app.get(`/explore`, (req, res) => {
+    app.get(`/explore`, (_req, res) => {
         const filePath = path.join(buildFolder, "index.html");
         res.sendFile(filePath);
     });
@@ -882,6 +768,7 @@
     let sdkLanguage: Language = Language.ts;
     let nodeJsWatcher: NodeJS.Timeout|undefined = undefined;
     if (frontends) {
+        console.log(frontends)
         sdkLanguage = frontends[0].language;
     }
 
