--- conflicted
+++ resolved
@@ -52,15 +52,8 @@
             throw error;
           }
 
-<<<<<<< HEAD
-        console.log(error);
-
-        throw error;
-      })
-=======
           throw error;
-        })
->>>>>>> 35008a86
+        });
 
       projectConfiguration = new ProjectConfiguration(
         yamlProjectConfiguration,
