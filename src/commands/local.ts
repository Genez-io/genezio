--- conflicted
+++ resolved
@@ -52,11 +52,8 @@
 } from "../telemetry/telemetry.js";
 import dotenv from "dotenv";
 import { TsRequiredDepsBundler } from "../bundlers/node/typescriptRequiredDepsBundler.js";
-<<<<<<< HEAD
 import inquirer, { Answers } from "inquirer";
-=======
 import { EOL } from "os";
->>>>>>> ac15b62a
 
 type ClassProcess = {
   process: ChildProcess;
