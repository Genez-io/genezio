import { GenezioDeployOptions } from "../../models/commandOptions.js";
import { interruptLocalProcesses } from "../../utils/localInterrupt.js";
import { debugLogger } from "../../utils/logging.js";
import { genezioDeploy } from "./genezio.js";
import fs from "fs";
import { nextJsDeploy } from "./nextjs/deploy.js";
import path from "path";
import { nuxtNitroDeploy } from "./nuxt/deploy.js";
import { dockerDeploy } from "./docker/deploy.js";
import { PackageManagerType } from "../../packageManagers/packageManager.js";
import { YamlConfigurationIOController } from "../../projectConfiguration/yaml/v2.js";
import { nestJsDeploy } from "./nestjs/deploy.js";
import { zipDeploy } from "./zip/deploy.js";
<<<<<<< HEAD
import { remixDeploy } from "./remix/deploy.js";
=======

>>>>>>> e940ccc1
export type SSRFrameworkComponent = {
    path: string;
    packageManager: PackageManagerType;
    scripts?: {
        deploy?: string | string[];
        build?: string | string[];
        start?: string | string[];
    };
    environment?: {
        [key: string]: string;
    };
    subdomain?: string;
};

export async function deployCommand(options: GenezioDeployOptions) {
    await interruptLocalProcesses();
<<<<<<< HEAD
    const deployableComponentsType = await decideDeployType(options);
    debugLogger.debug(
        `The following components will be build and deployed: ${deployableComponentsType.join(", ")}`,
    );

    // The deployment actions are not called concurrently to avoid race conditions
    for (const type of deployableComponentsType) {
        switch (type) {
            case DeployType.Classic:
                debugLogger.debug("Deploying classic genezio app");
                await genezioDeploy(options);
                break;
            case DeployType.NextJS:
                debugLogger.debug("Deploying Next.js app");
                await nextJsDeploy(options);
                break;
            case DeployType.Nuxt:
            case DeployType.Nitro:
                debugLogger.debug("Deploying Nuxt app");
                await nuxtNitroDeploy(options, type);
                break;
            case DeployType.Docker:
                debugLogger.debug("Deploying Docker app");
                await dockerDeploy(options);
                break;
            case DeployType.Nest:
                debugLogger.debug("Deploying Nest.js app");
                await nestJsDeploy(options);
                break;
            case DeployType.Zip:
                debugLogger.debug("Deploying zip file");
                await zipDeploy(options);
                break;
            case DeployType.Remix:
                debugLogger.debug("Deploying Remix app");
                await remixDeploy(options);
                break;
        }
=======
    const type = await decideDeployType(options);

    switch (type) {
        case DeployType.Classic:
            debugLogger.debug("Deploying classic genezio app");
            await genezioDeploy(options);

            break;
        case DeployType.NextJS:
            debugLogger.debug("Deploying Next.js app");
            await nextJsDeploy(options);
            break;
        case DeployType.Nuxt:
        case DeployType.Nitro:
            debugLogger.debug("Deploying Nuxt app");
            await nuxtNitroDeploy(options, type);
            break;
        case DeployType.Docker:
            debugLogger.debug("Deploying Docker app");
            await dockerDeploy(options);
            break;
        case DeployType.Nest:
            debugLogger.debug("Deploying Nest.js app");
            await nestJsDeploy(options);
            break;
        case DeployType.Zip:
            debugLogger.debug("Deploying zip file");
            await zipDeploy(options);
            break;
>>>>>>> e940ccc1
    }
}

export enum DeployType {
<<<<<<< HEAD
    Classic = "classic",
    NextJS = "next",
    Nitro = "nitro",
    Nuxt = "nuxt",
    Docker = "docker",
    Nest = "nest",
    Zip = "zip",
    Remix = "remix",
=======
    Classic,
    NextJS,
    Nitro,
    Nuxt,
    Docker,
    Nest,
    Zip,
>>>>>>> e940ccc1
}

/**
 * Determines the deployable components for a project.
 *
 * - If the `genezio.yaml` configuration specifies multiple components,
 *   the function will return a list of all deployable components.
 * - Otherwise, it will return the first deployable component
 *   found based on the dependencies and files present in the project.
 *
 * @returns A list of deployable components.
 */
async function decideDeployType(options: GenezioDeployOptions): Promise<DeployType[]> {
    const cwd = process.cwd();
    const deployableComponents: DeployType[] = [];

    if (options.zip) {
        return [DeployType.Zip];
    }

    if (options.zip) {
        return DeployType.Zip;
    }

    if (options.image) {
        return [DeployType.Docker];
    }

    if (fs.existsSync(path.join(cwd, "genezio.yaml"))) {
        const configIOController = new YamlConfigurationIOController(options.config);
        const config = await configIOController.read();

<<<<<<< HEAD
        if (config.nitro) {
            deployableComponents.push(DeployType.Nitro);
        }
        if (config.nestjs) {
            deployableComponents.push(DeployType.Nest);
=======
        // Temporary fix: We should deploy Genezio Functions/Frontends first until
        // we support fullstack projects such as Genezio Functions and next, nuxt, nitro, nestjs projects
        if (config.backend || config.frontend) {
            return DeployType.Classic;
>>>>>>> e940ccc1
        }
        if (config.container) {
            deployableComponents.push(DeployType.Docker);
        }
        // For backend or frontend a classic genezio app should be added only once
        if (config.backend || config.frontend) {
            deployableComponents.push(DeployType.Classic);
        }
        if (config.nextjs) {
            deployableComponents.push(DeployType.NextJS);
        }
        if (config.nuxt) {
            deployableComponents.push(DeployType.Nuxt);
        }
        if (config.remix) {
            deployableComponents.push(DeployType.Remix);
        }

        // This ensures backwards compatibility for next/nuxt projects
        // that have a simple (only name and region) genezio.yaml
        if (deployableComponents.length > 0) {
            return deployableComponents;
        }
    }

    // Check if next.config.js exists
    if (
        fs.existsSync(path.join(cwd, "next.config.js")) ||
        fs.existsSync(path.join(cwd, "next.config.mjs")) ||
        fs.existsSync(path.join(cwd, "next.config.cjs")) ||
        fs.existsSync(path.join(cwd, "next.config.ts"))
    ) {
        return [DeployType.NextJS];
    }

    // Check if nuxt.config.js exists
    if (
        fs.existsSync(path.join(cwd, "nuxt.config.js")) ||
        fs.existsSync(path.join(cwd, "nuxt.config.mjs")) ||
        fs.existsSync(path.join(cwd, "nuxt.config.cjs")) ||
        fs.existsSync(path.join(cwd, "nuxt.config.ts"))
    ) {
        return [DeployType.Nuxt];
    }

    // Check if nitro.config.js exists
    if (
        fs.existsSync(path.join(cwd, "nitro.config.js")) ||
        fs.existsSync(path.join(cwd, "nitro.config.mjs")) ||
        fs.existsSync(path.join(cwd, "nitro.config.cjs")) ||
        fs.existsSync(path.join(cwd, "nitro.config.ts"))
    ) {
        return [DeployType.Nitro];
    }

    // Check if nest-cli.json exists
    if (fs.existsSync(path.join(cwd, "nest-cli.json"))) {
        return [DeployType.Nest];
    }

    // Check if package.json exists and has next/nuxt/nitro dependencies
    if (fs.existsSync(path.join(cwd, "package.json"))) {
        const packageJson = JSON.parse(fs.readFileSync(path.join(cwd, "package.json"), "utf-8"));
        if (packageJson.dependencies?.next) {
            return [DeployType.NextJS];
        }
        if (packageJson.dependencies?.nuxt || packageJson.devDependencies?.nuxt) {
            return [DeployType.Nuxt];
        }
        if (packageJson.dependencies?.nitropack || packageJson.devDependencies?.nitropack) {
            return [DeployType.Nitro];
        }
        if (
            packageJson.dependencies?.["@nestjs/core"] ||
            packageJson.devDependencies?.["@nestjs/core"]
        ) {
            return [DeployType.Nest];
        }
        if (
            Object.keys({ ...packageJson.dependencies, ...packageJson.devDependencies }).some(
                (dep) => dep.startsWith("@remix-run"),
            )
        ) {
            return [DeployType.Remix];
        }
    }

    // Check if a Dockerfile exists in non-genezio project
    if (
        !fs.existsSync(path.join(cwd, "genezio.yaml")) &&
        fs.existsSync(path.join(cwd, "Dockerfile"))
    ) {
        return [DeployType.Docker];
    }

    // Default to classic genezio app
    return [DeployType.Classic];
}<|MERGE_RESOLUTION|>--- conflicted
+++ resolved
@@ -11,11 +11,8 @@
 import { YamlConfigurationIOController } from "../../projectConfiguration/yaml/v2.js";
 import { nestJsDeploy } from "./nestjs/deploy.js";
 import { zipDeploy } from "./zip/deploy.js";
-<<<<<<< HEAD
 import { remixDeploy } from "./remix/deploy.js";
-=======
-
->>>>>>> e940ccc1
+
 export type SSRFrameworkComponent = {
     path: string;
     packageManager: PackageManagerType;
@@ -32,7 +29,6 @@
 
 export async function deployCommand(options: GenezioDeployOptions) {
     await interruptLocalProcesses();
-<<<<<<< HEAD
     const deployableComponentsType = await decideDeployType(options);
     debugLogger.debug(
         `The following components will be build and deployed: ${deployableComponentsType.join(", ")}`,
@@ -71,42 +67,10 @@
                 await remixDeploy(options);
                 break;
         }
-=======
-    const type = await decideDeployType(options);
-
-    switch (type) {
-        case DeployType.Classic:
-            debugLogger.debug("Deploying classic genezio app");
-            await genezioDeploy(options);
-
-            break;
-        case DeployType.NextJS:
-            debugLogger.debug("Deploying Next.js app");
-            await nextJsDeploy(options);
-            break;
-        case DeployType.Nuxt:
-        case DeployType.Nitro:
-            debugLogger.debug("Deploying Nuxt app");
-            await nuxtNitroDeploy(options, type);
-            break;
-        case DeployType.Docker:
-            debugLogger.debug("Deploying Docker app");
-            await dockerDeploy(options);
-            break;
-        case DeployType.Nest:
-            debugLogger.debug("Deploying Nest.js app");
-            await nestJsDeploy(options);
-            break;
-        case DeployType.Zip:
-            debugLogger.debug("Deploying zip file");
-            await zipDeploy(options);
-            break;
->>>>>>> e940ccc1
     }
 }
 
 export enum DeployType {
-<<<<<<< HEAD
     Classic = "classic",
     NextJS = "next",
     Nitro = "nitro",
@@ -115,15 +79,6 @@
     Nest = "nest",
     Zip = "zip",
     Remix = "remix",
-=======
-    Classic,
-    NextJS,
-    Nitro,
-    Nuxt,
-    Docker,
-    Nest,
-    Zip,
->>>>>>> e940ccc1
 }
 
 /**
@@ -156,18 +111,11 @@
         const configIOController = new YamlConfigurationIOController(options.config);
         const config = await configIOController.read();
 
-<<<<<<< HEAD
         if (config.nitro) {
             deployableComponents.push(DeployType.Nitro);
         }
         if (config.nestjs) {
             deployableComponents.push(DeployType.Nest);
-=======
-        // Temporary fix: We should deploy Genezio Functions/Frontends first until
-        // we support fullstack projects such as Genezio Functions and next, nuxt, nitro, nestjs projects
-        if (config.backend || config.frontend) {
-            return DeployType.Classic;
->>>>>>> e940ccc1
         }
         if (config.container) {
             deployableComponents.push(DeployType.Docker);
