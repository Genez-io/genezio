import { GenezioDeployOptions } from "../../models/commandOptions.js";
import { interruptLocalProcesses } from "../../utils/localInterrupt.js";
import { debugLogger } from "../../utils/logging.js";
import { genezioDeploy } from "./genezio.js";
import { nitroDeploy } from "./nitro/deploy.js";
import fs from "fs";
import { nextJsDeploy } from "./nextjs/deploy.js";
import { nuxtDeploy } from "./nuxt/deploy.js";
import path from "path";

export async function deployCommand(options: GenezioDeployOptions) {
    await interruptLocalProcesses();

    switch (decideDeployType()) {
        case DeployType.Classic:
            debugLogger.debug("Deploying classic genezio app");
            await genezioDeploy(options);

            break;
        case DeployType.NextJS:
            debugLogger.debug("Deploying Next.js app");
            await nextJsDeploy(options);
            break;
        case DeployType.Nitro:
            debugLogger.debug("Deploying Nitro app");
            await nitroDeploy(options);
            break;
<<<<<<< HEAD
=======
        case DeployType.Nuxt:
            debugLogger.debug("Deploying Nuxt app");
            await nuxtDeploy(options);
            break;
>>>>>>> 62a13be6
    }
}

enum DeployType {
    Classic,
    NextJS,
    Nitro,
<<<<<<< HEAD
=======
    Nuxt,
>>>>>>> 62a13be6
}

function decideDeployType(): DeployType {
    const cwd = process.cwd();

    // Check if next.config.js exists
    if (
        fs.existsSync(path.join(cwd, "next.config.js")) ||
        fs.existsSync(path.join(cwd, "next.config.mjs")) ||
        fs.existsSync(path.join(cwd, "next.config.cjs")) ||
        fs.existsSync(path.join(cwd, "next.config.ts"))
    ) {
        return DeployType.NextJS;
    }
    // Check if nuxt.config.js exists
    if (
        fs.existsSync(path.join(cwd, "nuxt.config.js")) ||
        fs.existsSync(path.join(cwd, "nuxt.config.mjs")) ||
        fs.existsSync(path.join(cwd, "nuxt.config.cjs")) ||
        fs.existsSync(path.join(cwd, "nuxt.config.ts"))
    ) {
        return DeployType.Nuxt;
    }

    // Check if nitro.config.js exists
    if (
        fs.existsSync(path.join(cwd, "nitro.config.js")) ||
        fs.existsSync(path.join(cwd, "nitro.config.mjs")) ||
        fs.existsSync(path.join(cwd, "nitro.config.cjs")) ||
        fs.existsSync(path.join(cwd, "nitro.config.ts"))
    ) {
        return DeployType.Nitro;
    }

    // Check if nitro.config.js exists
    if (
        fs.existsSync(path.join(cwd, "nitro.config.js")) ||
        fs.existsSync(path.join(cwd, "nitro.config.mjs")) ||
        fs.existsSync(path.join(cwd, "nitro.config.cjs")) ||
        fs.existsSync(path.join(cwd, "nitro.config.ts"))
    ) {
        return DeployType.Nitro;
    }

    // Check if "next" package is present in the project dependencies
    if (fs.existsSync(path.join(cwd, "package.json"))) {
        const packageJson = JSON.parse(fs.readFileSync(path.join(cwd, "package.json"), "utf-8"));
        if (packageJson.dependencies?.next) {
            return DeployType.NextJS;
        }
<<<<<<< HEAD
        if (packageJson.devDependencies?.nitropack) {
            return DeployType.Nitro;
        }
=======
        if (packageJson.dependencies?.nitro) {
            return DeployType.Nitro;
        }
        if (packageJson.dependencies?.nuxt) {
            return DeployType.Nuxt;
        }
>>>>>>> 62a13be6
    }

    return DeployType.Classic;
}<|MERGE_RESOLUTION|>--- conflicted
+++ resolved
@@ -25,13 +25,10 @@
             debugLogger.debug("Deploying Nitro app");
             await nitroDeploy(options);
             break;
-<<<<<<< HEAD
-=======
         case DeployType.Nuxt:
             debugLogger.debug("Deploying Nuxt app");
             await nuxtDeploy(options);
             break;
->>>>>>> 62a13be6
     }
 }
 
@@ -39,10 +36,7 @@
     Classic,
     NextJS,
     Nitro,
-<<<<<<< HEAD
-=======
     Nuxt,
->>>>>>> 62a13be6
 }
 
 function decideDeployType(): DeployType {
@@ -93,18 +87,12 @@
         if (packageJson.dependencies?.next) {
             return DeployType.NextJS;
         }
-<<<<<<< HEAD
-        if (packageJson.devDependencies?.nitropack) {
-            return DeployType.Nitro;
-        }
-=======
         if (packageJson.dependencies?.nitro) {
             return DeployType.Nitro;
         }
         if (packageJson.dependencies?.nuxt) {
             return DeployType.Nuxt;
         }
->>>>>>> 62a13be6
     }
 
     return DeployType.Classic;
