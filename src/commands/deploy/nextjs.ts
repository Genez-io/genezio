--- conflicted
+++ resolved
@@ -104,38 +104,8 @@
         }),
     ]);
 
-<<<<<<< HEAD
-    await waitForCDNDeployment(cdnUrl, domainName);
-}
-
-async function waitForCDNDeployment(cdnUrl: string, domainName: string) {
-    const spinner = ora(
-        `The app is deployed at ${colors.cyan(cdnUrl)}.\nIt might take a few minutes to be available worldwide. This process will complete when the app is fully up. ${colors.cyan("(Press ANY key to exit and check later)")}`,
-    );
-    spinner.start();
-
-    // Wait asynchronously for a key press to skip the waiting
-    process.stdin.on("data", () => {
-        spinner.stop();
-        log.info(
-            `Looks like you are in a hurry! Your app will be live in a few minutes at: ${colors.cyan(cdnUrl)}`,
-        );
-        process.exit(0);
-    });
-
-    let status = "InProgress";
-    while (status !== "Deployed") {
-        // Sleep 5 seconds
-        await new Promise((resolve) => setTimeout(resolve, 5000));
-        status = await getFrontendStatus(domainName);
-    }
-
-    spinner.stop();
-
-    log.info(`Your Next.js app is now live at: ${colors.cyan(cdnUrl)}`);
-=======
+
     if (interval) clearInterval(interval);
->>>>>>> d0f60a35
 }
 
 function checkProjectLimitations() {
