import fs, { existsSync, readFileSync } from "fs";
import { GenezioDeployOptions } from "../../models/commandOptions.js";
import { YamlConfigurationIOController } from "../../yamlProjectConfiguration/v2.js";
import { YamlProjectConfiguration } from "../../yamlProjectConfiguration/v2.js";
import inquirer from "inquirer";
import path from "path";
import { regions } from "../../utils/configs.js";
import { checkProjectName } from "../create/create.js";
import { debugLogger, log } from "../../utils/logging.js";
import { $ } from "execa";
import { UserError } from "../../errors.js";
import { getCloudProvider } from "../../requests/getCloudProvider.js";
import { functionToCloudInput, getCloudAdapter } from "./genezio.js";
import { ProjectConfiguration } from "../../models/projectConfiguration.js";
import { FunctionType, Language } from "../../yamlProjectConfiguration/models.js";
import { getPackageManager, PackageManagerType } from "../../packageManagers/packageManager.js";
import { getFrontendPresignedURL } from "../../requests/getFrontendPresignedURL.js";
import { uploadContentToS3 } from "../../requests/uploadContentToS3.js";
import { createTemporaryFolder, zipDirectoryToDestinationPath } from "../../utils/file.js";
import { DeployCodeFunctionResponse } from "../../models/deployCodeResponse.js";
import {
    createFrontendProjectV2,
    CreateFrontendV2Origin,
} from "../../requests/createFrontendProject.js";
import { setEnvironmentVariables } from "../../requests/setEnvironmentVariables.js";
import { GenezioCloudOutput } from "../../cloudAdapter/cloudAdapter.js";
import {
    GENEZIO_FRONTEND_DEPLOYMENT_BUCKET,
    NEXT_JS_GET_ACCESS_KEY,
    NEXT_JS_GET_SECRET_ACCESS_KEY,
} from "../../constants.js";
import getProjectInfoByName from "../../requests/getProjectInfoByName.js";
import ora from "ora";
import { getFrontendStatus } from "../../requests/getFrontendStatus.js";
import colors from "colors";

export async function nextJsDeploy(options: GenezioDeployOptions) {
    // Check if node_modules exists
    if (!existsSync("node_modules")) {
        throw new UserError(
            `Please run \`${getPackageManager().command} install\` before deploying your Next.js project. This will install the necessary dependencies.`,
        );
    }

    await writeOpenNextConfig();
    // Build the Next.js project
    await $({ stdio: "inherit" })`npx --yes @genezio/open-next@^3 build`.catch(() => {
        throw new UserError("Failed to build the Next.js project. Check the logs above.");
    });

    const genezioConfig = await readOrAskConfig(options.config);

    checkProjectLimitations();

<<<<<<< HEAD
    // Deploy NextJs serverless functions
    const deploymentResult = await deployFunctions(genezioConfig, options.stage);

    // Deploy NextJs static assets to S3
    const domainName = await deployStaticAssets(genezioConfig, options.stage);

    // Set environment variables for the Next.js project
    await setupEnvironmentVariables(deploymentResult, domainName, genezioConfig.region);
=======
    const [deploymentResult, domainName] = await Promise.all([
        // Deploy NextJs serverless functions
        deployFunctions(genezioConfig, options.stage),
        // Deploy NextJs static assets to S3
        deployStaticAssets(genezioConfig, options.stage),
    ]);
>>>>>>> d0f60a35

    const [, cdnUrl] = await Promise.all([
        // Set environment variables for the Next.js project
        setupEnvironmentVariables(deploymentResult, domainName),
        // Deploy CDN that serves the Next.js app
        deployCDN(deploymentResult.functions, domainName, genezioConfig, options.stage),
    ]);

    await waitForCDNDeployment(cdnUrl, domainName);
}

async function waitForCDNDeployment(cdnUrl: string, domainName: string) {
    const spinner = ora(
        `The app is deployed at ${colors.cyan(cdnUrl)}.\nIt might take a few minutes to be available worldwide. This process will complete when the app is fully up. ${colors.cyan("(Press ANY key to exit and check later)")}`,
    );
    spinner.start();

    let interval: NodeJS.Timeout | undefined;
    await Promise.race([
        // Check the status of the frontend deployment every 5 seconds until it is deployed
        new Promise<void>((resolve) => {
            interval = setInterval(async () => {
                const status = await getFrontendStatus(domainName);

                if (status === "Deployed") {
                    clearInterval(interval);
                    spinner.stop();

                    log.info(`Your Next.js app is now live at: ${colors.cyan(cdnUrl)}`);
                    resolve();
                }
            }, 5000);
        }),
        // Wait for a key press to skip the waiting
        new Promise<void>((resolve) => {
            process.stdin.on("data", () => {
                spinner.stop();

                log.info(
                    `Looks like you are in a hurry! Your app will be live in a few minutes at: ${colors.cyan(cdnUrl)}`,
                );
                resolve();
            });
        }),
    ]);

    if (interval) clearInterval(interval);
}

function checkProjectLimitations() {
    const assetsPath = path.join(process.cwd(), ".open-next", "assets");
    const fileList = fs.readdirSync(assetsPath);

    if (fileList.length > 20) {
        throw new UserError(
            "We currently do not support having more than 20 files and folders within the public/ directory at the root level. As a workaround, you can organize some of these files into a subfolder.",
        );
    }
}

async function setupEnvironmentVariables(
    deploymentResult: GenezioCloudOutput,
    domainName: string,
    region: string,
) {
    debugLogger.debug(`Setting Next.js environment variables, ${JSON.stringify(deploymentResult)}`);
    await setEnvironmentVariables(deploymentResult.projectId, deploymentResult.projectEnvId, [
        {
            name: "BUCKET_KEY_PREFIX",
            value: `${domainName}/_assets`,
        },
        {
            name: "BUCKET_NAME",
            value: GENEZIO_FRONTEND_DEPLOYMENT_BUCKET + "-" + region,
        },
        {
            name: "CACHE_BUCKET_KEY_PREFIX",
            value: `${domainName}/_cache`,
        },
        {
            name: "CACHE_BUCKET_NAME",
            value: GENEZIO_FRONTEND_DEPLOYMENT_BUCKET + "-" + region,
        },
        {
            name: "CACHE_BUCKET_REGION",
            value: region,
        },
        {
            name: "AWS_ACCESS_KEY_ID",
            value: NEXT_JS_GET_ACCESS_KEY,
        },
        {
            name: "AWS_SECRET_ACCESS_KEY",
            value: NEXT_JS_GET_SECRET_ACCESS_KEY,
        },
        {
            name: "AWS_REGION",
            value: region,
        },
    ]);
}

async function deployCDN(
    deployedFunctions: DeployCodeFunctionResponse[],
    domainName: string,
    config: YamlProjectConfiguration,
    stage: string,
) {
    const serverOrigin: CreateFrontendV2Origin = {
        domain: {
            id: deployedFunctions.find((f) => f.name === "function-server")?.id ?? "",
            type: "function",
        },
        path: undefined,
        methods: ["GET", "HEAD", "POST", "PUT", "DELETE", "OPTIONS", "PATCH"],
        cachePolicy: "custom-function-cache",
    };

    const imageOptimizationOrigin: CreateFrontendV2Origin = {
        domain: {
            id: deployedFunctions.find((f) => f.name === "function-image-optimization")?.id ?? "",
            type: "function",
        },
        path: undefined,
        methods: ["GET", "HEAD", "POST", "PUT", "DELETE", "OPTIONS", "PATCH"],
        cachePolicy: "custom-function-cache",
    };

    const s3Origin: CreateFrontendV2Origin = {
        domain: {
            id: "frontendHosting",
            type: "s3",
        },
        path: "_assets",
        methods: ["GET", "HEAD", "OPTIONS"],
        cachePolicy: "caching-optimized",
    };

    const paths = [
        { origin: serverOrigin, pattern: "api/*" },
        { origin: serverOrigin, pattern: "_next/data/*" },
        { origin: imageOptimizationOrigin, pattern: "_next/image*" },
    ];
    const assetsFolder = path.join(process.cwd(), ".open-next", "assets");
    for (const file of await fs.promises.readdir(assetsFolder)) {
        const fileStat = await fs.promises.stat(path.join(assetsFolder, file));

        if (fileStat.isDirectory()) {
            paths.push({
                origin: s3Origin,
                pattern: `${file}/*`,
            });
        } else {
            paths.push({
                origin: s3Origin,
                pattern: file,
            });
        }
    }

    const { domain: distributionUrl } = await createFrontendProjectV2(
        domainName,
        config.name,
        config.region,
        stage,
        paths,
        /* defaultPath= */ {
            origin: serverOrigin,
        },
    );
<<<<<<< HEAD

    if (!distributionUrl.startsWith("https://")) {
=======
    if (!distributionUrl.startsWith("https://") && !distributionUrl.startsWith("http://")) {
>>>>>>> d0f60a35
        return `https://${distributionUrl}`;
    }

    return distributionUrl;
}

async function deployStaticAssets(config: YamlProjectConfiguration, stage: string) {
    const getFrontendPresignedURLPromise = getFrontendPresignedURL(
        /* subdomain= */ undefined,
        /* projectName= */ config.name,
        stage,
        /* type= */ "nextjs",
    );

    const temporaryFolder = await createTemporaryFolder();
    const archivePath = path.join(temporaryFolder, "next-static.zip");

    await fs.promises.mkdir(path.join(temporaryFolder, "next-static"));
    await Promise.all([
        fs.promises.cp(
            path.join(process.cwd(), ".open-next", "assets"),
            path.join(temporaryFolder, "next-static", "_assets"),
            { recursive: true },
        ),
        fs.promises.cp(
            path.join(process.cwd(), ".open-next", "cache"),
            path.join(temporaryFolder, "next-static", "_cache"),
            { recursive: true },
        ),
    ]);

    const { presignedURL, userId, domain } = await getFrontendPresignedURLPromise;
    debugLogger.debug(`Generated presigned URL for Next.js static files. Domain: ${domain}`);

    await zipDirectoryToDestinationPath(
        path.join(temporaryFolder, "next-static"),
        domain,
        archivePath,
    );

    await uploadContentToS3(presignedURL, archivePath, undefined, userId);
    debugLogger.debug("Uploaded Next.js static files to S3.");

    return domain;
}

async function deployFunctions(config: YamlProjectConfiguration, stage?: string) {
    const cloudProvider = await getCloudProvider(config.name);
    const cloudAdapter = getCloudAdapter(cloudProvider);

    const deployConfig: YamlProjectConfiguration = {
        ...config,
        backend: {
            path: ".",
            language: {
                name: Language.ts,
                runtime: "nodejs20.x",
                architecture: "x86_64",
                packageManager: PackageManagerType.npm,
            },
            functions: [
                {
                    path: ".open-next/server-functions/default",
                    name: "server",
                    entry: "index.mjs",
                    handler: "handler",
                    type: FunctionType.aws,
                },
                {
                    path: ".open-next/image-optimization-function",
                    name: "image-optimization",
                    entry: "index.mjs",
                    handler: "handler",
                    type: FunctionType.aws,
                },
            ],
        },
    };

    const projectConfiguration = new ProjectConfiguration(
        deployConfig,
        await getCloudProvider(deployConfig.name),
        {
            generatorResponses: [],
            classesInfo: [],
        },
    );
    const cloudInputs = await Promise.all(
        projectConfiguration.functions.map((f) => functionToCloudInput(f, ".")),
    );

    const result = await cloudAdapter.deploy(cloudInputs, projectConfiguration, { stage });
    debugLogger.debug(`Deployed functions: ${JSON.stringify(result.functions)}`);

    return result;
}

async function writeOpenNextConfig() {
    const OPEN_NEXT_CONFIG = `
    const config = {
        default: {},
        imageOptimization: {
            arch: "x64",
        },
    }
    export default config;`;

    // Write the open-next configuration
    // TODO: Check if the file already exists and merge the configurations, instead of overwriting it.
    const openNextConfigPath = path.join(process.cwd(), "open-next.config.ts");
    await fs.promises.writeFile(openNextConfigPath, OPEN_NEXT_CONFIG);
}

async function readOrAskConfig(configPath: string): Promise<YamlProjectConfiguration> {
    const configIOController = new YamlConfigurationIOController(configPath);
    if (!existsSync(configPath)) {
        if (process.env["CI"]) {
            throw new UserError(
                "Please provide a genezio.yaml configuration file in the current folder that contains name, region and yamlVersion. https://genezio.com/docs/project-structure/genezio-configuration-file/",
            );
        }

        const name = await readOrAskProjectName();
        const { region }: { region: string } = await inquirer.prompt([
            {
                type: "list",
                name: "region",
                message: "Select the Genezio project region:",
                choices: regions,
            },
        ]);

        await configIOController.write({ name, region, yamlVersion: 2 });
    }

    return await configIOController.read();
}

async function readOrAskProjectName(): Promise<string> {
    if (existsSync("package.json")) {
        // Read package.json content
        const packageJson = readFileSync("package.json", "utf-8");
        const packageJsonName = JSON.parse(packageJson)["name"];

        const validProjectName: boolean = await (async () => checkProjectName(packageJsonName))()
            .then(() => true)
            .catch(() => false);

        const projectExists = await getProjectInfoByName(packageJsonName)
            .then(() => true)
            .catch(() => false);

        // We don't want to automatically use the package.json name if the project
        // exists, because it could overwrite the existing project by accident.
        if (packageJsonName !== undefined && validProjectName && !projectExists)
            return packageJsonName;
    }

    // Ask for project name
    const { name }: { name: string } = await inquirer.prompt([
        {
            type: "input",
            name: "name",
            message: "Enter the Genezio project name:",
            default: path.basename(process.cwd()),
            validate: checkProjectName,
        },
    ]);

    return name;
}<|MERGE_RESOLUTION|>--- conflicted
+++ resolved
@@ -52,27 +52,16 @@
 
     checkProjectLimitations();
 
-<<<<<<< HEAD
-    // Deploy NextJs serverless functions
-    const deploymentResult = await deployFunctions(genezioConfig, options.stage);
-
-    // Deploy NextJs static assets to S3
-    const domainName = await deployStaticAssets(genezioConfig, options.stage);
-
-    // Set environment variables for the Next.js project
-    await setupEnvironmentVariables(deploymentResult, domainName, genezioConfig.region);
-=======
     const [deploymentResult, domainName] = await Promise.all([
         // Deploy NextJs serverless functions
         deployFunctions(genezioConfig, options.stage),
         // Deploy NextJs static assets to S3
         deployStaticAssets(genezioConfig, options.stage),
     ]);
->>>>>>> d0f60a35
 
     const [, cdnUrl] = await Promise.all([
         // Set environment variables for the Next.js project
-        setupEnvironmentVariables(deploymentResult, domainName),
+        setupEnvironmentVariables(deploymentResult, domainName, genezioConfig.region),
         // Deploy CDN that serves the Next.js app
         deployCDN(deploymentResult.functions, domainName, genezioConfig, options.stage),
     ]);
@@ -239,12 +228,8 @@
             origin: serverOrigin,
         },
     );
-<<<<<<< HEAD
 
     if (!distributionUrl.startsWith("https://")) {
-=======
-    if (!distributionUrl.startsWith("https://") && !distributionUrl.startsWith("http://")) {
->>>>>>> d0f60a35
         return `https://${distributionUrl}`;
     }
 
