import path from "path";
import { ADD_DATABASE_CONFIG, UserError } from "../../errors.js";
import { CloudProviderIdentifier } from "../../models/cloudProviderIdentifier.js";
import {
    AuthDatabaseConfig,
    AuthenticationProviders,
    AuthProviderDetails,
    CreateDatabaseRequest,
    GetDatabaseResponse,
    SetAuthenticationRequest,
    SetAuthProvidersRequest,
    YourOwnAuthDatabaseConfig,
} from "../../models/requests.js";
import {
    AuthenticationDatabaseType,
    DatabaseType,
} from "../../projectConfiguration/yaml/models.js";
import { YamlProjectConfiguration } from "../../projectConfiguration/yaml/v2.js";
import { YamlConfigurationIOController } from "../../projectConfiguration/yaml/v2.js";
import {
    createDatabase,
    findLinkedDatabase,
    getDatabaseByName,
    linkDatabaseToEnvironment,
} from "../../requests/database.js";
import { DASHBOARD_URL } from "../../constants.js";
import getProjectInfoByName from "../../requests/getProjectInfoByName.js";
import { createEmptyProject } from "../../requests/project.js";
import { debugLogger } from "../../utils/logging.js";
import { parseRawVariable, resolveConfigurationVariable } from "../../utils/scripts.js";
import {
    createTemporaryFolder,
    fileExists,
    readEnvironmentVariablesFile,
    zipDirectory,
} from "../../utils/file.js";
import { GenezioTelemetry, TelemetryEventTypes } from "../../telemetry/telemetry.js";
import { setEnvironmentVariables } from "../../requests/setEnvironmentVariables.js";
import { log } from "../../utils/logging.js";
import { AxiosError } from "axios";
import colors from "colors";
import {
    detectEnvironmentVariablesFile,
    findAnEnvFile,
    getUnsetEnvironmentVariables,
    parseConfigurationVariable,
    promptToConfirmSettingEnvironmentVariables,
    resolveEnvironmentVariable,
} from "../../utils/environmentVariables.js";
import inquirer from "inquirer";
import { existsSync, readFileSync } from "fs";
import { checkProjectName } from "../create/create.js";
import {
    uniqueNamesGenerator,
    adjectives,
    colors as ungColors,
    animals,
} from "unique-names-generator";
import { regions } from "../../utils/configs.js";
import { EnvironmentVariable } from "../../models/environmentVariables.js";
import { isCI } from "../../utils/process.js";
import {
    getAuthentication,
    getAuthProviders,
    setAuthentication,
    setAuthProviders,
} from "../../requests/authentication.js";
<<<<<<< HEAD
import { getPresignedURLForProjectCodePush } from "../../requests/getPresignedURLForProjectCodePush.js";
import { uploadContentToS3 } from "../../requests/uploadContentToS3.js";
=======
import { displayHint } from "../../utils/strings.js";
>>>>>>> 03df0341

export async function getOrCreateEmptyProject(
    projectName: string,
    region: string,
    stage: string = "prod",
    ask: boolean = false,
): Promise<{ projectId: string; projectEnvId: string } | undefined> {
    const project = await getProjectInfoByName(projectName).catch((error) => {
        if (error instanceof UserError && error.message.includes("record not found")) {
            return undefined;
        }
        debugLogger.debug(`Error getting project ${projectName}: ${error}`);
        throw new UserError(`Failed to get project ${projectName}.`);
    });

    if (!project) {
        if (ask) {
            const { createProject } = await inquirer.prompt([
                {
                    type: "confirm",
                    name: "createProject",
                    message: `Project ${projectName} not found. Do you want to create it?`,
                    default: false,
                },
            ]);
            if (!createProject) {
                log.warn(`Project ${projectName} not found and you chose not to create it.`);
                return undefined;
            }

            log.info(`Creating project ${projectName} in region ${region} on stage ${stage}...`);
        }
        const newProject = await createEmptyProject({
            projectName: projectName,
            region: region,
            cloudProvider: CloudProviderIdentifier.GENEZIO_CLOUD,
            stage: stage,
        }).catch((error) => {
            debugLogger.debug(`Error creating project ${projectName}: ${error}`);
            throw new UserError(`Failed to create project ${projectName}.`);
        });

        log.info(
            colors.green(
                `Project ${projectName} in region ${region} on stage ${stage} was created successfully`,
            ),
        );

        return { projectId: newProject.projectId, projectEnvId: newProject.projectEnvId };
    }

    const projectEnv = project.projectEnvs.find((projectEnv) => projectEnv.name == stage);
    if (!projectEnv) {
        throw new UserError(`Stage ${stage} not found in project ${projectName}.`);
    }

    return { projectId: project.id, projectEnvId: projectEnv.id };
}

export async function readOrAskConfig(configPath: string): Promise<YamlProjectConfiguration> {
    const configIOController = new YamlConfigurationIOController(configPath);
    if (!existsSync(configPath)) {
        const name = await readOrAskProjectName();

        let region = regions[0].value;
        if (!isCI()) {
            ({ region } = await inquirer.prompt([
                {
                    type: "list",
                    name: "region",
                    message: "Select the Genezio project region:",
                    choices: regions,
                },
            ]));
        } else {
            log.info(
                "Using the default region for the project because no `genezio.yaml` file was found.",
            );
        }

        await configIOController.write({ name, region, yamlVersion: 2 });
    }

    return await configIOController.read();
}

export async function readOrAskProjectName(): Promise<string> {
    if (existsSync("package.json")) {
        // Read package.json content
        const packageJson = readFileSync("package.json", "utf-8");
        const packageJsonName = JSON.parse(packageJson)["name"];

        const validProjectName: boolean = await (async () => checkProjectName(packageJsonName))()
            .then(() => true)
            .catch(() => false);

        const projectExists = await getProjectInfoByName(packageJsonName)
            .then(() => true)
            .catch(() => false);

        // We don't want to automatically use the package.json name if the project
        // exists, because it could overwrite the existing project by accident.
        if (packageJsonName !== undefined && validProjectName && !projectExists)
            return packageJsonName;
    }

    let name = uniqueNamesGenerator({
        dictionaries: [ungColors, adjectives, animals],
        separator: "-",
        style: "lowerCase",
        length: 3,
    });
    if (!isCI()) {
        // Ask for project name
        ({ name } = await inquirer.prompt([
            {
                type: "input",
                name: "name",
                message: "Enter the Genezio project name:",
                default: path.basename(process.cwd()),
                validate: (input: string) => {
                    try {
                        checkProjectName(input);
                        return true;
                    } catch (error) {
                        if (error instanceof Error) return colors.red(error.message);
                        return colors.red("Unavailable project name");
                    }
                },
            },
        ]));
    } else {
        log.info("Using a random name for the project because no `genezio.yaml` file was found.");
    }

    return name;
}

export async function getOrCreateDatabase(
    createDatabaseReq: CreateDatabaseRequest,
    stage: string,
    projectId: string,
    projectEnvId: string,
    ask: boolean = false,
): Promise<GetDatabaseResponse | undefined> {
    const database = await getDatabaseByName(createDatabaseReq.name);
    if (database) {
        debugLogger.debug(`Database ${createDatabaseReq.name} is already created.`);
        if (database.region.replace("aws-", "") !== createDatabaseReq.region) {
            log.warn(
                `Database ${createDatabaseReq.name} is created in a different region ${database.region}.`,
            );
            log.warn(
                `To change the region, you need to delete the database and create a new one at ${colors.cyan(`${DASHBOARD_URL}/databases`)}`,
            );
        }
        const linkedDatabase = await findLinkedDatabase(
            createDatabaseReq.name,
            projectId,
            projectEnvId,
        ).catch((error) => {
            debugLogger.debug(`Error finding linked database ${createDatabaseReq.name}: ${error}`);
            throw new UserError(`Failed to find linked database ${createDatabaseReq.name}.`);
        });

        if (linkedDatabase) {
            debugLogger.debug(
                `Database ${createDatabaseReq.name} is already linked to stage ${stage}`,
            );
            return linkedDatabase;
        }
        await linkDatabaseToEnvironment(projectId, projectEnvId, database.id).catch((error) => {
            debugLogger.debug(`Error linking database ${createDatabaseReq.name}: ${error}`);
            throw new UserError(`Failed to link database ${createDatabaseReq.name}.`);
        });

        log.info(
            colors.green(
                `Database ${createDatabaseReq.name} was linked successfully to stage ${stage}`,
            ),
        );

        return database;
    }

    if (ask) {
        const { createDatabase } = await inquirer.prompt([
            {
                type: "confirm",
                name: "createDatabase",
                message: `Database ${createDatabaseReq.name} not found. Do you want to create it?`,
                default: false,
            },
        ]);

        if (!createDatabase) {
            log.warn(
                `Database ${createDatabaseReq.name} not found and you chose not to create it.`,
            );
            return undefined;
        }

        log.info(
            `Creating database ${createDatabaseReq.name} in region ${createDatabaseReq.region}...`,
        );
    }

    const newDatabase = await createDatabase(
        createDatabaseReq,
        projectId,
        projectEnvId,
        true,
    ).catch((error) => {
        debugLogger.debug(`Error creating database ${createDatabaseReq.name}: ${error}`);
        throw new UserError(`Failed to create database ${createDatabaseReq.name}.`);
    });
    log.info(colors.green(`Database ${createDatabaseReq.name} created successfully.`));
    log.info(
        displayHint(
            `You can reference the connection URI in your \`genezio.yaml\` file using \${{services.database.${createDatabaseReq.name}.uri}}`,
        ),
    );
    return {
        id: newDatabase.databaseId,
        name: createDatabaseReq.name,
        region: createDatabaseReq.region,
        type: createDatabaseReq.type || DatabaseType.neon,
    };
}

function isYourOwnAuthDatabaseConfig(object: unknown): object is YourOwnAuthDatabaseConfig {
    return typeof object === "object" && object !== null && "uri" in object && "type" in object;
}

export async function enableAuthentication(
    configuration: YamlProjectConfiguration,
    projectId: string,
    projectEnvId: string,
    stage: string,
    envFile: string | undefined,
    ask: boolean = false,
) {
    const authDatabase = configuration.services?.authentication?.database as AuthDatabaseConfig;
    if (!authDatabase) {
        return;
    }

    const authProviders = configuration.services?.authentication
        ?.providers as AuthenticationProviders;

    const authenticationStatus = await getAuthentication(projectEnvId);
    if (authenticationStatus.enabled) {
        debugLogger.debug("Authentication is already enabled.");
        return;
    }

    if (authProviders.google) {
        const clientId = await evaluateResource(
            configuration,
            authProviders.google?.clientId,
            stage,
            envFile,
        );
        const clientSecret = await evaluateResource(
            configuration,
            authProviders.google.clientSecret,
            stage,
            envFile,
        );

        if (!clientId || !clientSecret) {
            throw new UserError(
                "Google authentication is enabled but the client ID or client secret is missing.",
            );
        }

        authProviders.google = {
            clientId,
            clientSecret,
        };
    }

    if (isYourOwnAuthDatabaseConfig(authDatabase)) {
        const databaseUri = await evaluateResource(configuration, authDatabase.uri, stage, envFile);

        await enableAuthenticationHelper(
            {
                enabled: true,
                databaseUrl: databaseUri,
                databaseType: authDatabase.type,
            },
            projectEnvId,
            authProviders,
            /* ask= */ ask,
        );
        log.info(colors.green(`Authentication enabled with a ${authDatabase.type} database.`));
    } else {
        const configDatabase = configuration.services?.databases?.find(
            (database) => database.name === authDatabase.name,
        );
        if (!configDatabase) {
            throw new UserError(ADD_DATABASE_CONFIG(authDatabase.name, configuration.region));
        }

        const database: GetDatabaseResponse | undefined = await getOrCreateDatabase(
            {
                name: configDatabase.name,
                region: configDatabase.region,
                type: configDatabase.type,
            },
            stage,
            projectId,
            projectEnvId,
        );

        if (!database) {
            return;
        }

        await enableAuthenticationHelper(
            {
                enabled: true,
                databaseUrl: database.connectionUrl || "",
                databaseType: AuthenticationDatabaseType.postgres,
            },
            projectEnvId,
            authProviders,
            /* ask= */ ask,
        );

        log.info(colors.green(`Authentication enabled with database ${authDatabase.name}.`));
    }
}
export async function enableAuthenticationHelper(
    request: SetAuthenticationRequest,
    projectEnvId: string,
    providers?: AuthenticationProviders,
    ask: boolean = false,
): Promise<void> {
    if (ask) {
        const { enableAuthentication } = await inquirer.prompt([
            {
                type: "confirm",
                name: "enableAuthentication",
                message: "Authentication is not enabled. Do you want to enable it?",
                default: false,
            },
        ]);

        if (!enableAuthentication) {
            log.warn("Authentication is not enabled.");
            return;
        }
        log.info(`Enabling authentication...`);
    }

    await setAuthentication(projectEnvId, request);

    const authProvidersResponse = await getAuthProviders(projectEnvId);

    const providersDetails: AuthProviderDetails[] = [];

    if (providers) {
        for (const provider of authProvidersResponse.authProviders) {
            let enabled = false;
            switch (provider.name) {
                case "email": {
                    if (providers.email) {
                        enabled = true;
                    }
                    providersDetails.push({
                        id: provider.id,
                        name: provider.name,
                        enabled: enabled,
                        config: null,
                    });
                    break;
                }
                case "web3": {
                    if (providers.web3) {
                        enabled = true;
                    }
                    providersDetails.push({
                        id: provider.id,
                        name: provider.name,
                        enabled: enabled,
                        config: null,
                    });
                    break;
                }
                case "google": {
                    if (providers.google) {
                        enabled = true;
                    }

                    providersDetails.push({
                        id: provider.id,
                        name: provider.name,
                        enabled: enabled,
                        config: {
                            GNZ_AUTH_GOOGLE_ID: providers.google?.clientId || "",
                            GNZ_AUTH_GOOGLE_SECRET: providers.google?.clientSecret || "",
                        },
                    });
                    break;
                }
            }
        }

        // If providers details are updated, call the setAuthProviders method
        if (providersDetails.length > 0) {
            const setAuthProvidersRequest: SetAuthProvidersRequest = {
                authProviders: providersDetails,
            };
            await setAuthProviders(projectEnvId, setAuthProvidersRequest);

            debugLogger.debug(
                `Authentication providers: ${JSON.stringify(providersDetails)} set successfully.`,
            );
        }
    }

    return;
}

export async function evaluateResource(
    configuration: YamlProjectConfiguration,
    resource: string | undefined,
    stage: string,
    envFile: string | undefined,
): Promise<string> {
    if (!resource) {
        return "";
    }

    const resourceRaw = await parseConfigurationVariable(resource);

    if ("path" in resourceRaw && "field" in resourceRaw) {
        const resourceValue = await resolveConfigurationVariable(
            configuration,
            stage,
            resourceRaw.path,
            resourceRaw.field,
        );

        return resourceValue;
    }

    if ("key" in resourceRaw) {
        if (!envFile) {
            throw new UserError(
                `Environment variable file ${envFile} is missing. Please provide the correct path with genezio deploy --env <envFile>.`,
            );
        }
        const resourceValue = (await readEnvironmentVariablesFile(envFile)).find(
            (envVar) => envVar.name === resourceRaw.key,
        )?.value;

        if (!resourceValue) {
            throw new UserError(
                `Environment variable ${resourceRaw.key} is missing from the ${envFile} file.`,
            );
        }

        return resourceValue;
    }

    return resourceRaw.value;
}

export async function processYamlEnvironmentVariables(
    environment: Record<string, string>,
    configuration: YamlProjectConfiguration,
    stage: string,
    options?: {
        isLocal?: boolean;
        port?: number;
    },
): Promise<Record<string, string>> {
    const newEnvObject: Record<string, string> = {};

    for (const [key, rawValue] of Object.entries(environment)) {
        const variable = await parseRawVariable(rawValue);

        if (!variable) {
            debugLogger.debug(
                `The key ${key} with value ${rawValue} does not contain a variable with the format $\{{<variable>}}. The raw value is being set.`,
            );
            newEnvObject[key] = rawValue;
        } else {
            const resolvedValue = await resolveConfigurationVariable(
                configuration,
                stage,
                variable?.path,
                variable?.field,
                options,
            );
            debugLogger.debug(
                `The key ${key} with value ${rawValue} contains a variable with the format $\{{<variable>}}. The evaluated value ${resolvedValue} is being set.`,
            );
            newEnvObject[key] = resolvedValue;
        }
    }

    return newEnvObject;
}

export async function uploadEnvVarsFromFile(
    envPath: string | undefined,
    projectId: string,
    projectEnvId: string,
    cwd: string,
    stage: string,
    configuration: YamlProjectConfiguration,
) {
    if (envPath) {
        const envFile = path.join(process.cwd(), envPath);
        debugLogger.debug(`Loading environment variables from ${envFile}.`);

        if (!(await fileExists(envFile))) {
            // There is no need to exit the process here, as the project has been deployed
            log.error(`File ${envFile} does not exists. Please provide the correct path.`);
            await GenezioTelemetry.sendEvent({
                eventType: TelemetryEventTypes.GENEZIO_DEPLOY_ERROR,
                errorTrace: `File ${envFile} does not exists`,
            });
        } else {
            // Read environment variables from .env file
            const envVars = await readEnvironmentVariablesFile(envFile);

            // Upload environment variables to the project
            await setEnvironmentVariables(projectId, projectEnvId, envVars)
                .then(async () => {
                    const envVarKeys = envVars.map((envVar) => envVar.name);
                    log.info(
                        `The following environment variables ${envVarKeys.join(", ")} were uploaded to the project successfully.`,
                    );
                    await GenezioTelemetry.sendEvent({
                        eventType: TelemetryEventTypes.GENEZIO_DEPLOY_LOAD_ENV_VARS,
                    });
                })
                .catch(async (error: AxiosError) => {
                    log.error(`Loading environment variables failed with: ${error.message}`);
                    log.error(
                        `Try to set the environment variables using the dashboard ${colors.cyan(
                            DASHBOARD_URL,
                        )}`,
                    );
                    await GenezioTelemetry.sendEvent({
                        eventType: TelemetryEventTypes.GENEZIO_DEPLOY_ERROR,
                        errorTrace: error.toString(),
                    });
                });
        }
    }

    // This is best effort, we should encourage the user to use `--env <envFile>` to set the correct env file path.
    // Search for possible .env files in the project directory and use the first
    const envFile = envPath ? path.join(process.cwd(), envPath) : await findAnEnvFile(cwd);

    const environment = configuration.backend?.environment;
    if (environment) {
        const unsetEnvVarKeys = await getUnsetEnvironmentVariables(
            Object.keys(environment),
            projectId,
            projectEnvId,
        );

        const environmentVariablesToBePushed: EnvironmentVariable[] = (
            await Promise.all(
                unsetEnvVarKeys.map(async (envVarKey) => {
                    const variable = await parseConfigurationVariable(environment[envVarKey]);
                    const resolvedVariable = await resolveEnvironmentVariable(
                        configuration,
                        variable,
                        envVarKey,
                        envFile,
                        stage,
                    );
                    if (!resolvedVariable) {
                        return undefined;
                    }
                    return resolvedVariable;
                }),
            )
        ).filter((item): item is EnvironmentVariable => item !== undefined);

        if (environmentVariablesToBePushed.length > 0) {
            debugLogger.debug(
                `Uploading environment variables ${JSON.stringify(environmentVariablesToBePushed)} to project ${projectId}`,
            );
            await setEnvironmentVariables(projectId, projectEnvId, environmentVariablesToBePushed);
            debugLogger.debug(
                `Environment variables uploaded to project ${projectId} successfully.`,
            );
        }

        return;
    }

    if (!envFile) {
        return;
    }

    const envVars = await readEnvironmentVariablesFile(envFile);
    const missingEnvVars = await getUnsetEnvironmentVariables(
        envVars.map((envVar) => envVar.name),
        projectId,
        projectEnvId,
    );

    if (!isCI() && missingEnvVars.length > 0 && (await detectEnvironmentVariablesFile(envFile))) {
        debugLogger.debug(`Attempting to upload ${missingEnvVars.join(", ")} from ${envFile}.`);

        // Interactively prompt the user to confirm setting environment variables
        const confirmSettingEnvVars =
            await promptToConfirmSettingEnvironmentVariables(missingEnvVars);

        if (!confirmSettingEnvVars) {
            log.info(
                `Skipping environment variables upload. You can set them later by navigation to the dashboard ${DASHBOARD_URL}`,
            );
        } else {
            const environmentVariablesToBePushed = envVars.filter((envVar: { name: string }) =>
                missingEnvVars.includes(envVar.name),
            );

            debugLogger.debug(
                `Uploading environment variables ${JSON.stringify(environmentVariablesToBePushed)} from ${envFile} to project ${projectId}`,
            );
            await setEnvironmentVariables(
                projectId,
                projectEnvId,
                environmentVariablesToBePushed,
            ).then(async () => {
                const envVarKeys = envVars.map((envVar) => envVar.name);
                log.info(
                    `The following environment variables ${envVarKeys.join(", ")} were uploaded to the project successfully.`,
                );
                await GenezioTelemetry.sendEvent({
                    eventType: TelemetryEventTypes.GENEZIO_DEPLOY_LOAD_ENV_VARS,
                });
            });
            debugLogger.debug(
                `Environment variables uploaded to project ${projectId} successfully.`,
            );
        }
    } else if (missingEnvVars.length > 0) {
        log.warn(
            `Environment variables ${missingEnvVars.join(", ")} are not set remotely. Please set them using the dashboard ${colors.cyan(
                DASHBOARD_URL,
            )}`,
        );
    }
}

// Upload the project code to S3 for in-browser editing
export async function uploadUserCode(name: string, region: string, stage: string): Promise<void> {
    const tmpFolderProject = await createTemporaryFolder();
    debugLogger.debug(`Creating archive of the project in ${tmpFolderProject}`);
    const promiseZip = zipDirectory(
        process.cwd(),
        path.join(tmpFolderProject, "projectCode.zip"),
        false,
        [
            "**/node_modules/*",
            "./node_modules/*",
            "node_modules/*",
            "**/node_modules",
            "./node_modules",
            "node_modules",
            "node_modules/**",
            "**/node_modules/**",
        ],
    );

    await promiseZip;
    const presignedUrlForProjectCode = await getPresignedURLForProjectCodePush(region, name, stage);
    return uploadContentToS3(
        presignedUrlForProjectCode,
        path.join(tmpFolderProject, "projectCode.zip"),
    );
}<|MERGE_RESOLUTION|>--- conflicted
+++ resolved
@@ -65,12 +65,9 @@
     setAuthentication,
     setAuthProviders,
 } from "../../requests/authentication.js";
-<<<<<<< HEAD
 import { getPresignedURLForProjectCodePush } from "../../requests/getPresignedURLForProjectCodePush.js";
 import { uploadContentToS3 } from "../../requests/uploadContentToS3.js";
-=======
 import { displayHint } from "../../utils/strings.js";
->>>>>>> 03df0341
 
 export async function getOrCreateEmptyProject(
     projectName: string,
