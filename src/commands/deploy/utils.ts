import path from "path";
import { ADD_DATABASE_CONFIG, UserError } from "../../errors.js";
import { CloudProviderIdentifier } from "../../models/cloudProviderIdentifier.js";
import {
    AuthDatabaseConfig,
    AuthenticationProviders,
    AuthProviderDetails,
    CreateDatabaseRequest,
    GetDatabaseResponse,
    SetAuthenticationRequest,
    SetAuthProvidersRequest,
    YourOwnAuthDatabaseConfig,
} from "../../models/requests.js";
import {
    AuthenticationDatabaseType,
    AuthenticationEmailTemplateType,
    DatabaseType,
} from "../../projectConfiguration/yaml/models.js";
import { YamlProjectConfiguration } from "../../projectConfiguration/yaml/v2.js";
import { YamlConfigurationIOController } from "../../projectConfiguration/yaml/v2.js";
import {
    createDatabase,
    findLinkedDatabase,
    getDatabaseByName,
    linkDatabaseToEnvironment,
} from "../../requests/database.js";
import { DASHBOARD_URL } from "../../constants.js";
import getProjectInfoByName from "../../requests/getProjectInfoByName.js";
import { createEmptyProject } from "../../requests/project.js";
import { debugLogger } from "../../utils/logging.js";
<<<<<<< HEAD
import { parseRawVariable, resolveConfigurationVariable } from "../../utils/scripts.js";
import {
    createTemporaryFolder,
    fileExists,
    readEnvironmentVariablesFile,
    zipDirectory,
} from "../../utils/file.js";
=======
import { resolveConfigurationVariable } from "../../utils/scripts.js";
import { fileExists, readEnvironmentVariablesFile } from "../../utils/file.js";
>>>>>>> e266232d
import { GenezioTelemetry, TelemetryEventTypes } from "../../telemetry/telemetry.js";
import { setEnvironmentVariables } from "../../requests/setEnvironmentVariables.js";
import { log } from "../../utils/logging.js";
import { AxiosError } from "axios";
import colors from "colors";
import {
    detectEnvironmentVariablesFile,
    findAnEnvFile,
    getUnsetEnvironmentVariables,
    parseConfigurationVariable,
    promptToConfirmSettingEnvironmentVariables,
    resolveEnvironmentVariable,
} from "../../utils/environmentVariables.js";
import inquirer from "inquirer";
import { existsSync, readFileSync } from "fs";
import { checkProjectName } from "../create/create.js";
import {
    uniqueNamesGenerator,
    adjectives,
    colors as ungColors,
    animals,
} from "unique-names-generator";
import { regions } from "../../utils/configs.js";
import { EnvironmentVariable } from "../../models/environmentVariables.js";
import { isCI } from "../../utils/process.js";
import {
    getAuthentication,
    getAuthProviders,
    setAuthentication,
    setAuthProviders,
    setEmailTemplates,
} from "../../requests/authentication.js";
import { getPresignedURLForProjectCodePush } from "../../requests/getPresignedURLForProjectCodePush.js";
import { uploadContentToS3 } from "../../requests/uploadContentToS3.js";
import { displayHint } from "../../utils/strings.js";

export async function getOrCreateEmptyProject(
    projectName: string,
    region: string,
    stage: string = "prod",
    ask: boolean = false,
): Promise<{ projectId: string; projectEnvId: string } | undefined> {
    const project = await getProjectInfoByName(projectName).catch((error) => {
        if (error instanceof UserError && error.message.includes("record not found")) {
            return undefined;
        }
        debugLogger.debug(`Error getting project ${projectName}: ${error}`);
        throw new UserError(`Failed to get project ${projectName}.`);
    });

    const projectEnv = project?.projectEnvs.find((projectEnv) => projectEnv.name == stage);
    if (!project || !projectEnv) {
        if (ask) {
            const { createProject } = await inquirer.prompt([
                {
                    type: "confirm",
                    name: "createProject",
                    message: `Project ${projectName} not found remotely. Do you want to create it?`,
                    default: false,
                },
            ]);
            if (!createProject) {
                log.warn(`Project ${projectName} not found and you chose not to create it.`);
                return undefined;
            }

            log.info(`Creating project ${projectName} in region ${region} on stage ${stage}...`);
        }
        const newProject = await createEmptyProject({
            projectName: projectName,
            region: region,
            cloudProvider: CloudProviderIdentifier.GENEZIO_CLOUD,
            stage: stage,
        }).catch((error) => {
            debugLogger.debug(`Error creating project ${projectName}: ${error}`);
            throw new UserError(`Failed to create project ${projectName}.`);
        });

        log.info(
            colors.green(
                `Project ${projectName} in region ${region} on stage ${stage} was created successfully`,
            ),
        );

        return { projectId: newProject.projectId, projectEnvId: newProject.projectEnvId };
    }

    return { projectId: project.id, projectEnvId: projectEnv.id };
}

export async function readOrAskConfig(configPath: string): Promise<YamlProjectConfiguration> {
    const configIOController = new YamlConfigurationIOController(configPath);
    if (!existsSync(configPath)) {
        const name = await readOrAskProjectName();

        let region = regions[0].value;
        if (!isCI()) {
            ({ region } = await inquirer.prompt([
                {
                    type: "list",
                    name: "region",
                    message: "Select the Genezio project region:",
                    choices: regions,
                },
            ]));
        } else {
            log.info(
                "Using the default region for the project because no `genezio.yaml` file was found.",
            );
        }

        await configIOController.write({ name, region, yamlVersion: 2 });
    }

    return await configIOController.read();
}

export async function readOrAskProjectName(): Promise<string> {
    if (existsSync("package.json")) {
        // Read package.json content
        const packageJson = readFileSync("package.json", "utf-8");
        const packageJsonName = JSON.parse(packageJson)["name"];

        const validProjectName: boolean = await (async () => checkProjectName(packageJsonName))()
            .then(() => true)
            .catch(() => false);

        const projectExists = await getProjectInfoByName(packageJsonName)
            .then(() => true)
            .catch(() => false);

        // We don't want to automatically use the package.json name if the project
        // exists, because it could overwrite the existing project by accident.
        if (packageJsonName !== undefined && validProjectName && !projectExists)
            return packageJsonName;
    }

    let name = uniqueNamesGenerator({
        dictionaries: [ungColors, adjectives, animals],
        separator: "-",
        style: "lowerCase",
        length: 3,
    });
    if (!isCI()) {
        // Ask for project name
        ({ name } = await inquirer.prompt([
            {
                type: "input",
                name: "name",
                message: "Enter the Genezio project name:",
                default: path.basename(process.cwd()),
                validate: (input: string) => {
                    try {
                        checkProjectName(input);
                        return true;
                    } catch (error) {
                        if (error instanceof Error) return colors.red(error.message);
                        return colors.red("Unavailable project name");
                    }
                },
            },
        ]));
    } else {
        log.info("Using a random name for the project because no `genezio.yaml` file was found.");
    }

    return name;
}

export async function getOrCreateDatabase(
    createDatabaseReq: CreateDatabaseRequest,
    stage: string,
    projectId: string,
    projectEnvId: string,
    ask: boolean = false,
): Promise<GetDatabaseResponse | undefined> {
    const database = await getDatabaseByName(createDatabaseReq.name);
    if (database) {
        debugLogger.debug(`Database ${createDatabaseReq.name} is already created.`);
        if (database.region.replace("aws-", "") !== createDatabaseReq.region) {
            log.warn(
                `Database ${createDatabaseReq.name} is created in a different region ${database.region}.`,
            );
            log.warn(
                `To change the region, you need to delete the database and create a new one at ${colors.cyan(`${DASHBOARD_URL}/databases`)}`,
            );
        }

        const linkedDatabase = await findLinkedDatabase(
            createDatabaseReq.name,
            projectId,
            projectEnvId,
        ).catch((error) => {
            debugLogger.debug(`Error finding linked database ${createDatabaseReq.name}: ${error}`);
            throw new UserError(`Failed to find linked database ${createDatabaseReq.name}.`);
        });

        if (linkedDatabase) {
            debugLogger.debug(
                `Database ${createDatabaseReq.name} is already linked to stage ${stage}`,
            );
            return linkedDatabase;
        }

        if (ask) {
            const { linkDatabase } = await inquirer.prompt([
                {
                    type: "confirm",
                    name: "linkDatabase",
                    message: `Database ${createDatabaseReq.name} is not linked. Do you want to link it to stage ${stage}?`,
                    default: false,
                },
            ]);

            if (!linkDatabase) {
                log.warn(
                    `Database ${createDatabaseReq.name} is not linked and you chose not to link it.`,
                );
                return undefined;
            }
        }

        await linkDatabaseToEnvironment(projectId, projectEnvId, database.id).catch((error) => {
            debugLogger.debug(`Error linking database ${createDatabaseReq.name}: ${error}`);
            throw new UserError(`Failed to link database ${createDatabaseReq.name}.`);
        });

        log.info(
            colors.green(
                `Database ${createDatabaseReq.name} was linked successfully to stage ${stage}`,
            ),
        );

        return database;
    }

    if (ask) {
        const { createDatabase } = await inquirer.prompt([
            {
                type: "confirm",
                name: "createDatabase",
                message: `Database ${createDatabaseReq.name} not found remotely. Do you want to create it?`,
                default: false,
            },
        ]);

        if (!createDatabase) {
            log.warn(
                `Database ${createDatabaseReq.name} not found and you chose not to create it.`,
            );
            return undefined;
        }

        log.info(
            `Creating database ${createDatabaseReq.name} in region ${createDatabaseReq.region}...`,
        );
    }

    const newDatabase = await createDatabase(
        createDatabaseReq,
        projectId,
        projectEnvId,
        true,
    ).catch((error) => {
        debugLogger.debug(`Error creating database ${createDatabaseReq.name}: ${error}`);
        throw new UserError(`Failed to create database ${createDatabaseReq.name}.`);
    });
    log.info(colors.green(`Database ${createDatabaseReq.name} created successfully.`));
    log.info(
        displayHint(
            `You can reference the connection URI in your \`genezio.yaml\` file using \${{services.database.${createDatabaseReq.name}.uri}}`,
        ),
    );
    return {
        id: newDatabase.databaseId,
        name: createDatabaseReq.name,
        region: createDatabaseReq.region,
        type: createDatabaseReq.type || DatabaseType.neon,
    };
}

function isYourOwnAuthDatabaseConfig(object: unknown): object is YourOwnAuthDatabaseConfig {
    return typeof object === "object" && object !== null && "uri" in object && "type" in object;
}

export async function enableAuthentication(
    configuration: YamlProjectConfiguration,
    projectId: string,
    projectEnvId: string,
    stage: string,
    envFile: string | undefined,
    ask: boolean = false,
) {
    const authDatabase = configuration.services?.authentication?.database as AuthDatabaseConfig;
    if (!authDatabase) {
        return;
    }

    // If authentication.providers is not set, all auth providers are disabled by default
    const authProviders = configuration.services?.authentication?.providers
        ? (configuration.services?.authentication?.providers as AuthenticationProviders)
        : {
              email: false,
              google: undefined,
              web3: false,
          };

    const authenticationStatus = await getAuthentication(projectEnvId);

    if (authenticationStatus.enabled) {
        const remoteAuthProviders = await getAuthProviders(projectEnvId);

        if (!haveAuthProvidersChanged(remoteAuthProviders.authProviders, authProviders)) {
            log.info("Authentication is already enabled.");
            log.info("The corresponding auth providers are already set.");
            return;
        }
    }

    if (authProviders.google) {
        const clientId = await evaluateResource(
            configuration,
            authProviders.google?.clientId,
            stage,
            envFile,
        );
        const clientSecret = await evaluateResource(
            configuration,
            authProviders.google.clientSecret,
            stage,
            envFile,
        );

        if (!clientId || !clientSecret) {
            throw new UserError(
                "Google authentication is enabled but the client ID or client secret is missing.",
            );
        }

        authProviders.google = {
            clientId,
            clientSecret,
        };
    }

    if (isYourOwnAuthDatabaseConfig(authDatabase)) {
        const databaseUri = await evaluateResource(configuration, authDatabase.uri, stage, envFile);

        await enableAuthenticationHelper(
            {
                enabled: true,
                databaseUrl: databaseUri,
                databaseType: authDatabase.type,
            },
            projectEnvId,
            authProviders,
            /* ask= */ ask,
        );
    } else {
        const configDatabase = configuration.services?.databases?.find(
            (database) => database.name === authDatabase.name,
        );
        if (!configDatabase) {
            throw new UserError(ADD_DATABASE_CONFIG(authDatabase.name, configuration.region));
        }

        const database: GetDatabaseResponse | undefined = await getOrCreateDatabase(
            {
                name: configDatabase.name,
                region: configDatabase.region,
                type: configDatabase.type,
            },
            stage,
            projectId,
            projectEnvId,
        );

        if (!database) {
            return;
        }

        await enableAuthenticationHelper(
            {
                enabled: true,
                databaseUrl: database.connectionUrl || "",
                databaseType: AuthenticationDatabaseType.postgres,
            },
            projectEnvId,
            authProviders,
            /* ask= */ ask,
        );
    }
}

export async function enableAuthenticationHelper(
    request: SetAuthenticationRequest,
    projectEnvId: string,
    providers?: AuthenticationProviders,
    ask: boolean = false,
): Promise<void> {
    if (ask) {
        const { enableAuthentication } = await inquirer.prompt([
            {
                type: "confirm",
                name: "enableAuthentication",
                message:
                    "Authentication is not enabled or providers are not updated. Do you want to update this service?",
                default: false,
            },
        ]);

        if (!enableAuthentication) {
            log.warn("Authentication is not enabled.");
            return;
        }
        log.info(`Enabling authentication...`);
    }

    await setAuthentication(projectEnvId, request);

    const authProvidersResponse = await getAuthProviders(projectEnvId);

    const providersDetails: AuthProviderDetails[] = [];

    if (providers) {
        for (const provider of authProvidersResponse.authProviders) {
            let enabled = false;
            switch (provider.name) {
                case "email": {
                    if (providers.email) {
                        enabled = true;
                    }
                    providersDetails.push({
                        id: provider.id,
                        name: provider.name,
                        enabled: enabled,
                        config: null,
                    });
                    break;
                }
                case "web3": {
                    if (providers.web3) {
                        enabled = true;
                    }
                    providersDetails.push({
                        id: provider.id,
                        name: provider.name,
                        enabled: enabled,
                        config: null,
                    });
                    break;
                }
                case "google": {
                    if (providers.google) {
                        enabled = true;
                    }

                    providersDetails.push({
                        id: provider.id,
                        name: provider.name,
                        enabled: enabled,
                        config: {
                            GNZ_AUTH_GOOGLE_ID: providers.google?.clientId || "",
                            GNZ_AUTH_GOOGLE_SECRET: providers.google?.clientSecret || "",
                        },
                    });
                    break;
                }
            }
        }

        // If providers details are updated, call the setAuthProviders method
        if (providersDetails.length > 0) {
            const setAuthProvidersRequest: SetAuthProvidersRequest = {
                authProviders: providersDetails,
            };
            await setAuthProviders(projectEnvId, setAuthProvidersRequest);

            debugLogger.debug(
                `Authentication providers: ${JSON.stringify(providersDetails)} set successfully.`,
            );
        }
    }

    log.info(colors.green(`Authentication enabled successfully.`));
    return;
}

function haveAuthProvidersChanged(
    remoteAuthProviders: AuthProviderDetails[],
    authProviders: AuthenticationProviders,
): boolean {
    for (const provider of remoteAuthProviders) {
        switch (provider.name) {
            case "email":
                if (!!authProviders.email !== provider.enabled) {
                    return true;
                }
                break;
            case "web3":
                if (!!authProviders.web3 !== provider.enabled) {
                    return true;
                }
                break;
            case "google":
                if (!!authProviders.google !== provider.enabled) {
                    return true;
                }
                break;
        }
    }

    return false;
}

export async function setAuthenticationEmailTemplates(
    configuration: YamlProjectConfiguration,
    redirectUrlRaw: string,
    type: AuthenticationEmailTemplateType,
    stage: string,
    projectEnvId: string,
) {
    const redirectUrl = await evaluateResource(configuration, redirectUrlRaw, stage, undefined);

    await setEmailTemplates(projectEnvId, {
        templates: [
            {
                type: type,
                template: {
                    redirectUrl: redirectUrl,
                },
            },
        ],
    });

    type === AuthenticationEmailTemplateType.verification
        ? log.info(colors.green(`Email verification field set successfully.`))
        : log.info(colors.green(`Password reset field set successfully.`));
}

export async function evaluateResource(
    configuration: YamlProjectConfiguration,
    resource: string | undefined,
    stage: string,
    envFile: string | undefined,
    options?: {
        isLocal?: boolean;
        port?: number;
    },
): Promise<string> {
    if (!resource) {
        return "";
    }

    const resourceRaw = await parseConfigurationVariable(resource);

    if ("path" in resourceRaw && "field" in resourceRaw) {
        const resourceValue = await resolveConfigurationVariable(
            configuration,
            stage,
            resourceRaw.path,
            resourceRaw.field,
            options,
        );

        // If `resource` contains other clear text, keep it and replace just ${{<variable>}}
        const resourceString = resource.replace(/\${{[\w\s/.-]+}}/, resourceValue);

        return resourceString;
    }

    if ("key" in resourceRaw) {
        if (!envFile) {
            throw new UserError(
                `Environment variable file ${envFile} is missing. Please provide the correct path with genezio deploy --env <envFile>.`,
            );
        }
        const resourceValue = (await readEnvironmentVariablesFile(envFile)).find(
            (envVar) => envVar.name === resourceRaw.key,
        )?.value;

        if (!resourceValue) {
            throw new UserError(
                `Environment variable ${resourceRaw.key} is missing from the ${envFile} file.`,
            );
        }

        // If `resource` contains other clear text, keep it and replace just ${{<variable>}}
        const resourceString = resource.replace(/\${{[\w\s/.-]+}}/, resourceValue);
        return resourceString;
    }

    return resourceRaw.value;
}

export async function uploadEnvVarsFromFile(
    envPath: string | undefined,
    projectId: string,
    projectEnvId: string,
    cwd: string,
    stage: string,
    configuration: YamlProjectConfiguration,
) {
    if (envPath) {
        const envFile = path.join(process.cwd(), envPath);
        debugLogger.debug(`Loading environment variables from ${envFile}.`);

        if (!(await fileExists(envFile))) {
            // There is no need to exit the process here, as the project has been deployed
            log.error(`File ${envFile} does not exists. Please provide the correct path.`);
            await GenezioTelemetry.sendEvent({
                eventType: TelemetryEventTypes.GENEZIO_DEPLOY_ERROR,
                errorTrace: `File ${envFile} does not exists`,
            });
        } else {
            // Read environment variables from .env file
            const envVars = await readEnvironmentVariablesFile(envFile);

            // Upload environment variables to the project
            await setEnvironmentVariables(projectId, projectEnvId, envVars)
                .then(async () => {
                    const envVarKeys = envVars.map((envVar) => envVar.name);
                    log.info(
                        `The following environment variables ${envVarKeys.join(", ")} were uploaded to the project successfully.`,
                    );
                    await GenezioTelemetry.sendEvent({
                        eventType: TelemetryEventTypes.GENEZIO_DEPLOY_LOAD_ENV_VARS,
                    });
                })
                .catch(async (error: AxiosError) => {
                    log.error(`Loading environment variables failed with: ${error.message}`);
                    log.error(
                        `Try to set the environment variables using the dashboard ${colors.cyan(
                            DASHBOARD_URL,
                        )}`,
                    );
                    await GenezioTelemetry.sendEvent({
                        eventType: TelemetryEventTypes.GENEZIO_DEPLOY_ERROR,
                        errorTrace: error.toString(),
                    });
                });
        }
    }

    // This is best effort, we should encourage the user to use `--env <envFile>` to set the correct env file path.
    // Search for possible .env files in the project directory and use the first
    const envFile = envPath ? path.join(process.cwd(), envPath) : await findAnEnvFile(cwd);

    const environment = configuration.backend?.environment;
    if (environment) {
        const unsetEnvVarKeys = await getUnsetEnvironmentVariables(
            Object.keys(environment),
            projectId,
            projectEnvId,
        );

        const environmentVariablesToBePushed: EnvironmentVariable[] = (
            await Promise.all(
                unsetEnvVarKeys.map(async (envVarKey) => {
                    const variable = await parseConfigurationVariable(environment[envVarKey]);
                    const resolvedVariable = await resolveEnvironmentVariable(
                        configuration,
                        variable,
                        envVarKey,
                        envFile,
                        stage,
                    );
                    if (!resolvedVariable) {
                        return undefined;
                    }
                    return resolvedVariable;
                }),
            )
        ).filter((item): item is EnvironmentVariable => item !== undefined);

        if (environmentVariablesToBePushed.length > 0) {
            debugLogger.debug(
                `Uploading environment variables ${JSON.stringify(environmentVariablesToBePushed)} to project ${projectId}`,
            );
            await setEnvironmentVariables(projectId, projectEnvId, environmentVariablesToBePushed);
            debugLogger.debug(
                `Environment variables uploaded to project ${projectId} successfully.`,
            );
        }

        return;
    }

    if (!envFile) {
        return;
    }

    const envVars = await readEnvironmentVariablesFile(envFile);
    const missingEnvVars = await getUnsetEnvironmentVariables(
        envVars.map((envVar) => envVar.name),
        projectId,
        projectEnvId,
    );

    if (!isCI() && missingEnvVars.length > 0 && (await detectEnvironmentVariablesFile(envFile))) {
        debugLogger.debug(`Attempting to upload ${missingEnvVars.join(", ")} from ${envFile}.`);

        // Interactively prompt the user to confirm setting environment variables
        const confirmSettingEnvVars =
            await promptToConfirmSettingEnvironmentVariables(missingEnvVars);

        if (!confirmSettingEnvVars) {
            log.info(
                `Skipping environment variables upload. You can set them later by navigation to the dashboard ${DASHBOARD_URL}`,
            );
        } else {
            const environmentVariablesToBePushed = envVars.filter((envVar: { name: string }) =>
                missingEnvVars.includes(envVar.name),
            );

            debugLogger.debug(
                `Uploading environment variables ${JSON.stringify(environmentVariablesToBePushed)} from ${envFile} to project ${projectId}`,
            );
            await setEnvironmentVariables(
                projectId,
                projectEnvId,
                environmentVariablesToBePushed,
            ).then(async () => {
                const envVarKeys = envVars.map((envVar) => envVar.name);
                log.info(
                    `The following environment variables ${envVarKeys.join(", ")} were uploaded to the project successfully.`,
                );
                await GenezioTelemetry.sendEvent({
                    eventType: TelemetryEventTypes.GENEZIO_DEPLOY_LOAD_ENV_VARS,
                });
            });
            debugLogger.debug(
                `Environment variables uploaded to project ${projectId} successfully.`,
            );
        }
    } else if (missingEnvVars.length > 0) {
        log.warn(
            `Environment variables ${missingEnvVars.join(", ")} are not set remotely. Please set them using the dashboard ${colors.cyan(
                DASHBOARD_URL,
            )}`,
        );
    }
}

// Upload the project code to S3 for in-browser editing
export async function uploadUserCode(name: string, region: string, stage: string): Promise<void> {
    const tmpFolderProject = await createTemporaryFolder();
    debugLogger.debug(`Creating archive of the project in ${tmpFolderProject}`);
    const promiseZip = zipDirectory(
        process.cwd(),
        path.join(tmpFolderProject, "projectCode.zip"),
        false,
        [
            "**/node_modules/*",
            "./node_modules/*",
            "node_modules/*",
            "**/node_modules",
            "./node_modules",
            "node_modules",
            "node_modules/**",
            "**/node_modules/**",
        ],
    );

    await promiseZip;
    const presignedUrlForProjectCode = await getPresignedURLForProjectCodePush(region, name, stage);
    return uploadContentToS3(
        presignedUrlForProjectCode,
        path.join(tmpFolderProject, "projectCode.zip"),
    );
}<|MERGE_RESOLUTION|>--- conflicted
+++ resolved
@@ -28,18 +28,13 @@
 import getProjectInfoByName from "../../requests/getProjectInfoByName.js";
 import { createEmptyProject } from "../../requests/project.js";
 import { debugLogger } from "../../utils/logging.js";
-<<<<<<< HEAD
-import { parseRawVariable, resolveConfigurationVariable } from "../../utils/scripts.js";
 import {
     createTemporaryFolder,
     fileExists,
     readEnvironmentVariablesFile,
     zipDirectory,
 } from "../../utils/file.js";
-=======
 import { resolveConfigurationVariable } from "../../utils/scripts.js";
-import { fileExists, readEnvironmentVariablesFile } from "../../utils/file.js";
->>>>>>> e266232d
 import { GenezioTelemetry, TelemetryEventTypes } from "../../telemetry/telemetry.js";
 import { setEnvironmentVariables } from "../../requests/setEnvironmentVariables.js";
 import { log } from "../../utils/logging.js";
