--- conflicted
+++ resolved
@@ -30,7 +30,6 @@
     promptToConfirmSettingEnvironmentVariables,
     resolveEnvironmentVariable,
 } from "../../utils/environmentVariables.js";
-<<<<<<< HEAD
 import inquirer from "inquirer";
 import { existsSync, readFileSync } from "fs";
 import { checkProjectName } from "../create/create.js";
@@ -41,10 +40,8 @@
     animals,
 } from "unique-names-generator";
 import { regions } from "../../utils/configs.js";
-=======
 import { EnvironmentVariable } from "../../models/environmentVariables.js";
 import { isCI } from "../../utils/process.js";
->>>>>>> e6f826a5
 
 export async function getOrCreateEmptyProject(
     projectName: string,
