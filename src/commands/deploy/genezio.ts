--- conflicted
+++ resolved
@@ -675,68 +675,34 @@
         return;
     }
 
-<<<<<<< HEAD
-    try {
-        await doAdaptiveLogAction(`Building frontend ${index + 1}`, async () => {
-            const environment = frontend.environment;
-            const newEnvObject: Record<string, string> = {};
-            if (environment) {
-                for (const [key, rawValue] of Object.entries(environment)) {
-                    const variable = await parseRawVariable(rawValue);
-                    if (!variable) {
-                        debugLogger.debug(
-                            `The key ${key} with value ${rawValue} does not contain a variable with the format $\{{<variable>}}. The raw value is being set.`,
-                        );
-                        newEnvObject[key] = rawValue;
-                    } else {
-                        const resolvedValue = await resolveConfigurationVariable(
-                            configuration,
-                            options.stage,
-                            variable?.path,
-                            variable?.field,
-                        );
-                        debugLogger.debug(
-                            `The key ${key} with value ${rawValue} contains a variable with the format $\{{<variable>}}. The evaluated value ${resolvedValue} is being set.`,
-                        );
-                        newEnvObject[key] = resolvedValue;
-                    }
+    await doAdaptiveLogAction(`Building frontend ${index + 1}`, async () => {
+        const environment = frontend.environment;
+        const newEnvObject: Record<string, string> = {};
+        if (environment) {
+            for (const [key, rawValue] of Object.entries(environment)) {
+                const variable = await parseRawVariable(rawValue);
+                if (!variable) {
+                    debugLogger.debug(
+                        `The key ${key} with value ${rawValue} does not contain a variable with the format $\{{<variable>}}. The raw value is being set.`,
+                    );
+                    newEnvObject[key] = rawValue;
+                } else {
+                    const resolvedValue = await resolveConfigurationVariable(
+                        configuration,
+                        options.stage,
+                        variable?.path,
+                        variable?.field,
+                    );
+                    debugLogger.debug(
+                        `The key ${key} with value ${rawValue} contains a variable with the format $\{{<variable>}}. The evaluated value ${resolvedValue} is being set.`,
+                    );
+                    newEnvObject[key] = resolvedValue;
                 }
             }
-
-            await runScript(frontend.scripts?.build, frontend.path, newEnvObject);
-        });
-    } catch (error) {
-        if (error instanceof Error) log.error(new Error(error.message));
-        log.info(`Skipping frontend ${index + 1} deployment because the build script failed.`);
-        return;
-    }
-=======
-    await doAdaptiveLogAction(`Building frontend ${index + 1}`, async () => {
-        // Get project environment details for a specific project/stage
-        const projectEnvDetails = await getProjectEnvFromProjectByName(name, stage).catch(
-            () => undefined,
-        );
-
-        let functions: Array<{ name: string; url: string }> | undefined;
-        if (projectEnvDetails) {
-            // Transform function name from kebab-case (function-hello-world) to camelCase (functionHelloWorldApiUrl)
-            functions = projectEnvDetails.functions?.map((f) => ({
-                name: kebabToCamelCase(f.name) + "ApiUrl",
-                url: f.cloudUrl,
-            }));
-        } else {
-            debugLogger.debug(
-                `No project environment details found. {projectName: ${name}, stage: ${stage}}`,
-            );
         }
 
-        const expandedScripts = await expandFunctionURLVariablesFromScripts(
-            frontend.scripts?.build,
-            functions,
-        );
-        await runScript(expandedScripts, frontend.path);
+        await runScript(frontend.scripts?.build, frontend.path, newEnvObject);
     });
->>>>>>> 53a7cfed
 
     // check if subdomain contains only numbers, letters and hyphens
     if (frontend.subdomain && !frontend.subdomain.match(/^[a-z0-9-]+$/)) {
