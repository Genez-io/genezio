import { AxiosError } from "axios";
import git from "isomorphic-git";
import { log } from "../../utils/logging.js";
import path from "path";
import { exit } from "process";
import {
    DASHBOARD_URL,
    RECOMMENTDED_GENEZIO_TYPES_VERSION_RANGE,
    REQUIRED_GENEZIO_TYPES_VERSION_RANGE,
} from "../../constants.js";
import { GENEZIO_NO_CLASSES_FOUND, UserError } from "../../errors.js";
import {
    mapYamlClassToSdkClassConfiguration,
    sdkGeneratorApiHandler,
} from "../../generateSdk/generateSdkApi.js";
import { FunctionConfiguration, ProjectConfiguration } from "../../models/projectConfiguration.js";
import { SdkHandlerResponse } from "../../models/sdkGeneratorResponse.js";
import { getNoMethodClasses } from "../../utils/getNoMethodClasses.js";
import {
    fileExists,
    createTemporaryFolder,
    zipDirectory,
    isDirectoryEmpty,
    directoryContainsIndexHtmlFiles,
    directoryContainsHtmlFiles,
    deleteFolder,
    getBundleFolderSizeLimit,
    zipFile,
} from "../../utils/file.js";
import { printAdaptiveLog, debugLogger, doAdaptiveLogAction } from "../../utils/logging.js";
import { GenezioCommand, reportSuccess, reportSuccessFunctions } from "../../utils/reporter.js";
import { generateRandomSubdomain } from "../../utils/yaml.js";
import cliProgress from "cli-progress";
import { YAMLBackend, YamlProjectConfiguration } from "../../projectConfiguration/yaml/v2.js";
import { GenezioCloudAdapter } from "../../cloudAdapter/genezio/genezioAdapter.js";
import {
    CloudAdapter,
    GenezioCloudInput,
    GenezioCloudInputType,
    GenezioCloudOutput,
} from "../../cloudAdapter/cloudAdapter.js";
import { CloudProviderIdentifier } from "../../models/cloudProviderIdentifier.js";
import { GenezioDeployOptions } from "../../models/commandOptions.js";
import { GenezioTelemetry, TelemetryEventTypes } from "../../telemetry/telemetry.js";
import colors from "colors";
import { Status } from "../../requests/models.js";
import { bundle } from "../../bundlers/utils.js";
import {
    checkExperimentalDecorators,
    isDependencyVersionCompatible,
} from "../../utils/jsProjectChecker.js";
import { YamlConfigurationIOController } from "../../projectConfiguration/yaml/v2.js";
import {
    AuthenticationEmailTemplateType,
    FunctionType,
    Language,
} from "../../projectConfiguration/yaml/models.js";
import { runScript } from "../../utils/scripts.js";
import { scanClassesForDecorators } from "../../utils/configuration.js";
import configIOController, { YamlFrontend } from "../../projectConfiguration/yaml/v2.js";
import { ClusterCloudAdapter } from "../../cloudAdapter/cluster/clusterAdapter.js";
import { writeSdk } from "../../generateSdk/sdkWriter/sdkWriter.js";
import { reportSuccessForSdk } from "../../generateSdk/sdkSuccessReport.js";
import { isLoggedIn } from "../../utils/accounts.js";
import { loginCommand } from "../login.js";
import { AwsFunctionHandlerProvider } from "../../functionHandlerProvider/providers/AwsFunctionHandlerProvider.js";
import fsExtra from "fs-extra/esm";
import { getLinkedFrontendsForProject } from "../../utils/linkDatabase.js";
import { getCloudProvider } from "../../requests/getCloudProvider.js";
import fs, { mkdirSync } from "fs";
import {
    getOrCreateDatabase,
    getOrCreateEmptyProject,
    uploadEnvVarsFromFile,
    enableAuthentication,
<<<<<<< HEAD
    uploadUserCode,
=======
    setAuthenticationEmailTemplates,
    evaluateResource,
>>>>>>> e266232d
} from "./utils.js";
import {
    disableEmailIntegration,
    enableEmailIntegration,
    getProjectIntegrations,
} from "../../requests/integration.js";
import { findAnEnvFile } from "../../utils/environmentVariables.js";
import { getProjectEnvFromProjectByName } from "../../requests/getProjectInfoByName.js";

export async function genezioDeploy(options: GenezioDeployOptions) {
    const configIOController = new YamlConfigurationIOController(options.config, {
        stage: options.stage,
    });
    const configuration = await configIOController.read();
    if (!configuration.backend && !configuration.frontend) {
        throw new UserError(
            "Nothing to deploy. Please add a backend or frontend configuration to your genezio.yaml.",
        );
    }
    const backendCwd = configuration.backend?.path || process.cwd();

    // We need to check if the user is using an older version of @genezio/types
    // because we migrated the decorators implemented in the @genezio/types package to the stage 3 implementation.
    // Otherwise, the user will get an error at runtime. This check can be removed in the future once no one is using version
    // 0.1.* of @genezio/types.
    if (
        configuration.backend?.language.name === Language.ts ||
        configuration.backend?.language.name === Language.js
    ) {
        const packageJsonPath = path.join(backendCwd, "package.json");
        if (
            isDependencyVersionCompatible(
                packageJsonPath,
                "@genezio/types",
                REQUIRED_GENEZIO_TYPES_VERSION_RANGE,
            ) === false
        ) {
            throw new UserError(
                `You are currently using an older version of @genezio/types, which is not compatible with this version of the genezio CLI. To solve this, please update the @genezio/types package on your backend component using the following command: npm install @genezio/types@${RECOMMENTDED_GENEZIO_TYPES_VERSION_RANGE}`,
            );
        }

        checkExperimentalDecorators(backendCwd);
    }

    // check if user is logged in
    if (!(await isLoggedIn())) {
        debugLogger.debug("No auth token found. Starting automatic authentication...");
        await loginCommand("", false);
    }

    const projectName = configuration.name;

    if (configuration.services) {
        const projectDetails = await getOrCreateEmptyProject(
            projectName,
            configuration.region,
            options.stage || "prod",
        );

        if (!projectDetails) {
            throw new UserError("Could not create project.");
        }

        if (configuration.services?.databases) {
            const databases = configuration.services.databases;

            for (const database of databases) {
                await getOrCreateDatabase(
                    {
                        name: database.name,
                        region: database.region,
                        type: database.type,
                    },
                    options.stage || "prod",
                    projectDetails.projectId,
                    projectDetails.projectEnvId,
                );
            }
        }

        if (configuration.services?.email !== undefined) {
            const isEnabled = (
                await getProjectIntegrations(projectDetails.projectId, projectDetails.projectEnvId)
            ).integrations.find((integration) => integration === "EMAIL-SERVICE");

            if (configuration.services?.email && !isEnabled) {
                await enableEmailIntegration(projectDetails.projectId, projectDetails.projectEnvId);
                log.info("Email integration enabled successfully.");
            } else if (configuration.services?.email === false && isEnabled) {
                await disableEmailIntegration(
                    projectDetails.projectId,
                    projectDetails.projectEnvId,
                );
                log.info("Email integration disabled successfully.");
            }
        }

        if (configuration.services?.authentication) {
            const envFile = options.env || (await findAnEnvFile(process.cwd()));
            await enableAuthentication(
                configuration,
                projectDetails.projectId,
                projectDetails.projectEnvId,
                options.stage || "prod",
                envFile,
            );
        }
    }

    let deployClassesResult;
    backend: if (configuration.backend && !options.frontend) {
        if (configuration.backend.classes?.length === 0) {
            log.error(
                "No classes were found in your genezio.yaml. Add some to be able to deploy your backend.",
            );
            break backend;
        }

        await doAdaptiveLogAction("Running backend deploy scripts", async () => {
            await runScript(configuration.backend?.scripts?.deploy, backendCwd);
        }).catch(async (error) => {
            await GenezioTelemetry.sendEvent({
                eventType: TelemetryEventTypes.GENEZIO_PRE_BACKEND_DEPLOY_SCRIPT_ERROR,
                commandOptions: JSON.stringify(options),
            });
            throw error;
        });

        await GenezioTelemetry.sendEvent({
            eventType: TelemetryEventTypes.GENEZIO_BACKEND_DEPLOY_START,
            commandOptions: JSON.stringify(options),
        });
        deployClassesResult = await deployClasses(configuration, options).catch(
            async (error: AxiosError<Status>) => {
                await GenezioTelemetry.sendEvent({
                    eventType: TelemetryEventTypes.GENEZIO_BACKEND_DEPLOY_ERROR,
                    errorTrace: error.toString(),
                    commandOptions: JSON.stringify(options),
                });
                throw error;
            },
        );
        await GenezioTelemetry.sendEvent({
            eventType: TelemetryEventTypes.GENEZIO_BACKEND_DEPLOY_END,
            commandOptions: JSON.stringify(options),
        });
    }

    const frontendUrls = [];
    if (configuration.frontend && !options.backend) {
        const frontends = configuration.frontend;

        for (const [index, frontend] of frontends.entries()) {
            try {
                await doAdaptiveLogAction(
                    `Running frontend ${index + 1} deploy script`,
                    async () => {
                        return await runScript(
                            frontend.scripts?.deploy,
                            frontend.path || process.cwd(),
                        );
                    },
                );
            } catch (error) {
                await GenezioTelemetry.sendEvent({
                    eventType: TelemetryEventTypes.GENEZIO_PRE_FRONTEND_DEPLOY_SCRIPT_ERROR,
                    commandOptions: JSON.stringify(options),
                });
                throw error;
            }

            await GenezioTelemetry.sendEvent({
                eventType: TelemetryEventTypes.GENEZIO_FRONTEND_DEPLOY_START,
                commandOptions: JSON.stringify(options),
            });

            log.info("Deploying your frontend to the genezio infrastructure...");
            const frontendUrl = await deployFrontend(
                configuration.name,
                configuration.region,
                frontend,
                index,
                options,
                configuration,
            ).catch(async (error) => {
                if (error instanceof Error) {
                    if (error.message == "No frontend entry in genezio configuration file.") {
                        log.error(error.message);
                        exit(0);
                    }
                    await GenezioTelemetry.sendEvent({
                        eventType: TelemetryEventTypes.GENEZIO_FRONTEND_DEPLOY_ERROR,
                        errorTrace: error.toString(),
                        commandOptions: JSON.stringify(options),
                    });
                    throw error;
                }
            });
            if (frontendUrl) frontendUrls.push(frontendUrl);

            await GenezioTelemetry.sendEvent({
                eventType: TelemetryEventTypes.GENEZIO_FRONTEND_DEPLOY_END,
                commandOptions: JSON.stringify(options),
            });
        }
    }

<<<<<<< HEAD
    await uploadUserCode(configuration.name, configuration.region, options.stage);
=======
    const settings = configuration.services?.authentication?.settings;
    if (settings) {
        const stage = options.stage || "prod";
        const projectEnv = await getProjectEnvFromProjectByName(projectName, stage);
        if (!projectEnv) {
            throw new UserError(
                `Stage ${stage} not found in project ${projectName}. Please run 'genezio deploy --stage ${stage}' to deploy your project to a new stage.`,
            );
        }

        if (settings?.resetPassword) {
            await setAuthenticationEmailTemplates(
                configuration,
                settings.resetPassword.redirectUrl,
                AuthenticationEmailTemplateType.passwordReset,
                stage,
                projectEnv?.id,
            );
        }

        if (settings.emailVerification) {
            await setAuthenticationEmailTemplates(
                configuration,
                settings.emailVerification.redirectUrl,
                AuthenticationEmailTemplateType.verification,
                stage,
                projectEnv?.id,
            );
        }
    }

    // create archive of the project
    const tmpFolderProject = await createTemporaryFolder();
    debugLogger.debug(`Creating archive of the project in ${tmpFolderProject}`);
    await zipDirectory(process.cwd(), path.join(tmpFolderProject, "projectCode.zip"), [
        "**/node_modules/*",
        "./node_modules/*",
        "node_modules/*",
        "**/node_modules",
        "./node_modules",
        "node_modules",
        "node_modules/**",
        "**/node_modules/**",
        // ignore all .git files
        "**/.git/*",
        "./.git/*",
        ".git/*",
        "**/.git",
        "./.git",
        ".git",
        ".git/**",
        "**/.git/**",
        // ignore all .next files
        "**/.next/*",
        "./.next/*",
        ".next/*",
        "**/.next",
        "./.next",
        ".next",
        ".next/**",
        "**/.next/**",
        // ignore all .open-next files
        "**/.open-next/*",
        "./.open-next/*",
        ".open-next/*",
        "**/.open-next",
        "./.open-next",
        ".open-next",
        ".open-next/**",
        "**/.open-next/**",
        // ignore all .vercel files
        "**/.vercel/*",
        "./.vercel/*",
        ".vercel/*",
        "**/.vercel",
        "./.vercel",
        ".vercel",
        ".vercel/**",
        "**/.vercel/**",
        // ignore all .turbo files
        "**/.turbo/*",
        "./.turbo/*",
        ".turbo/*",
        "**/.turbo",
        "./.turbo",
        ".turbo",
        ".turbo/**",
        "**/.turbo/**",
        // ignore all .sst files
        "**/.sst/*",
        "./.sst/*",
        ".sst/*",
        "**/.sst",
        "./.sst",
        ".sst",
        ".sst/**",
        "**/.sst/**",
    ]);

    const presignedUrlForProjectCode = await getPresignedURLForProjectCodePush(
        configuration.region,
        configuration.name,
        options.stage,
    );
    await uploadContentToS3(
        presignedUrlForProjectCode,
        path.join(tmpFolderProject, "projectCode.zip"),
    );
>>>>>>> e266232d

    if (deployClassesResult) {
        log.info(
            colors.cyan(
                `App Dashboard URL: ${DASHBOARD_URL}/project/${deployClassesResult.projectId}/${deployClassesResult.projectEnvId}`,
            ),
        );
    }
    for (const frontendUrl of frontendUrls) {
        log.info(colors.cyan(`Frontend URL: ${frontendUrl}`));
    }
}

export async function deployClasses(
    configuration: YamlProjectConfiguration,
    options: GenezioDeployOptions,
) {
    const backend: YAMLBackend = configuration.backend!;
    backend.classes = await scanClassesForDecorators(backend);
    backend.functions = backend.functions ?? [];

    if (backend.classes.length === 0 && backend.functions?.length === 0) {
        throw new UserError(GENEZIO_NO_CLASSES_FOUND(backend.language.name));
    }

    const stack = [];
    if (backend.classes.length > 0) {
        // append typesafe to the stack if there are classes
        stack.push("typesafe");
    }

    const sdkLanguages: Language[] = [];
    // Add configuration frontends that contain the SDK field
    sdkLanguages.push(
        ...((configuration.frontend || [])
            .map((f) => f.sdk?.language)
            .filter((f) => f !== undefined) as Language[]),
    );
    // Add linked frontends
    sdkLanguages.push(
        ...(await getLinkedFrontendsForProject(configuration.name)).map((f) => f.language),
    );

    const sdkResponse: SdkHandlerResponse = await sdkGeneratorApiHandler(
        sdkLanguages,
        mapYamlClassToSdkClassConfiguration(backend.classes, backend.language.name, backend.path),
        backend.path,
        /* packageName= */ `@genezio-sdk/${configuration.name}`,
    ).catch((error) => {
        // TODO: this is not very generic error handling. The SDK should throw Genezio errors, not babel.
        if (error.code === "BABEL_PARSER_SYNTAX_ERROR") {
            log.error("Syntax error:");
            log.error(`Reason Code: ${error.reasonCode}`);
            log.error(`File: ${error.path}:${error.loc.line}:${error.loc.column}`);
        }

        throw error;
    });
    const cloudProvider =
        // TODO: Remove this as soon as Genezio Cloud supports Go
        backend.language.name === Language.go
            ? CloudProviderIdentifier.GENEZIO_AWS
            : await getCloudProvider(configuration.name);
    const projectConfiguration = new ProjectConfiguration(
        configuration,
        cloudProvider,
        sdkResponse,
    );

    const classesWithNoMethods = getNoMethodClasses(projectConfiguration.classes);
    if (classesWithNoMethods.length) {
        const errorClasses = classesWithNoMethods.join(", ");
        throw new UserError(
            `Unable to deploy classes [${errorClasses}] as they do not have any methods.`,
        );
    }

    new cliProgress.MultiBar(
        {
            clearOnComplete: false,
            hideCursor: true,
            format: "Uploading {filename}: {bar} | {value}% | {eta_formatted}",
        },
        cliProgress.Presets.shades_grey,
    );

    printAdaptiveLog("Bundling your code\n", "start");
    const bundlerResult: Promise<GenezioCloudInput>[] = projectConfiguration.classes.map(
        async (element) => {
            const ast = sdkResponse.classesInfo.find(
                (classInfo) => classInfo.classConfiguration.path === element.path,
            )!.program;
            const output = await bundle(
                projectConfiguration,
                ast,
                element,
                options.installDeps,
                options.disableOptimization,
            );

            // eslint-disable-next-line @typescript-eslint/no-non-null-assertion
            // check if the unzipped folder is smaller than 250MB
            const unzippedBundleSize: number = await getBundleFolderSizeLimit(output.path);
            debugLogger.debug(
                `The unzippedBundleSize for class ${element.path} is ${unzippedBundleSize}.`,
            );

            // .jar files cannot be parsed by AWS Lambda, skip this step for AWS Lambda
            if (element.language === "kt") {
                debugLogger.debug("Skipping ZIP due to .jar file");
                debugLogger.debug(path.join(output.path, "app-standalone.jar"));
                return {
                    type: GenezioCloudInputType.CLASS,
                    name: element.name,
                    archivePath: path.join(output.path, "app-standalone.jar"),
                    filePath: element.path,
                    methods: element.methods,
                    unzippedBundleSize,
                    entryFile: output.extra.entryFile ?? "app-standalone.jar",
                };
            }

            const archivePathTempFolder = await createTemporaryFolder();
            const archivePath = path.join(archivePathTempFolder, `genezioDeploy.zip`);

            debugLogger.debug(`Zip the directory ${output.path}.`);
            if (element.language === "go") {
                await zipFile(path.join(output.path, "bootstrap"), archivePath);
            } else {
                await zipDirectory(output.path, archivePath, true, [".git", ".github"]);
            }

            await deleteFolder(output.path);

            return {
                type: GenezioCloudInputType.CLASS,
                name: element.name,
                archivePath: archivePath,
                filePath: element.path,
                methods: element.methods,
                dependenciesInfo: output.extra.dependenciesInfo,
                allNonJsFilesPaths: output.extra.allNonJsFilesPaths,
                unzippedBundleSize: unzippedBundleSize,
                entryFile: output.extra.entryFile ?? "",
            };
        },
    );

    const functionsResultArray: Promise<GenezioCloudInput>[] = projectConfiguration.functions.map(
        (f) => functionToCloudInput(f, backend.path),
    );

    const cloudAdapterDeployInput = await Promise.all([
        ...bundlerResult,
        ...functionsResultArray,
    ]).catch((error) => {
        printAdaptiveLog("Bundling your code\n", "error");
        throw error;
    });

    printAdaptiveLog("Bundling your code\n", "end");

    projectConfiguration.astSummary.classes = projectConfiguration.astSummary.classes.map((c) => {
        // remove cwd from path and the extension
        return {
            ...c,
            path: path.relative(process.cwd(), c.path).replace(/\.[^/.]+$/, ""),
        };
    });

    projectConfiguration.classes = projectConfiguration.classes.map((c) => {
        // remove cwd from path and the extension
        return {
            ...c,
            path: path.relative(process.cwd(), c.path).replace(/\.[^/.]+$/, ""),
        };
    });

    const projectGitRepositoryUrl = (await git.listRemotes({ fs, dir: process.cwd() })).find(
        (r) => r.remote === "origin",
    )?.url;

    // TODO: Enable cloud adapter setting for every class
    const cloudAdapter = getCloudAdapter(cloudProvider);
    const result = await cloudAdapter.deploy(
        cloudAdapterDeployInput,
        projectConfiguration,
        {
            stage: options.stage,
        },
        stack,
        /* sourceRepository= */ projectGitRepositoryUrl,
    );

    if (
        sdkResponse.generatorResponses.length > 0 &&
        sdkResponse.generatorResponses[0].files.length <= 0
    ) {
        log.info(colors.cyan("Your backend code was successfully deployed!"));
        return;
    } else {
        log.info(
            colors.cyan(
                `Your backend code was ${result.classes.length > 0 ? "deployed and the SDK was successfully generated" : "successfully deployed"}`,
            ),
        );
    }
    if (result.classes.length > 0) {
        await handleSdk(configuration, result, sdkResponse, options);
        reportSuccess(result.classes);
    }

    if (result.functions.length > 0) {
        reportSuccessFunctions(result.functions);
    }

    const projectId = result.projectId;
    const projectEnvId = result.projectEnvId;
    if (projectId) {
        // Deploy environment variables if --env is true
        const cwd = projectConfiguration.workspace?.backend
            ? path.resolve(projectConfiguration.workspace.backend)
            : process.cwd();
        await uploadEnvVarsFromFile(
            options.env,
            projectId,
            projectEnvId,
            cwd,
            options.stage || "prod",
            configuration,
        );

        return {
            projectId: projectId,
            projectEnvId: projectEnvId,
        };
    }
}

export async function functionToCloudInput(
    functionElement: FunctionConfiguration,
    backendPath: string,
    outputDir?: string,
): Promise<GenezioCloudInput> {
    if (functionElement.language !== "js" && functionElement.language !== "ts") {
        throw new UserError(
            `The language ${functionElement.language} is not supported for functions. Only JavaScript and TypeScript are supported.`,
        );
    }
    const handlerProvider = getFunctionHandlerProvider(functionElement.type);

    if (outputDir && !fs.existsSync(outputDir)) {
        debugLogger.debug(`Creating output directory ${outputDir}`);
        mkdirSync(outputDir, { recursive: true });
    }
    const tmpFolderPath = await createTemporaryFolder();
    const archivePath = path.join(
        outputDir || (await createTemporaryFolder()),
        `genezioDeploy.zip`,
    );

    // copy everything to the temporary folder
    await fsExtra.copy(path.join(backendPath, functionElement.path), tmpFolderPath);
    if (fsExtra.pathExistsSync(path.join(tmpFolderPath, "node_modules", ".pnpm"))) {
        await fsExtra.remove(path.join(tmpFolderPath, "node_modules", ".pnpm"));
        await fsExtra.copy(
            path.join(backendPath, functionElement.path, "node_modules", ".pnpm"),
            path.join(tmpFolderPath, "node_modules", ".pnpm"),
            {
                dereference: true,
            },
        );
    }

    const unzippedBundleSize = await getBundleFolderSizeLimit(tmpFolderPath);

    // add the handler to the temporary folder
    // check if there already is an index.mjs file in user's code
    let entryFileName = "index.mjs";
    while (fs.existsSync(path.join(tmpFolderPath, entryFileName))) {
        debugLogger.debug(
            `[FUNCTION ${functionElement.name}] File ${entryFileName} already exists in the temporary folder.`,
        );
        entryFileName = `index-${Math.random().toString(36).substring(7)}.mjs`;
    }

    await handlerProvider.write(tmpFolderPath, entryFileName, functionElement);

    debugLogger.debug(`Zip the directory ${tmpFolderPath}.`);

    // zip the temporary folder
    await zipDirectory(tmpFolderPath, archivePath, true, [".git", ".github"]);

    debugLogger.debug(`Zip created at path: ${archivePath}.`);

    await deleteFolder(tmpFolderPath);

    return {
        type: GenezioCloudInputType.FUNCTION as GenezioCloudInputType.FUNCTION,
        name: functionElement.name,
        archivePath: archivePath,
        unzippedBundleSize: unzippedBundleSize,
        entryFile: entryFileName,
    };
}

export async function deployFrontend(
    name: string,
    region: string,
    frontend: YamlFrontend,
    index: number,
    options: GenezioDeployOptions,
    configuration: YamlProjectConfiguration,
): Promise<string | undefined> {
    const stage: string = options.stage || "";

    if (frontend.publish === null || frontend.publish === undefined) {
        log.info(
            `Skipping frontend deployment for \`${frontend.path}\` because it has no publish folder in the YAML configuration. Check https://genezio.com/docs/project-structure/genezio-configuration-file for more details.`,
        );
        return;
    }

    await doAdaptiveLogAction(`Building frontend ${index + 1}`, async () => {
        const environment = frontend.environment;
        if (environment) {
            const newEnvObject: Record<string, string> = {};

            await Promise.all(
                Object.keys(environment).map(async (key) => {
                    const resolvedValue = await evaluateResource(
                        configuration,
                        environment[key],
                        stage,
                        /* envFile */ undefined,
                    );
                    newEnvObject[key] = resolvedValue;
                }),
            );
            await runScript(frontend.scripts?.build, frontend.path, newEnvObject);
        } else {
            await runScript(frontend.scripts?.build, frontend.path);
        }
    });

    // check if the frontend publish path exists
    if (!(await fileExists(path.join(frontend.path, frontend.publish)))) {
        throw new UserError(
            `The frontend path ${colors.cyan(
                `${frontend.publish}`,
            )} does not exist. Please make sure the path is correct.`,
        );
    }

    // check if subdomain contains only numbers, letters and hyphens
    if (frontend.subdomain && !frontend.subdomain.match(/^[a-z0-9-]+$/)) {
        throw new UserError(`The subdomain can only contain letters, numbers and hyphens.`);
    }

    // check if the publish folder exists
    const frontendPath = path.join(frontend.path, frontend.publish);
    if (!(await fileExists(frontendPath))) {
        throw new UserError(
            `The publish folder ${colors.cyan(
                `${frontendPath}`,
            )} does not exist. Please run the build command first or add a \`deploy\` script in the genezio.yaml file.`,
        );
    }

    // check if the publish folder is empty
    if (await isDirectoryEmpty(frontendPath)) {
        throw new UserError(
            `The publish folder ${colors.cyan(
                `${frontendPath}`,
            )} is empty. Please run the build command first or add a \`deploy\` script in the genezio.yaml file.`,
        );
    }

    // check if there are any .html files in the publish folder
    if (!(await directoryContainsHtmlFiles(frontendPath))) {
        log.info("WARNING: No .html files found in the publish folder");
    } else if (!(await directoryContainsIndexHtmlFiles(frontendPath))) {
        // check if there is no index.html file in the publish folder
        log.info("WARNING: No index.html file found in the publish folder");
    }

    if (!options.subdomain && !frontend.subdomain) {
        log.info(
            "No subdomain specified in the genezio.yaml configuration file or as an option flag. We will provide a random one for you.",
        );

        // write the configuration in yaml file
        const yamlConfigIOController = new YamlConfigurationIOController(options.config);
        const yamlConfig = await yamlConfigIOController.read(/* fillDefaults= */ false);

        if (yamlConfig.frontend) {
            const subdomain = generateRandomSubdomain();

            if (Array.isArray(yamlConfig.frontend)) {
                yamlConfig.frontend[index].subdomain = subdomain;
            } else {
                yamlConfig.frontend.subdomain = subdomain;
            }

            frontend.subdomain = subdomain;
        } else {
            throw new UserError("No frontend entry in genezio configuration file.");
        }

        await configIOController.write(yamlConfig);
    }

    frontend.subdomain = options.subdomain || frontend.subdomain;

    const cloudAdapter = getCloudAdapter(CloudProviderIdentifier.GENEZIO_CLOUD);
    const url = await cloudAdapter.deployFrontend(name, region, frontend, stage);
    return url;
}

async function handleSdk(
    configuration: YamlProjectConfiguration,
    result: GenezioCloudOutput,
    sdk: SdkHandlerResponse,
    options: GenezioDeployOptions,
) {
    const frontends = configuration.frontend;

    const sdkLocations: Array<{ path: string; language: Language }> = [];

    for (const frontend of frontends || []) {
        if (frontend.sdk) {
            sdkLocations.push({
                path: path.join(frontend.path, frontend.sdk.path || "sdk"),
                language: frontend.sdk.language,
            });
        }
    }

    const linkedFrontends = await getLinkedFrontendsForProject(configuration.name);
    linkedFrontends.forEach((f) =>
        sdkLocations.push({
            path: f.path,
            language: f.language,
        }),
    );

    for (const sdkLocation of sdkLocations) {
        const sdkResponse = sdk.generatorResponses.find(
            (response) => response.sdkGeneratorInput.language === sdkLocation.language,
        );

        if (!sdkResponse) {
            throw new UserError("Could not find the SDK for the frontend.");
        }

        const classUrls = result.classes.map((c) => ({
            name: c.className,
            cloudUrl: c.functionUrl,
        }));
        await writeSdk({
            language: sdkLocation.language,
            packageName: `@genezio-sdk/${configuration.name}`,
            packageVersion: `1.0.0-${options.stage}`,
            sdkResponse,
            classUrls,
            publish: true,
            installPackage: true,
            outputPath: sdkLocation.path,
        });

        reportSuccessForSdk(sdkLocation.language, sdkResponse, GenezioCommand.deploy, {
            name: configuration.name,
            stage: options.stage || "prod",
        });
    }
}

export function getCloudAdapter(provider: CloudProviderIdentifier): CloudAdapter {
    switch (provider) {
        case CloudProviderIdentifier.GENEZIO_AWS:
        case CloudProviderIdentifier.GENEZIO_UNIKERNEL:
            return new GenezioCloudAdapter();
        case CloudProviderIdentifier.GENEZIO_CLOUD:
            return new GenezioCloudAdapter();
        case CloudProviderIdentifier.GENEZIO_CLUSTER:
            return new ClusterCloudAdapter();
        default:
            throw new UserError(`Unsupported cloud provider: ${provider}`);
    }
}

export function getFunctionHandlerProvider(functionType: FunctionType): AwsFunctionHandlerProvider {
    switch (functionType) {
        case FunctionType.aws:
            return new AwsFunctionHandlerProvider();
        default:
            throw new UserError(
                `Unsupported function type: ${functionType}. Supported providers are: aws`,
            );
    }
}<|MERGE_RESOLUTION|>--- conflicted
+++ resolved
@@ -73,12 +73,9 @@
     getOrCreateEmptyProject,
     uploadEnvVarsFromFile,
     enableAuthentication,
-<<<<<<< HEAD
     uploadUserCode,
-=======
+    evaluateResource,
     setAuthenticationEmailTemplates,
-    evaluateResource,
->>>>>>> e266232d
 } from "./utils.js";
 import {
     disableEmailIntegration,
@@ -287,9 +284,8 @@
         }
     }
 
-<<<<<<< HEAD
     await uploadUserCode(configuration.name, configuration.region, options.stage);
-=======
+
     const settings = configuration.services?.authentication?.settings;
     if (settings) {
         const stage = options.stage || "prod";
@@ -320,85 +316,6 @@
             );
         }
     }
-
-    // create archive of the project
-    const tmpFolderProject = await createTemporaryFolder();
-    debugLogger.debug(`Creating archive of the project in ${tmpFolderProject}`);
-    await zipDirectory(process.cwd(), path.join(tmpFolderProject, "projectCode.zip"), [
-        "**/node_modules/*",
-        "./node_modules/*",
-        "node_modules/*",
-        "**/node_modules",
-        "./node_modules",
-        "node_modules",
-        "node_modules/**",
-        "**/node_modules/**",
-        // ignore all .git files
-        "**/.git/*",
-        "./.git/*",
-        ".git/*",
-        "**/.git",
-        "./.git",
-        ".git",
-        ".git/**",
-        "**/.git/**",
-        // ignore all .next files
-        "**/.next/*",
-        "./.next/*",
-        ".next/*",
-        "**/.next",
-        "./.next",
-        ".next",
-        ".next/**",
-        "**/.next/**",
-        // ignore all .open-next files
-        "**/.open-next/*",
-        "./.open-next/*",
-        ".open-next/*",
-        "**/.open-next",
-        "./.open-next",
-        ".open-next",
-        ".open-next/**",
-        "**/.open-next/**",
-        // ignore all .vercel files
-        "**/.vercel/*",
-        "./.vercel/*",
-        ".vercel/*",
-        "**/.vercel",
-        "./.vercel",
-        ".vercel",
-        ".vercel/**",
-        "**/.vercel/**",
-        // ignore all .turbo files
-        "**/.turbo/*",
-        "./.turbo/*",
-        ".turbo/*",
-        "**/.turbo",
-        "./.turbo",
-        ".turbo",
-        ".turbo/**",
-        "**/.turbo/**",
-        // ignore all .sst files
-        "**/.sst/*",
-        "./.sst/*",
-        ".sst/*",
-        "**/.sst",
-        "./.sst",
-        ".sst",
-        ".sst/**",
-        "**/.sst/**",
-    ]);
-
-    const presignedUrlForProjectCode = await getPresignedURLForProjectCodePush(
-        configuration.region,
-        configuration.name,
-        options.stage,
-    );
-    await uploadContentToS3(
-        presignedUrlForProjectCode,
-        path.join(tmpFolderProject, "projectCode.zip"),
-    );
->>>>>>> e266232d
 
     if (deployClassesResult) {
         log.info(
