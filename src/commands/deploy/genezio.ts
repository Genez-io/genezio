--- conflicted
+++ resolved
@@ -854,7 +854,6 @@
     language: Language,
 ): AwsFunctionHandlerProvider {
     switch (functionType) {
-<<<<<<< HEAD
         case FunctionType.aws: {
             const providerMap: { [key: string]: AwsFunctionHandlerProvider } = {
                 [`${FunctionType.aws}-${Language.python}`]: new AwsPythonFunctionHandlerProvider(),
@@ -873,12 +872,8 @@
                 );
             }
         }
-=======
-        case FunctionType.aws:
-            return new AwsFunctionHandlerProvider();
         case FunctionType.httpServer:
             return new HttpServerHandlerProvider();
->>>>>>> c90d340d
         default:
             throw new UserError(
                 `Unsupported function type: ${functionType}. Supported providers are: aws.`,
