import { promises as fs } from "fs";
import path from "path";
import { GenezioAnalyzeOptions } from "../../models/commandOptions.js";
import { debugLogger, log } from "../../utils/logging.js";
import {
    isExpressBackend,
    isFastifyBackend,
    isNextjsComponent,
    isNitroComponent,
    isNuxtComponent,
    isReactComponent,
    isViteComponent,
    isServerlessHttpBackend,
    isVueComponent,
    isAngularComponent,
    isSvelteComponent,
    isContainerComponent,
    isFlaskComponent,
    isDjangoComponent,
    isFastAPIComponent,
    isPythonLambdaFunction,
    findEntryFile,
    isGenezioTypesafe,
} from "./frameworks.js";
import { readOrAskConfig } from "../deploy/utils.js";
import { getPackageManager, PackageManagerType } from "../../packageManagers/packageManager.js";
import { SSRFrameworkComponentType } from "../../models/projectOptions.js";
import { RawYamlProjectConfiguration, YAMLLanguage } from "../../projectConfiguration/yaml/v2.js";
import {
    addBackendComponentToConfig,
    addContainerComponentToConfig,
    addFrontendComponentToConfig,
    addSSRComponentToConfig,
    getFrontendPrefix,
    getPythonHandler,
    injectBackendApiUrlsInConfig,
    injectSDKInConfig,
} from "./utils.js";
import { FunctionType, Language } from "../../projectConfiguration/yaml/models.js";
import { report } from "./outputUtils.js";
import { isCI } from "../../utils/process.js";
import {
    DJANGO_PATTERN,
    EXPRESS_PATTERN,
    FASTAPI_PATTERN,
    FASTIFY_PATTERN,
    FLASK_PATTERN,
    PYTHON_LAMBDA_PATTERN,
    SERVERLESS_HTTP_PATTERN,
} from "./constants.js";

// backend javascript: aws-compatible functions, serverless-http functions, express, fastify
// backend typescript: aws-compatible functions, serverless-http functions, express, fastify
// backend python: aws-compatible functions, flask, django
// frontend: react, vite, vue, angular, svelte
// ssr: next, nuxt, nitro
// containers
// services: databases, authentication, crons, cache/redis, queues
export type FrameworkReport = {
    backend?: string[];
    frontend?: string[];
    ssr?: string[];
};

export enum FRONTEND_ENV_PREFIX {
    React = "REACT_APP",
    Vite = "VITE",
    Vue = "VUE_APP",
}

export enum SUPPORTED_FORMATS {
    JSON = "json",
    LIST = "list",
    MARKDOWN = "markdown",
    TEXT = "text",
}

export const DEFAULT_FORMAT = SUPPORTED_FORMATS.TEXT;
export const DEFAULT_CI_FORMAT = SUPPORTED_FORMATS.JSON;

export const KEY_FILES = ["package.json", "Dockerfile", "requirements.txt"];
export const EXCLUDED_DIRECTORIES = ["node_modules", ".git", "dist", "build"];
export const NODE_DEFAULT_ENTRY_FILE = "index.mjs";
export const PYTHON_DEFAULT_ENTRY_FILE = "app.py";

// The analyze command has 2 side effects:
// 1. It creates a new yaml with the detected components
// 2. Reports the detected components to stdout
export async function analyzeCommand(options: GenezioAnalyzeOptions) {
    const frameworksDetected: FrameworkReport = {};
    const configPath = options.config;
    const rootDirectory = process.cwd();
    const format = isCI() ? options.format || DEFAULT_CI_FORMAT : options.format || DEFAULT_FORMAT;

    // Search the key files in the root directory and return a map of filenames and relative paths
    const componentFiles = await findKeyFiles(rootDirectory);

    // Early return and let the user write the configs, from our perspective seems like there's nothing to be deployed
    if (componentFiles.size === 0) {
        frameworksDetected.backend = frameworksDetected.backend || [];
        frameworksDetected.backend.push("other");
        frameworksDetected.frontend = frameworksDetected.frontend || [];
        frameworksDetected.frontend.push("other");
        const result = report(format, frameworksDetected, {} as RawYamlProjectConfiguration);
        log.info(result);
        return;
    }

    debugLogger.debug("Key component files found:", componentFiles);

    // Create a configuration object to add components to
    const genezioConfig = (await readOrAskConfig(configPath)) as RawYamlProjectConfiguration;

    // The order of the components matters - the first one found will be added to the config
    // The `component` label is used to break out of the if
    for (const [relativeFilePath, filename] of componentFiles.entries()) {
        const componentPath = path.dirname(relativeFilePath);

        const fileContent = await retrieveFileContent(relativeFilePath);
        const contents: Record<string, string> = {
            [filename]: fileContent,
        };

        if (await isServerlessHttpBackend(contents)) {
            const entryFile = await findEntryFile(
                componentPath,
                contents,
                SERVERLESS_HTTP_PATTERN,
                NODE_DEFAULT_ENTRY_FILE,
            );
            debugLogger.debug("Serverless HTTP entry file found:", entryFile);

            // TODO: Add support for detecting and building typescript backends
            // const isTypescriptFlag = await isTypescript(contents);

            await addBackendComponentToConfig(configPath, {
                path: componentPath,
                language: {
                    // TODO: Add support for detecting and building typescript backends
                    name: Language.js,
                } as YAMLLanguage,
                scripts: {
                    deploy: [`${getPackageManager().command} install`],
                    local: [`${getPackageManager().command} install`],
                },
                functions: [
                    {
                        name: "serverless",
                        path: ".",
                        // TODO: This is hardcoded because there are great chances that this indeed called `handler`
                        handler: "handler",
                        entry: entryFile,
                        type: FunctionType.aws,
                    },
                ],
            });
            frameworksDetected.backend = frameworksDetected.backend || [];
            frameworksDetected.backend.push("serverless-http");
            continue;
        }

        if (await isExpressBackend(contents)) {
            const entryFile = await findEntryFile(
                componentPath,
                contents,
                EXPRESS_PATTERN,
                NODE_DEFAULT_ENTRY_FILE,
            );
            debugLogger.debug("Express entry file found:", entryFile);

            // TODO: Add support for detecting and building typescript backends
            // const isTypescriptFlag = await isTypescript(contents);

            await addBackendComponentToConfig(configPath, {
                path: componentPath,
                language: {
                    // TODO: Add support for detecting and building typescript backends
                    name: Language.js,
                } as YAMLLanguage,
                scripts: {
                    deploy: [`${getPackageManager().command} install`],
                    local: [`${getPackageManager().command} install`],
                },
                functions: [
                    {
                        name: "express",
                        path: ".",
                        entry: entryFile,
                        type: FunctionType.httpServer,
                    },
                ],
            });
            frameworksDetected.backend = frameworksDetected.backend || [];
            frameworksDetected.backend.push("express");
            continue;
        }

        if (await isFastifyBackend(contents)) {
            const entryFile = await findEntryFile(
                componentPath,
                contents,
                FASTIFY_PATTERN,
                NODE_DEFAULT_ENTRY_FILE,
            );
            debugLogger.debug("Fastify entry file found:", entryFile);

            // TODO: Add support for detecting and building typescript backends
            // const isTypescriptFlag = await isTypescript(contents);

            await addBackendComponentToConfig(configPath, {
                path: componentPath,
                language: {
                    // TODO: Add support for detecting and building typescript backends
                    name: Language.js,
                } as YAMLLanguage,
                scripts: {
                    deploy: [`${getPackageManager().command} install`],
                    local: [`${getPackageManager().command} install`],
                },
                functions: [
                    {
                        name: "fastify",
                        path: ".",
                        entry: entryFile,
                        type: FunctionType.httpServer,
                    },
                ],
            });
            frameworksDetected.backend = frameworksDetected.backend || [];
            frameworksDetected.backend.push("fastify");
            continue;
        }

        if (await isNextjsComponent(contents)) {
            await addSSRComponentToConfig(
                options.config,
                {
                    path: componentPath,
                    packageManager: getPackageManager().command as PackageManagerType,
                    scripts: {
                        deploy: [`${getPackageManager().command} install`],
                    },
                },
                SSRFrameworkComponentType.next,
            );
            frameworksDetected.ssr = frameworksDetected.ssr || [];
            frameworksDetected.ssr.push("next");
            continue;
        }

        if (await isNuxtComponent(contents)) {
            await addSSRComponentToConfig(
                options.config,
                {
                    path: componentPath,
                    packageManager: getPackageManager().command as PackageManagerType,
                    scripts: {
                        deploy: [`${getPackageManager().command} install`],
                    },
                },
                SSRFrameworkComponentType.nuxt,
            );
            frameworksDetected.ssr = frameworksDetected.ssr || [];
            frameworksDetected.ssr.push("nuxt");
            continue;
        }

        if (await isNitroComponent(contents)) {
            await addSSRComponentToConfig(
                options.config,
                {
                    path: componentPath,
                    packageManager: getPackageManager().command as PackageManagerType,
                    scripts: {
                        deploy: [`${getPackageManager().command} install`],
                    },
                },
                SSRFrameworkComponentType.nitro,
            );
            frameworksDetected.ssr = frameworksDetected.ssr || [];
            frameworksDetected.ssr.push("nitro");
            continue;
        }

        if (await isVueComponent(contents)) {
            await addFrontendComponentToConfig(configPath, {
                path: componentPath,
                publish: path.join(componentPath, "dist"),
                scripts: {
                    deploy: [`${getPackageManager().command} install`],
                    build: [`${getPackageManager().command} run build`],
                },
            });
            frameworksDetected.frontend = frameworksDetected.frontend || [];
            frameworksDetected.frontend.push("vue");
            continue;
        }

        if (await isAngularComponent(contents)) {
            await addFrontendComponentToConfig(configPath, {
                path: componentPath,
                publish: path.join("dist", "browser"),
                scripts: {
                    deploy: [`${getPackageManager().command} install`],
                    build: [`${getPackageManager().command} run build`],
                },
            });
            frameworksDetected.frontend = frameworksDetected.frontend || [];
            frameworksDetected.frontend.push("angular");
            continue;
        }

        if (await isSvelteComponent(contents)) {
            await addFrontendComponentToConfig(configPath, {
                path: componentPath,
                publish: "dist",
                scripts: {
                    deploy: [`${getPackageManager().command} install`],
                    build: [`${getPackageManager().command} run build`],
                },
            });
            frameworksDetected.frontend = frameworksDetected.frontend || [];
            frameworksDetected.frontend.push("svelte");
            continue;
        }

        if (await isViteComponent(contents)) {
            await addFrontendComponentToConfig(configPath, {
                path: componentPath,
                publish: "dist",
                scripts: {
                    deploy: [`${getPackageManager().command} install`],
                    build: [`${getPackageManager().command} run build`],
                },
            });
            frameworksDetected.frontend = frameworksDetected.frontend || [];
            frameworksDetected.frontend.push("vite");
            continue;
        }

        if (await isReactComponent(contents)) {
            await addFrontendComponentToConfig(configPath, {
                path: componentPath,
                publish: "build",
                scripts: {
                    deploy: [`${getPackageManager().command} install`],
                    build: [`${getPackageManager().command} run build`],
                },
            });
            frameworksDetected.frontend = frameworksDetected.frontend || [];
            frameworksDetected.frontend.push("react");
            continue;
        }

        if (await isContainerComponent(contents)) {
            addContainerComponentToConfig(configPath, {
                path: componentPath,
            });

            frameworksDetected.backend = frameworksDetected.backend || [];
            frameworksDetected.backend.push("container");
            continue;
        }

<<<<<<< HEAD
        if (await isGenezioTypesafe(contents)) {
            await addBackendComponentToConfig(configPath, {
                path: componentPath,
                // TODO: Add support for detecting the language of the backend
                language: {
                    name: Language.ts,
                } as YAMLLanguage,
                scripts: {
                    deploy: [`${getPackageManager().command} install`],
                    local: [`${getPackageManager().command} install`],
                },
            });
            frameworksDetected.backend = frameworksDetected.backend || [];
            frameworksDetected.backend.push("genezio-typesafe");
=======
        if (await isFlaskComponent(contents)) {
            const entryFile = await findEntryFile(
                componentPath,
                contents,
                FLASK_PATTERN,
                PYTHON_DEFAULT_ENTRY_FILE,
            );
            const entryFileContent = await retrieveFileContent(path.join(componentPath, entryFile));
            const pythonHandler = getPythonHandler(entryFileContent);

            await addBackendComponentToConfig(configPath, {
                path: componentPath,
                language: {
                    name: Language.python,
                    packageManager: "pip" as PackageManagerType,
                } as YAMLLanguage,
                functions: [
                    {
                        name: "flask",
                        path: ".",
                        handler: pythonHandler,
                        entry: entryFile,
                        type: FunctionType.httpServer,
                    },
                ],
            });

            frameworksDetected.backend = frameworksDetected.backend || [];
            frameworksDetected.backend.push("flask");
            continue;
        }

        if (await isDjangoComponent(contents)) {
            const entryfile = await findEntryFile(
                componentPath,
                contents,
                DJANGO_PATTERN,
                "wsgi.py",
            );
            await addBackendComponentToConfig(configPath, {
                path: componentPath,
                language: {
                    name: Language.python,
                    packageManager: "pip" as PackageManagerType,
                } as YAMLLanguage,
                functions: [
                    {
                        name: "django",
                        path: ".",
                        handler: "application",
                        entry: entryfile,
                        type: FunctionType.httpServer,
                    },
                ],
            });

            frameworksDetected.backend = frameworksDetected.backend || [];
            frameworksDetected.backend.push("django");
            continue;
        }

        if (await isFastAPIComponent(contents)) {
            const entryfile = await findEntryFile(
                componentPath,
                contents,
                FASTAPI_PATTERN,
                PYTHON_DEFAULT_ENTRY_FILE,
            );

            const entryFileContent = await retrieveFileContent(path.join(componentPath, entryfile));
            const pythonHandler = getPythonHandler(entryFileContent);

            await addBackendComponentToConfig(configPath, {
                path: componentPath,
                language: {
                    name: Language.python,
                    packageManager: "pip" as PackageManagerType,
                } as YAMLLanguage,
                functions: [
                    {
                        name: "fastapi",
                        path: ".",
                        handler: pythonHandler,
                        entry: entryfile,
                        type: FunctionType.httpServer,
                    },
                ],
            });

            frameworksDetected.backend = frameworksDetected.backend || [];
            frameworksDetected.backend.push("fastapi");
            continue;
        }

        if (await isPythonLambdaFunction(contents)) {
            const entryfile = await findEntryFile(
                componentPath,
                contents,
                PYTHON_LAMBDA_PATTERN,
                PYTHON_DEFAULT_ENTRY_FILE,
            );
            await addBackendComponentToConfig(configPath, {
                path: componentPath,
                language: {
                    name: Language.python,
                    packageManager: "pip" as PackageManagerType,
                } as YAMLLanguage,
                functions: [
                    {
                        name: "serverless",
                        path: ".",
                        handler: "handler",
                        entry: entryfile,
                        type: FunctionType.aws,
                    },
                ],
            });
            frameworksDetected.backend = frameworksDetected.backend || [];
            frameworksDetected.backend.push("faas-python");
>>>>>>> 91cd3967
            continue;
        }
    }

    // Inject Backend API URLs into the frontend component
    // This is done after all the components have been detected
    if (
        !frameworksDetected.backend?.includes("genezio-typesafe") &&
        frameworksDetected.backend &&
        frameworksDetected.backend.length > 0 &&
        frameworksDetected.frontend &&
        frameworksDetected.frontend.length > 0
    ) {
        // TODO Support multiple frontend frameworks in the same project
        const frontendPrefix = getFrontendPrefix(frameworksDetected.frontend[0]);
        await injectBackendApiUrlsInConfig(configPath, frontendPrefix);
    }

    if (frameworksDetected.backend?.includes("genezio-typesafe")) {
        // TODO Support multiple frontend frameworks in the same project
        await injectSDKInConfig(configPath);
    }

    // Report the detected frameworks at stdout
    const result = report(format, frameworksDetected, genezioConfig);
    log.info(result);
}

export const findKeyFiles = async (dir: string): Promise<Map<string, string>> => {
    const result = new Map<string, string>();

    const searchDir = async (currentDir: string) => {
        const entries = await fs.readdir(currentDir, { withFileTypes: true });

        await Promise.all(
            entries.map(async (entry) => {
                const fullPath = path.join(currentDir, entry.name);

                if (entry.isDirectory()) {
                    // Skip excluded directories
                    if (EXCLUDED_DIRECTORIES.includes(entry.name)) return;

                    // Recursively search subdirectory
                    await searchDir(fullPath);
                } else if (KEY_FILES.includes(entry.name)) {
                    // If the file is one of the key files, add it to the map
                    const relativePath = path.relative(dir, fullPath);
                    result.set(relativePath, entry.name);
                }
            }),
        );
    };

    await searchDir(dir);
    return result;
};

// Method to read the contents of a file
async function retrieveFileContent(filePath: string): Promise<string> {
    // check if file exists

    try {
        const fileContent = await fs.readFile(filePath, "utf-8");
        return fileContent;
    } catch (error) {
        log.error("Error reading package.json:", error);
        return "";
    }
}<|MERGE_RESOLUTION|>--- conflicted
+++ resolved
@@ -362,7 +362,7 @@
             continue;
         }
 
-<<<<<<< HEAD
+
         if (await isGenezioTypesafe(contents)) {
             await addBackendComponentToConfig(configPath, {
                 path: componentPath,
@@ -377,7 +377,9 @@
             });
             frameworksDetected.backend = frameworksDetected.backend || [];
             frameworksDetected.backend.push("genezio-typesafe");
-=======
+            continue;
+        }
+
         if (await isFlaskComponent(contents)) {
             const entryFile = await findEntryFile(
                 componentPath,
@@ -497,7 +499,6 @@
             });
             frameworksDetected.backend = frameworksDetected.backend || [];
             frameworksDetected.backend.push("faas-python");
->>>>>>> 91cd3967
             continue;
         }
     }
