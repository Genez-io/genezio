--- conflicted
+++ resolved
@@ -3,11 +3,9 @@
 import os
 import requests
 import test as gnz_test
-<<<<<<< HEAD
 import requests
-=======
 from utils import get_auth_token, get_project_id, read_config_file_to_json
->>>>>>> 34845706
+
 
 NODE_FILENAME = "../client/test-webhook-sdk.js"
 
@@ -18,14 +16,11 @@
     print("Succesfully read `genezio.yaml`")
     
     gnz_test.test_genezio_account()
-<<<<<<< HEAD
     gnz_test.test_genezio_deploy("../client/sdk/")
+    gnz_test.test_genezio_deploy(configuration)
 
     response = requests.get('http://127.0.0.1:8083/HelloWorldCronExample/handleQueryParams?name=john')
     print(response.text)
-=======
-    gnz_test.test_genezio_deploy(configuration)
-    gnz_test.test_genezio_remote_call(NODE_FILENAME)
 
     # Retrieve project id after deployment
     auth_token = get_auth_token()
@@ -35,6 +30,5 @@
     project_id = get_project_id(r.json()['projects'], configuration['name'], configuration['region'])
 
     gnz_test.test_genezio_delete(configuration, project_id)
->>>>>>> 34845706
 
     print("Success!")