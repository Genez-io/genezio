<<<<<<< HEAD
import { describe, expect, test } from "@jest/globals";
import {
  Language,
  ProjectConfiguration,
  TriggerType
} from "../src/models/projectConfiguration";
import log from "loglevel";
=======
import { describe, expect, test } from '@jest/globals';
import { ProjectConfiguration, TriggerType } from '../src/models/projectConfiguration'
>>>>>>> 301ad524

describe("project configuration", () => {
  test("missing name should throw error", async () => {
    await expect(async () => {
      const yaml = {};
      await ProjectConfiguration.create(yaml);
    }).rejects.toThrowError();
  });

  test("missing sdk should throw error", async () => {
    await expect(async () => {
      const yaml = {
        name: "test"
      };
      await ProjectConfiguration.create(yaml);
    }).rejects.toThrowError();
  });

<<<<<<< HEAD
  test("missing sdk.sdkLanguage should throw error", async () => {
    await expect(async () => {
      const yaml = {
        name: "test",
        sdk: {
          path: "/"
        }
      };
      await ProjectConfiguration.create(yaml);
    }).rejects.toThrowError();
  });
=======
    test('invalid region should throw error', async () => {
        await expect(async () => {
            const yaml = {
                name: "test",
                region: "eu-central-first",
                sdk: {
                    path: "/",
                    language: "js",
                    runtime: "node"
                },
                classes: [
                    {
                        path: "test"
                    }
                ]
            }
            await ProjectConfiguration.create(yaml)
        }).rejects.toThrowError()
    });

    test('missing region should assign default to us-east-1', async () => {
        const yaml = {
            name: "test",
            region: "",
            sdk: {
                path: "/",
                language: "js",
                runtime: "node"
            },
            classes: [
                {
                    path: "test"
                }
            ]
        }
        const configuration = await ProjectConfiguration.create(yaml)
        expect(configuration.region).toEqual("us-east-1")
    });

    test('missing sdk.language should throw error', async () => {
        await expect(async () => {
            const yaml = {
                name: "test",
                sdk: {
                    path: "/"
                }
            }
            await ProjectConfiguration.create(yaml)
        }).rejects.toThrowError()
    });
>>>>>>> 301ad524

  test("wrong sdk.sdkLanguage should throw error", async () => {
    await expect(async () => {
      const yaml = {
        name: "test",
        sdk: {
          path: "/",
          sdkLanguage: "nothing"
        }
      };
      await ProjectConfiguration.create(yaml);
    }).rejects.toThrowError();
  });

  test("missing class should throw error", async () => {
    await expect(async () => {
      const yaml = {
        name: "test",
        sdk: {
          path: "/",
          sdkLanguage: "js",
          sdkOptions: {
            runtime: "node"
          }
        }
      };
      await ProjectConfiguration.create(yaml);
    }).rejects.toThrowError();
  });

  test("missing cronString in cron method should throw error", async () => {
    await expect(async () => {
      const yaml = {
        name: "test",
        sdk: {
          path: "/",
          sdkLanguage: "js",
          sdkOptions: {
            runtime: "node"
          }
        },
        classes: [
          {
            name: "method1",
            type: "cron"
          }
        ]
      };
      await ProjectConfiguration.create(yaml);
    }).rejects.toThrowError();
  });

<<<<<<< HEAD
  test("create configuration without methods defined no throw", async () => {
    await expect(async () => {
      const yaml = {
        name: "test",
        sdk: {
          path: "/",
          sdkLanguage: "js",
          sdkOptions: {
            runtime: "node"
          }
        },
        classes: [
          {
            path: "test"
          }
        ]
      };
      await ProjectConfiguration.create(yaml);
      return {};
    }).not.toThrowError();
  });
=======
    test('cronString with 5 fields should throw error', async () => {
        await expect(async () => {
            const yaml = {
                name: "test",
                sdk: {
                    path: "/",
                    language: "js",
                    runtime: "node"
                },
                classes: [
                    {
                        name: "method1",
                        type: "cron",
                        cronString: "* * * * *"
                    }
                ]
            }
            await ProjectConfiguration.create(yaml)
        }).rejects.toThrowError()
    });

    test('invalid cronString should throw error', async () => {
        await expect(async () => {
            const yaml = {
                name: "test",
                sdk: {
                    path: "/",
                    language: "js",
                    runtime: "node"
                },
                classes: [
                    {
                        name: "method1",
                        type: "cron",
                        cronString: "* * * * * *"
                    }
                ]
            }
            await ProjectConfiguration.create(yaml)
        }).rejects.toThrowError()
    });

    test('create configuration without methods defined no throw', async () => {
        await expect(async () => {
            const yaml = {
                name: "test",
                sdk: {
                    path: "/",
                    language: "js",
                    runtime: "node"
                },
                classes: [
                    {
                        path: "test"
                    }
                ]
            }
            await ProjectConfiguration.create(yaml)
            return {}
        }).not.toThrowError()
    });
>>>>>>> 301ad524

  test("create a class with type http", async () => {
    const yaml = {
      name: "test",
      sdk: {
        path: "/",
        sdkLanguage: "js",
        sdkOptions: {
          runtime: "node"
        }
      },
      classes: [
        {
          path: "test",
          type: "http"
        }
      ]
    };
    const configuration = await ProjectConfiguration.create(yaml);
    expect(configuration.classes[0].type).toEqual(TriggerType.http);
  });

<<<<<<< HEAD
  test("create a class with type http and a cron method", async () => {
    const yaml = {
      name: "test",
      sdk: {
        path: "/",
        sdkLanguage: "js",
        sdkOptions: {
          runtime: "node"
        }
      },
      classes: [
        {
          path: "test",
          type: "http",
          methods: [
            {
              name: "cronMethod",
              type: "cron",
              cronString: "* * *"
            }
          ]
        }
      ]
    };
    const configuration = await ProjectConfiguration.create(yaml);
    expect(configuration.classes[0].methods[0].name).toEqual("cronMethod");
    expect(configuration.classes[0].methods[0].type).toEqual(TriggerType.cron);
    expect(configuration.classes[0].methods[0].cronString).toEqual("* * *");
    return {};
  });
=======
    test('create a class with a cron method', async () => {
        const yaml = {
            name: "test",
            sdk: {
                path: "/",
                language: "js",
                runtime: "node"
            },
            classes: [
                {
                    path: "test",
                    type: "http",
                    methods: [
                        {
                            name: "cronMethod",
                            type: "cron",
                            cronString: "0/5 8-17 ? * MON-FRI *"
                        }
                    ]
                }
            ]
        }
        const configuration = await ProjectConfiguration.create(yaml)
        expect(configuration.classes[0].methods[0].name).toEqual("cronMethod")
        expect(configuration.classes[0].methods[0].type).toEqual(TriggerType.cron)
        expect(configuration.classes[0].methods[0].cronString).toEqual("0/5 8-17 ? * MON-FRI *")
        return {}
    });


    test('create a class with type http and a cron method', async () => {
        const yaml = {
            name: "test",
            sdk: {
                path: "/",
                language: "js",
                runtime: "node"
            },
            classes: [
                {
                    path: "test",
                    type: "http",
                    methods: [
                        {
                            name: "cronMethod",
                            type: "cron",
                            cronString: "* * * * ? *"
                        }
                    ]
                }
            ]
        }
        const configuration = await ProjectConfiguration.create(yaml)
        expect(configuration.classes[0].methods[0].name).toEqual("cronMethod")
        expect(configuration.classes[0].methods[0].type).toEqual(TriggerType.cron)
        expect(configuration.classes[0].methods[0].cronString).toEqual("* * * * ? *")
        return {}
    });
>>>>>>> 301ad524

  test("create a class with type http and declare other methods", async () => {
    const yaml = {
      name: "test",
      sdk: {
        path: "/",
        sdkLanguage: "js",
        sdkOptions: {
          runtime: "node"
        }
      },
      classes: [
        {
          path: "test",
          type: "http",
          methods: [
            {
              name: "method1"
            },
<<<<<<< HEAD
            {
              name: "method2"
            },
            {
              name: "method3",
              type: "cron",
              cronString: "* * * * * *"
            }
          ]
=======
            classes: [
                {
                    path: "test",
                    type: "http",
                    methods: [
                        {
                            name: "method1",
                        },
                        {
                            name: "method2",
                        },
                        {
                            name: "method3",
                            type: "cron",
                            cronString: "* * * * ? *"
                        }
                    ]
                }
            ]
>>>>>>> 301ad524
        }
      ]
    };
    const configuration = await ProjectConfiguration.create(yaml);
    expect(configuration.classes[0].methods[0].type).toEqual(TriggerType.http);
    expect(configuration.classes[0].methods[0].name).toEqual("method1");
    expect(configuration.classes[0].methods[1].type).toEqual(TriggerType.http);
    expect(configuration.classes[0].methods[1].name).toEqual("method2");
    expect(configuration.classes[0].methods[2].type).toEqual(TriggerType.cron);
    expect(configuration.classes[0].methods[2].name).toEqual("method3");
    return {};
  });
});<|MERGE_RESOLUTION|>--- conflicted
+++ resolved
@@ -1,4 +1,3 @@
-<<<<<<< HEAD
 import { describe, expect, test } from "@jest/globals";
 import {
   Language,
@@ -6,10 +5,6 @@
   TriggerType
 } from "../src/models/projectConfiguration";
 import log from "loglevel";
-=======
-import { describe, expect, test } from '@jest/globals';
-import { ProjectConfiguration, TriggerType } from '../src/models/projectConfiguration'
->>>>>>> 301ad524
 
 describe("project configuration", () => {
   test("missing name should throw error", async () => {
@@ -28,7 +23,6 @@
     }).rejects.toThrowError();
   });
 
-<<<<<<< HEAD
   test("missing sdk.sdkLanguage should throw error", async () => {
     await expect(async () => {
       const yaml = {
@@ -40,7 +34,7 @@
       await ProjectConfiguration.create(yaml);
     }).rejects.toThrowError();
   });
-=======
+
     test('invalid region should throw error', async () => {
         await expect(async () => {
             const yaml = {
@@ -91,82 +85,54 @@
             await ProjectConfiguration.create(yaml)
         }).rejects.toThrowError()
     });
->>>>>>> 301ad524
-
-  test("wrong sdk.sdkLanguage should throw error", async () => {
-    await expect(async () => {
-      const yaml = {
-        name: "test",
-        sdk: {
-          path: "/",
-          sdkLanguage: "nothing"
-        }
-      };
-      await ProjectConfiguration.create(yaml);
-    }).rejects.toThrowError();
-  });
-
-  test("missing class should throw error", async () => {
-    await expect(async () => {
-      const yaml = {
-        name: "test",
-        sdk: {
-          path: "/",
-          sdkLanguage: "js",
-          sdkOptions: {
-            runtime: "node"
-          }
-        }
-      };
-      await ProjectConfiguration.create(yaml);
-    }).rejects.toThrowError();
-  });
-
-  test("missing cronString in cron method should throw error", async () => {
-    await expect(async () => {
-      const yaml = {
-        name: "test",
-        sdk: {
-          path: "/",
-          sdkLanguage: "js",
-          sdkOptions: {
-            runtime: "node"
-          }
-        },
-        classes: [
-          {
-            name: "method1",
-            type: "cron"
-          }
-        ]
-      };
-      await ProjectConfiguration.create(yaml);
-    }).rejects.toThrowError();
-  });
-
-<<<<<<< HEAD
-  test("create configuration without methods defined no throw", async () => {
-    await expect(async () => {
-      const yaml = {
-        name: "test",
-        sdk: {
-          path: "/",
-          sdkLanguage: "js",
-          sdkOptions: {
-            runtime: "node"
-          }
-        },
-        classes: [
-          {
-            path: "test"
-          }
-        ]
-      };
-      await ProjectConfiguration.create(yaml);
-      return {};
-    }).not.toThrowError();
-  });
-=======
+
+    test('wrong sdk.language should throw error', async () => {
+        await expect(async () => {
+            const yaml = {
+                name: "test",
+                sdk: {
+                    path: "/",
+                    language: "nothing"
+                }
+            }
+            await ProjectConfiguration.create(yaml)
+        }).rejects.toThrowError()
+    });
+
+    test('missing class should throw error', async () => {
+        await expect(async () => {
+            const yaml = {
+                name: "test",
+                sdk: {
+                    path: "/",
+                    language: "js",
+                    runtime: "node"
+                }
+            }
+            await ProjectConfiguration.create(yaml)
+        }).rejects.toThrowError()
+    });
+
+    test('missing cronString in cron method should throw error', async () => {
+        await expect(async () => {
+            const yaml = {
+                name: "test",
+                sdk: {
+                    path: "/",
+                    language: "js",
+                    runtime: "node"
+                },
+                classes: [
+                    {
+                        name: "method1",
+                        type: "cron"
+                    }
+                ]
+            }
+            await ProjectConfiguration.create(yaml)
+        }).rejects.toThrowError()
+    });
+
     test('cronString with 5 fields should throw error', async () => {
         await expect(async () => {
             const yaml = {
@@ -228,61 +194,55 @@
             return {}
         }).not.toThrowError()
     });
->>>>>>> 301ad524
-
-  test("create a class with type http", async () => {
-    const yaml = {
-      name: "test",
-      sdk: {
-        path: "/",
-        sdkLanguage: "js",
-        sdkOptions: {
-          runtime: "node"
-        }
-      },
-      classes: [
-        {
-          path: "test",
-          type: "http"
-        }
-      ]
-    };
-    const configuration = await ProjectConfiguration.create(yaml);
-    expect(configuration.classes[0].type).toEqual(TriggerType.http);
-  });
-
-<<<<<<< HEAD
-  test("create a class with type http and a cron method", async () => {
-    const yaml = {
-      name: "test",
-      sdk: {
-        path: "/",
-        sdkLanguage: "js",
-        sdkOptions: {
-          runtime: "node"
-        }
-      },
-      classes: [
-        {
-          path: "test",
-          type: "http",
-          methods: [
-            {
-              name: "cronMethod",
-              type: "cron",
-              cronString: "* * *"
-            }
-          ]
-        }
-      ]
-    };
-    const configuration = await ProjectConfiguration.create(yaml);
-    expect(configuration.classes[0].methods[0].name).toEqual("cronMethod");
-    expect(configuration.classes[0].methods[0].type).toEqual(TriggerType.cron);
-    expect(configuration.classes[0].methods[0].cronString).toEqual("* * *");
-    return {};
-  });
-=======
+
+    test('create a class with type http', async () => {
+      await expect(async () => {
+        const yaml = {
+            name: "test",
+            sdk: {
+                path: "/",
+                language: "js",
+                runtime: "node"
+            },
+            classes: [
+                {
+                    path: "test",
+                    type: "http"
+                }
+            ]
+        }
+      await ProjectConfiguration.create(yaml);
+    }).rejects.toThrowError();
+  });
+
+  test("wrong sdk.sdkLanguage should throw error", async () => {
+    await expect(async () => {
+      const yaml = {
+        name: "test",
+        sdk: {
+          path: "/",
+          sdkLanguage: "nothing"
+        }
+      };
+      await ProjectConfiguration.create(yaml);
+    }).rejects.toThrowError();
+  });
+
+  test("missing class should throw error", async () => {
+    await expect(async () => {
+      const yaml = {
+        name: "test",
+        sdk: {
+          path: "/",
+          sdkLanguage: "js",
+          sdkOptions: {
+            runtime: "node"
+          }
+        }
+      };
+      await ProjectConfiguration.create(yaml);
+    }).rejects.toThrowError();
+  });
     test('create a class with a cron method', async () => {
         const yaml = {
             name: "test",
@@ -341,37 +301,16 @@
         expect(configuration.classes[0].methods[0].cronString).toEqual("* * * * ? *")
         return {}
     });
->>>>>>> 301ad524
-
-  test("create a class with type http and declare other methods", async () => {
-    const yaml = {
-      name: "test",
-      sdk: {
-        path: "/",
-        sdkLanguage: "js",
-        sdkOptions: {
-          runtime: "node"
-        }
-      },
-      classes: [
-        {
-          path: "test",
-          type: "http",
-          methods: [
-            {
-              name: "method1"
-            },
-<<<<<<< HEAD
-            {
-              name: "method2"
-            },
-            {
-              name: "method3",
-              type: "cron",
-              cronString: "* * * * * *"
-            }
-          ]
-=======
+
+    test('create a class with type http and declare other methods', async () => {
+      await expect(async () => {
+        const yaml = {
+            name: "test",
+            sdk: {
+                path: "/",
+                language: "js",
+                runtime: "node"
+            },
             classes: [
                 {
                     path: "test",
@@ -391,7 +330,134 @@
                     ]
                 }
             ]
->>>>>>> 301ad524
+        }
+        await ProjectConfiguration.create(yaml);
+    }).rejects.toThrowError();
+  });
+
+  test("missing cronString in cron method should throw error", async () => {
+    await expect(async () => {
+      const yaml = {
+        name: "test",
+        sdk: {
+          path: "/",
+          sdkLanguage: "js",
+          sdkOptions: {
+            runtime: "node"
+          }
+        },
+        classes: [
+          {
+            name: "method1",
+            type: "cron"
+          }
+        ]
+      };
+      await ProjectConfiguration.create(yaml);
+    }).rejects.toThrowError();
+  });
+
+  test("create configuration without methods defined no throw", async () => {
+    await expect(async () => {
+      const yaml = {
+        name: "test",
+        sdk: {
+          path: "/",
+          sdkLanguage: "js",
+          sdkOptions: {
+            runtime: "node"
+          }
+        },
+        classes: [
+          {
+            path: "test"
+          }
+        ]
+      };
+      await ProjectConfiguration.create(yaml);
+      return {};
+    }).not.toThrowError();
+  });
+
+  test("create a class with type http", async () => {
+    const yaml = {
+      name: "test",
+      sdk: {
+        path: "/",
+        sdkLanguage: "js",
+        sdkOptions: {
+          runtime: "node"
+        }
+      },
+      classes: [
+        {
+          path: "test",
+          type: "http"
+        }
+      ]
+    };
+    const configuration = await ProjectConfiguration.create(yaml);
+    expect(configuration.classes[0].type).toEqual(TriggerType.http);
+  });
+
+  test("create a class with type http and a cron method", async () => {
+    const yaml = {
+      name: "test",
+      sdk: {
+        path: "/",
+        sdkLanguage: "js",
+        sdkOptions: {
+          runtime: "node"
+        }
+      },
+      classes: [
+        {
+          path: "test",
+          type: "http",
+          methods: [
+            {
+              name: "cronMethod",
+              type: "cron",
+              cronString: "* * *"
+            }
+          ]
+        }
+      ]
+    };
+    const configuration = await ProjectConfiguration.create(yaml);
+    expect(configuration.classes[0].methods[0].name).toEqual("cronMethod");
+    expect(configuration.classes[0].methods[0].type).toEqual(TriggerType.cron);
+    expect(configuration.classes[0].methods[0].cronString).toEqual("* * *");
+    return {};
+  });
+
+  test("create a class with type http and declare other methods", async () => {
+    const yaml = {
+      name: "test",
+      sdk: {
+        path: "/",
+        sdkLanguage: "js",
+        sdkOptions: {
+          runtime: "node"
+        }
+      },
+      classes: [
+        {
+          path: "test",
+          type: "http",
+          methods: [
+            {
+              name: "method1"
+            },
+            {
+              name: "method2"
+            },
+            {
+              name: "method3",
+              type: "cron",
+              cronString: "* * * * * *"
+            }
+          ]
         }
       ]
     };
