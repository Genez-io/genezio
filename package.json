--- conflicted
+++ resolved
@@ -6,11 +6,8 @@
   "scripts": {
     "start": "npx tsc && node build/index.js",
     "install-locally": "npx tsc && npm i -g",
-<<<<<<< HEAD
-    "preinstall": "npx tsc"
-=======
+    "preinstall": "npx tsc",
     "lint": "./scripts/lint"
->>>>>>> 2047bef3
   },
   "pre-commit": [
     "lint"
