# To get started with Dependabot version updates, you'll need to specify which
# package ecosystems to update and where the package manifests are located.
# Please see the documentation for all configuration options:
# https://docs.github.com/github/administering-a-repository/configuration-options-for-dependency-updates

version: 2
updates:
  - package-ecosystem: "npm"
    target-branch: "dev"
    directory: "/"
    open-pull-requests-limit: 5
    schedule:
      interval: "weekly"
      day: "monday"
      time: "10:00"
      timezone: Europe/Bucharest
<<<<<<< HEAD
  - package-ecosystem: "gitsubmodule"
    target-branch: "master"
    directory: "/"
    schedule:
      interval: "daily"
  - package-ecosystem: "gitsubmodule"
    target-branch: "dev"
    directory: "/"
    schedule:
      interval: "daily"
=======
    versioning-strategy: increase
>>>>>>> c3fb1597
<|MERGE_RESOLUTION|>--- conflicted
+++ resolved
@@ -14,7 +14,7 @@
       day: "monday"
       time: "10:00"
       timezone: Europe/Bucharest
-<<<<<<< HEAD
+    versioning-strategy: increase
   - package-ecosystem: "gitsubmodule"
     target-branch: "master"
     directory: "/"
@@ -24,7 +24,4 @@
     target-branch: "dev"
     directory: "/"
     schedule:
-      interval: "daily"
-=======
-    versioning-strategy: increase
->>>>>>> c3fb1597
+      interval: "daily"